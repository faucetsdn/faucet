"""Configuration for ACLs."""

# Copyright (C) 2015 Brad Cowie, Christopher Lorier and Joe Stringer.
# Copyright (C) 2015 Research and Education Advanced Network New Zealand Ltd.
# Copyright (C) 2015--2019 The Contributors
#
# Licensed under the Apache License, Version 2.0 (the "License");
# you may not use this file except in compliance with the License.
# You may obtain a copy of the License at
#
#    http://www.apache.org/licenses/LICENSE-2.0
#
# Unless required by applicable law or agreed to in writing, software
# distributed under the License is distributed on an "AS IS" BASIS,
# WITHOUT WARRANTIES OR CONDITIONS OF ANY KIND, either express or implied.
# See the License for the specific language governing permissions and
# limitations under the License.

import copy
import netaddr
from os_ken.ofproto import ether

from faucet import valve_of
from faucet import valve_acl
from faucet.valve_of import MATCH_FIELDS, OLD_MATCH_FIELDS
from faucet.conf import Conf, test_config_condition, InvalidConfigError
from faucet.valve_table import wildcard_table


class ACL(Conf):
    """Contains the state for an ACL, including the configuration.

ACL Config

ACLs are configured under the 'acls' configuration block. The acls block
contains a dictionary of individual acls each keyed by its name.

Each acl contains a list of rules, a packet will have the first matching rule
applied to it.

Each rule is a dictionary containing the single key 'rule' with the value the
matches and actions for the rule.

The matches are key/values based on the ryu RESTFul API.
The key 'actions' contains a dictionary with keys/values as follows:

 * allow (int): if 1 allow the packet to continue through the Faucet \
       pipeline, if 0 drop the packet.
 * force_port_vlan (int): if 1, do not verify the VLAN/port association \
       for this packet and override any VLAN ACL on the forced VLAN.
 * meter (str): meter to apply to the packet
 * output (dict): used to output a packet directly. details below.
 * cookie (int): set flow cookie to this value on this flow

The output action contains a dictionary with the following elements:

 * tunnel (dict): the tunnel formation, creates a tunnel from the applied port(s) \
       to the specified destination
 * port (int or string): the port to output the packet to
 * ports (list): a list of the ports (int or string) to output the packet to
 * set_fields (list): a list of fields to set with values
 * pop_vlans: (int): pop the packet vlan before outputting
 * vlan_vid: (int): push the vlan vid on the packet when outputting
 * vlan_vids: (list): push the list of vlans on the packet when outputting, with option eth_type
 * swap_vid (int): rewrite the vlan vid of the packet when outputting
 * failover (dict): Output with a failover port (experimental)
"""

    defaults = {
        "rules": None,
        "exact_match": False,
        "dot1x_assigned": False,
    }
    defaults_types = {
        "rules": list,
        "exact_match": bool,
        "dot1x_assigned": bool,
    }
    rule_types = {
        "cookie": int,
        "actions": dict,
        "description": str,
    }
    actions_types = {
        "meter": str,
        "mirror": (str, int),
        "output": (dict, list),
        "allow": int,
        "force_port_vlan": int,
        "ct": dict,
    }
    output_actions_types = {
        "tunnel": dict,
        "port": (str, int),
        "ports": list,
        "failover": dict,
        "set_fields": list,
        "pop_vlans": int,
        "swap_vid": int,
        "vlan_vid": int,
        "vlan_vids": list,
    }
    ct_action_types = {
        "flags": int,
        "alg": int,
        "table": int,
        "zone": int,
        "zone_src": int,
        "clear": bool,
        "nat": dict,
    }
    ct_action_nat_types = {
        "flags": int,
        "range_ipv4_min": str,
        "range_ipv4_max": str,
        "range_ipv6_min": str,
        "range_ipv6_max": str,
        "range_proto_min": int,
        "range_proto_max": int,
    }
    tunnel_types = {
        "type": (str, None),
        "tunnel_id": (str, int, None),
        "dp": str,
        "port": (str, int, None),
        "exit_instructions": (list, None),
        "maintain_encapsulation": bool,
        "bi_directional": bool,
        "reverse": bool,
    }

    mutable_attrs = frozenset(["tunnel_sources"])

    def __init__(self, _id, dp_id, conf):
        self.rules = []
        self.exact_match = None
        self.dot1x_assigned = None
        self.meter = False
        self.matches = {}
        self.set_fields = set()
        self._ports_resolved = False

        # Tunnel info maintains the tunnel output information for each tunnel rule
        self.tunnel_dests = {}
        # Tunnel sources is a list of the sources in the network for this ACL
        self.tunnel_sources = {}
        # Tunnel rules is the rules for each tunnel in the ACL for each source
        self.dyn_tunnel_rules = {}
        self.dyn_reverse_tunnel_rules = {}

        for match_fields in (MATCH_FIELDS, OLD_MATCH_FIELDS):
            self.rule_types.update({match: (str, int) for match in match_fields})
        conf = copy.deepcopy(conf)
        if isinstance(conf, dict):
            rules = conf.get("rules", [])
        elif isinstance(conf, list):
            rules = conf
            conf = {}
        else:
<<<<<<< HEAD
            raise InvalidConfigError(
                f'ACL conf is an invalid type {_id}')
        conf['rules'] = []
=======
            raise InvalidConfigError("ACL conf is an invalid type %s" % _id)
        conf["rules"] = []
>>>>>>> 943efd77
        for rule in rules:
            normalized_rule = rule
            if isinstance(rule, dict):
                normalized_rule = rule.get("rule", rule)
                if normalized_rule is None:
                    normalized_rule = {k: v for k, v in rule.items() if v is not None}
<<<<<<< HEAD
            test_config_condition(not isinstance(normalized_rule, dict), (
                f'ACL rule is {type(normalized_rule)} not {dict} ({rules})'))
            conf['rules'].append(normalized_rule)
=======
            test_config_condition(
                not isinstance(normalized_rule, dict),
                ("ACL rule is %s not %s (%s)" % (type(normalized_rule), dict, rules)),
            )
            conf["rules"].append(normalized_rule)
>>>>>>> 943efd77
        super().__init__(_id, dp_id, conf)

    def finalize(self):
        self._ports_resolved = True
        super().finalize()

    def check_config(self):
<<<<<<< HEAD
        test_config_condition(
            not self.rules, f'no rules found for ACL {self._id}')
=======
        test_config_condition(not self.rules, "no rules found for ACL %s" % self._id)
>>>>>>> 943efd77
        for rule in self.rules:
            self._check_conf_types(rule, self.rule_types)
            for rule_field, rule_conf in rule.items():
                if rule_field == "cookie":
                    test_config_condition(
                        rule_conf < 0 or rule_conf > 2**16,
                        "rule cookie value must be 0-2**16",
                    )
                elif rule_field == "actions":
                    test_config_condition(
<<<<<<< HEAD
                        not rule_conf,
                        f'Missing rule actions in ACL {self._id}')
=======
                        not rule_conf, "Missing rule actions in ACL %s" % self._id
                    )
>>>>>>> 943efd77
                    self._check_conf_types(rule_conf, self.actions_types)
                    for action_name, action_conf in rule_conf.items():
                        if action_name == "output":
                            if isinstance(action_conf, (list, tuple)):
                                # New ordered format
                                for subconf in action_conf:
                                    # Make sure only one specified action per list element
                                    test_config_condition(
                                        len(subconf) > 1,
                                        "ACL ordered output must have only one action per element",
                                    )
                                    # Ensure correct action format
                                    self._check_conf_types(
                                        subconf, self.output_actions_types
                                    )
                            else:
                                # Old format
                                self._check_conf_types(
                                    action_conf, self.output_actions_types
                                )
                        elif action_name == "ct":
                            self._check_conf_types(action_conf, self.ct_action_types)
                            # if clear set, make sure nothing else is
                            if "clear" in action_conf and action_conf["clear"]:
                                test_config_condition(
                                    len(action_conf) != 1,
                                    "no other parameters can be set when 'clear' set on "
                                    "conntrack ACL",
                                )
                            else:
                                test_config_condition(
                                    "table" not in action_conf,
                                    "required parameter 'table' not set for conntrack ACL",
                                )
                                test_config_condition(
                                    "zone" not in action_conf,
                                    "required parameter 'zone' not set for conntrack ACL",
                                )
                            if "nat" in action_conf:
                                self._check_conf_types(
                                    action_conf["nat"], self.ct_action_nat_types
                                )

    def build(self, meters, vid, port_num):
        """Check that ACL can be built from config."""

        self.matches = {}
        self.set_fields = set()
        self.meter = False
        if self.rules:
            try:
                ofmsgs = valve_acl.build_acl_ofmsgs(
                    [self],
                    wildcard_table,
                    [valve_of.goto_table(wildcard_table)],
                    [valve_of.goto_table(wildcard_table)],
                    2**16 - 1,
                    meters,
                    self.exact_match,
                    vlan_vid=vid,
                    port_num=port_num,
                )
            except (netaddr.core.AddrFormatError, KeyError, ValueError) as err:
                raise InvalidConfigError from err
            test_config_condition(not ofmsgs, "OF messages is empty")
            for ofmsg in ofmsgs:
                try:
                    valve_of.verify_flowmod(ofmsg)
                except (KeyError, ValueError) as err:
                    raise InvalidConfigError from err
                except Exception as err:
                    raise err
                if valve_of.is_flowmod(ofmsg):
                    apply_actions = []
                    for inst in ofmsg.instructions:
                        if valve_of.is_apply_actions(inst):
                            apply_actions.extend(inst.actions)
                        elif valve_of.is_meter(inst):
                            self.meter = True
                    for action in apply_actions:
                        if valve_of.is_set_field(action):
                            self.set_fields.add(action.key)
                    for match, value in ofmsg.match.items():
                        has_mask = isinstance(value, (tuple, list))
                        if has_mask or match not in self.matches:
                            self.matches[match] = has_mask
        for tunnel_rules in self.tunnel_dests.values():
            if "exit_instructions" in tunnel_rules:
                exit_inst = tunnel_rules["exit_instructions"]
                try:
                    ofmsgs = valve_acl.build_tunnel_ofmsgs(exit_inst, wildcard_table, 1)
                except (netaddr.core.AddrFormatError, KeyError, ValueError) as err:
                    raise InvalidConfigError from err
                test_config_condition(not ofmsgs, "OF messages is empty")
                for ofmsg in ofmsgs:
                    try:
                        valve_of.verify_flowmod(ofmsg)
                    except (KeyError, ValueError) as err:
                        raise InvalidConfigError from err
                    except Exception as err:
                        raise err
                    if valve_of.is_flowmod(ofmsg):
                        apply_actions = []
                        for inst in ofmsg.instructions:
                            if valve_of.is_apply_actions(inst):
                                apply_actions.extend(inst.actions)
                            elif valve_of.is_meter(inst):
                                self.meter = True
                        for action in apply_actions:
                            if valve_of.is_set_field(action):
                                self.set_fields.add(action.key)
                        for match, value in ofmsg.match.items():
                            has_mask = isinstance(value, (tuple, list))
                            if has_mask or match not in self.matches:
                                self.matches[match] = has_mask
        return (self.matches, self.set_fields, self.meter)

    def get_meters(self):
        """Yield meters for each rule in ACL"""
        for rule in self.rules:
            if "actions" not in rule or "meter" not in rule["actions"]:
                continue
            yield rule["actions"]["meter"]

    def get_mirror_destinations(self):
        """Yield mirror destinations for each rule in ACL"""
        for rule in self.rules:
            if "actions" not in rule or "mirror" not in rule["actions"]:
                continue
            yield rule["actions"]["mirror"]

    def _resolve_ordered_output_ports(
        self, output_list, resolve_port_cb, resolve_tunnel_objects
    ):
        """Resolve output actions in the ordered list format"""
        result = []
        for action in output_list:
            for key, value in action.items():
                if key == "tunnel":
                    tunnel = value
                    # Fetch tunnel items from the tunnel output dict
                    test_config_condition(
<<<<<<< HEAD
                        'dp' not in tunnel,
                        f'ACL ({self._id}) tunnel DP not defined')
                    tunnel_dp = tunnel['dp']
                    tunnel_port = tunnel.get('port', None)
                    tunnel_id = tunnel.get('tunnel_id', None)
                    tunnel_type = tunnel.get('type', 'vlan')
                    tunnel_exit_instructions = tunnel.get('exit_instructions', [])
                    tunnel_direction = tunnel.get('bi_directional', False)
                    tunnel_maintain = tunnel.get('maintain_encapsulation', False)
                    tunnel_reverse = tunnel.get('reverse', False)
                    test_config_condition(
                        tunnel_reverse and tunnel_direction,
                        (f'Tunnel ACL {self._id} cannot contain values for the fields'
                         '`bi_directional` and `reverse` at the same time'))
=======
                        "dp" not in tunnel, "ACL (%s) tunnel DP not defined" % self._id
                    )
                    tunnel_dp = tunnel["dp"]
                    tunnel_port = tunnel.get("port", None)
                    tunnel_id = tunnel.get("tunnel_id", None)
                    tunnel_type = tunnel.get("type", "vlan")
                    tunnel_exit_instructions = tunnel.get("exit_instructions", [])
                    tunnel_direction = tunnel.get("bi_directional", False)
                    tunnel_maintain = tunnel.get("maintain_encapsulation", False)
                    tunnel_reverse = tunnel.get("reverse", False)
                    test_config_condition(
                        tunnel_reverse and tunnel_direction,
                        (
                            "Tunnel ACL %s cannot contain values for the fields"
                            "`bi_directional` and `reverse` at the same time" % self._id
                        ),
                    )
>>>>>>> 943efd77
                    # Resolve the tunnel items
                    dst_dp, dst_port, tunnel_id = resolve_tunnel_objects(
                        tunnel_dp, tunnel_port, tunnel_id
                    )
                    # Compile the tunnel into an easy-access dictionary
                    tunnel_dict = {
                        "dst_dp": dst_dp,
                        "dst_port": dst_port,
                        "tunnel_id": tunnel_id,
                        "type": tunnel_type,
                        "exit_instructions": tunnel_exit_instructions,
                        "bi_directional": tunnel_direction,
                        "maintain_encapsulation": tunnel_maintain,
                        "reverse": tunnel_reverse,
                    }
                    self.tunnel_dests[tunnel_id] = tunnel_dict
                    result.append({key: tunnel_id})
                elif key == "port":
                    port_name = value
                    port = resolve_port_cb(port_name)
                    test_config_condition(
                        not port,
<<<<<<< HEAD
                        f'ACL ({self._id}) output port undefined in DP: {self.dp_id}')
=======
                        "ACL (%s) output port undefined in DP: %s"
                        % (self._id, self.dp_id),
                    )
>>>>>>> 943efd77
                    result.append({key: port})
                elif key == "ports":
                    resolved_ports = [resolve_port_cb(p) for p in value]
                    test_config_condition(
                        None in resolved_ports,
<<<<<<< HEAD
                        f'ACL ({self._id}) output port(s) not defined in DP: {self.dp_id}')
=======
                        "ACL (%s) output port(s) not defined in DP: %s"
                        % (self._id, self.dp_id),
                    )
>>>>>>> 943efd77
                    result.append({key: resolved_ports})
                elif key == "failover":
                    failover = value
                    test_config_condition(
                        not isinstance(failover, dict), ("failover is not a dictionary")
                    )
                    failover_dict = {}
                    for failover_name, failover_values in failover.items():
                        if failover_name == "ports":
                            resolved_ports = [
                                resolve_port_cb(p) for p in failover_values
                            ]
                            test_config_condition(
                                None in resolved_ports,
<<<<<<< HEAD
                                f'ACL ({self._id}) failover port(s) not defined in DP: {self.dp_id}')
=======
                                "ACL (%s) failover port(s) not defined in DP: %s"
                                % (self._id, self.dp_id),
                            )
>>>>>>> 943efd77
                            failover_dict[failover_name] = resolved_ports
                        else:
                            failover_dict[failover_name] = failover_values
                    result.append({key: failover_dict})
                else:
                    result.append(action)
        return result

    def _resolve_output_ports(
        self, action_conf, resolve_port_cb, resolve_tunnel_objects
    ):
        """Resolve the values for output actions in the ACL"""
        if isinstance(action_conf, (list, tuple)):
            return self._resolve_ordered_output_ports(
                action_conf, resolve_port_cb, resolve_tunnel_objects
            )
        result = {}
        test_config_condition(
<<<<<<< HEAD
            'vlan_vid' in action_conf and 'vlan_vids' in action_conf,
            f'ACL {self._id} has both vlan_vid and vlan_vids defined')
        test_config_condition(
            'port' in action_conf and 'ports' in action_conf,
            f'ACL {self._id} has both port and ports defined')
=======
            "vlan_vid" in action_conf and "vlan_vids" in action_conf,
            "ACL %s has both vlan_vid and vlan_vids defined" % self._id,
        )
        test_config_condition(
            "port" in action_conf and "ports" in action_conf,
            "ACL %s has both port and ports defined" % self._id,
        )
>>>>>>> 943efd77
        for output_action, output_action_values in action_conf.items():
            if output_action == "tunnel":
                tunnel = output_action_values
                # Fetch tunnel items from the tunnel output dict
                test_config_condition(
<<<<<<< HEAD
                    'dp' not in tunnel,
                    f'ACL ({self._id}) tunnel DP not defined')
                tunnel_dp = tunnel['dp']
                tunnel_port = tunnel.get('port', None)
                tunnel_id = tunnel.get('tunnel_id', None)
                tunnel_type = tunnel.get('type', 'vlan')
                tunnel_exit_instructions = tunnel.get('exit_instructions', [])
                tunnel_direction = tunnel.get('bi_directional', False)
                tunnel_maintain = tunnel.get('maintain_encapsulation', False)
                tunnel_reverse = tunnel.get('reverse', False)
                test_config_condition(
                    tunnel_reverse and tunnel_direction,
                    (f'Tunnel ACL {self._id} cannot contain values for the fields'
                     '`bi_directional` and `reverse` at the same time')
=======
                    "dp" not in tunnel, "ACL (%s) tunnel DP not defined" % self._id
                )
                tunnel_dp = tunnel["dp"]
                tunnel_port = tunnel.get("port", None)
                tunnel_id = tunnel.get("tunnel_id", None)
                tunnel_type = tunnel.get("type", "vlan")
                tunnel_exit_instructions = tunnel.get("exit_instructions", [])
                tunnel_direction = tunnel.get("bi_directional", False)
                tunnel_maintain = tunnel.get("maintain_encapsulation", False)
                tunnel_reverse = tunnel.get("reverse", False)
                test_config_condition(
                    tunnel_reverse and tunnel_direction,
                    (
                        "Tunnel ACL %s cannot contain values for the fields"
                        "`bi_directional` and `reverse` at the same time" % self._id
                    ),
>>>>>>> 943efd77
                )
                # Resolve the tunnel items
                dst_dp, dst_port, tunnel_id = resolve_tunnel_objects(
                    tunnel_dp, tunnel_port, tunnel_id
                )
                # Compile the tunnel into an easy-access dictionary
                tunnel_dict = {
                    "dst_dp": dst_dp,
                    "dst_port": dst_port,
                    "tunnel_id": tunnel_id,
                    "type": tunnel_type,
                    "exit_instructions": tunnel_exit_instructions,
                    "bi_directional": tunnel_direction,
                    "maintain_encapsulation": tunnel_maintain,
                    "reverse": tunnel_reverse,
                }
                self.tunnel_dests[tunnel_id] = tunnel_dict
                result[output_action] = tunnel_id
            elif output_action == "port":
                port_name = output_action_values
                port = resolve_port_cb(port_name)
                test_config_condition(
                    not port,
<<<<<<< HEAD
                    (f'ACL ({self._id}) output port undefined in DP: {self.dp_id}')
=======
                    (
                        "ACL (%s) output port undefined in DP: %s"
                        % (self._id, self.dp_id)
                    ),
>>>>>>> 943efd77
                )
                result[output_action] = port
            elif output_action == "ports":
                resolved_ports = [resolve_port_cb(p) for p in output_action_values]
                test_config_condition(
                    None in resolved_ports,
<<<<<<< HEAD
                    (f'ACL ({self._id}) output port(s) not defined in DP: {self.dp_id}')
=======
                    (
                        "ACL (%s) output port(s) not defined in DP: %s"
                        % (self._id, self.dp_id)
                    ),
>>>>>>> 943efd77
                )
                result[output_action] = resolved_ports
            elif output_action == "failover":
                failover = output_action_values
                test_config_condition(
                    not isinstance(failover, dict), ("failover is not a dictionary")
                )
                result[output_action] = {}
                for failover_name, failover_values in failover.items():
                    if failover_name == "ports":
                        resolved_ports = [resolve_port_cb(p) for p in failover_values]
                        test_config_condition(
                            None in resolved_ports,
<<<<<<< HEAD
                            (f'ACL ({self._id}) failover port(s) not defined in DP: {self.dp_id}')
=======
                            (
                                "ACL (%s) failover port(s) not defined in DP: %s"
                                % (self._id, self.dp_id)
                            ),
>>>>>>> 943efd77
                        )
                        result[output_action][failover_name] = resolved_ports
                    else:
                        result[output_action][failover_name] = failover_values
            else:
                result[output_action] = output_action_values
        return result

    def resolve_ports(self, resolve_port_cb, resolve_tunnel_objects):
        """Resolve the values for the actions of an ACL"""
        if self._ports_resolved:
            return
        for rule_conf in self.rules:
            if "actions" in rule_conf:
                actions_conf = rule_conf["actions"]
                resolved_actions = {}
                test_config_condition(
                    not isinstance(actions_conf, dict),
                    ("actions value is not a dictionary"),
                )
                for action_name, action_conf in actions_conf.items():
                    if action_name == "mirror":
                        resolved_port = resolve_port_cb(action_conf)
                        test_config_condition(
                            resolved_port is None,
<<<<<<< HEAD
                            (f'ACL ({self._id}) mirror port is not defined in DP: {self.dp_id}')
=======
                            (
                                "ACL (%s) mirror port is not defined in DP: %s"
                                % (self._id, self.dp_id)
                            ),
>>>>>>> 943efd77
                        )
                        resolved_actions[action_name] = resolved_port
                    elif action_name == "output":
                        resolved_action = self._resolve_output_ports(
                            action_conf, resolve_port_cb, resolve_tunnel_objects
                        )
                        resolved_actions[action_name] = resolved_action
                    else:
                        resolved_actions[action_name] = action_conf
                rule_conf["actions"] = resolved_actions
        self._ports_resolved = True

    def requires_reverse_tunnel(self, tunnel_id):
        """Returns true if the tunnel requires a reverse pathway"""
        return self.tunnel_dests[tunnel_id]["bi_directional"]

    def get_num_tunnels(self):
        """Returns the number of tunnels specified in the ACL"""
        num_tunnels = 0
        for rule_conf in self.rules:
            if self.does_rule_contain_tunnel(rule_conf):
                output_conf = rule_conf["actions"]["output"]
                if isinstance(output_conf, list):
                    for action in output_conf:
                        for key in action:
                            if key == "tunnel":
                                num_tunnels += 1
                else:
                    if "tunnel" in output_conf:
                        num_tunnels += 1
        return num_tunnels

    def get_tunnel_rules(self, tunnel_id):
        """Return the list of rules that apply a specific tunnel ID"""
        rules = []
        for rule_conf in self.rules:
            if self.does_rule_contain_tunnel(rule_conf):
                output_conf = rule_conf["actions"]["output"]
                if isinstance(output_conf, (list, tuple)):
                    for action in output_conf:
                        for key, value in action.items():
                            if key == "tunnel" and value == tunnel_id:
                                rules.append(rule_conf)
                                continue
                else:
                    if output_conf["tunnel"] == tunnel_id:
                        rules.append(rule_conf)
        return rules

    @staticmethod
    def does_rule_contain_tunnel(rule_conf):
        """Return true if the ACL rule contains a tunnel"""
        if "actions" in rule_conf:
            if "output" in rule_conf["actions"]:
                output_conf = rule_conf["actions"]["output"]
                if isinstance(output_conf, (list, tuple)):
                    for action in output_conf:
                        for key in action:
                            if key == "tunnel":
                                return True
                else:
                    if "tunnel" in output_conf:
                        return True
        return False

    def is_tunnel_acl(self):
        """Return true if the ACL contains a tunnel"""
        if self.tunnel_dests:
            return True
        for rule_conf in self.rules:
            if self.does_rule_contain_tunnel(rule_conf):
                return True
        return False

    @staticmethod
    def _tunnel_source_id(source):
        """Return ID for a tunnel source."""
        return tuple(sorted(source.items()))

    def add_tunnel_source(self, dp_name, port, reverse=False, bi_directional=False):
        """Add a source dp/port pair for the tunnel ACL"""
        source = {
            "dp": dp_name,
            "port": port,
            "reverse": reverse,
            "bi_directional": bi_directional,
        }
        source_id = self._tunnel_source_id(source)
        self.tunnel_sources[source_id] = source
        for _id in self.tunnel_dests:
            self.dyn_tunnel_rules.setdefault(_id, {})
            self.dyn_reverse_tunnel_rules.setdefault(_id, {})

    def verify_tunnel_rules(self):
        """Make sure that matches & set fields are configured correctly to handle tunnels"""
        if "eth_type" not in self.matches:
            self.matches["eth_type"] = False
        if "in_port" not in self.matches:
            self.matches["in_port"] = False
        if "vlan_vid" not in self.matches:
            self.matches["vlan_vid"] = False
        if "vlan_vid" not in self.set_fields:
            self.set_fields.add("vlan_vid")
        if "vlan_pcp" not in self.matches:
            self.matches["vlan_pcp"] = False
        if "vlan_pcp" not in self.set_fields:
            self.set_fields.add("vlan_pcp")

    def update_reverse_tunnel_rules(
        self, curr_dp, source_id, tunnel_id, out_port, output_table
    ):
        """Update the tunnel rulelist for when the output port has changed (reverse direction)"""
        if not self.requires_reverse_tunnel(tunnel_id):
            return False
        dst_dp = self.tunnel_sources[source_id]["dp"]
        src_dp = self.tunnel_dests[tunnel_id]["dst_dp"]
        prev_list = self.dyn_reverse_tunnel_rules[tunnel_id].get(source_id, [])
        new_list = []
        if curr_dp == src_dp and curr_dp != dst_dp:
            # SRC DP: vlan_vid, vlan_pcp, actions=[out_port]
            # NOTE: For the bi_directional reverse tunnel, we assume that
            #       the packet already has the required encapsulation
            new_list = [{"port": out_port}]
        elif curr_dp == dst_dp and curr_dp != src_dp:
            # DST DP: vlan_vid, vlan_pcp, actions=[pop_vlans, output]
            new_list = [{"pop_vlans": 1}]
            if out_port is None:
                # DP dest tunnel, so we fall through into the eth_dst output table
                new_list.append({"goto": output_table.table_id})
            else:
                # Tunnel has port specified, so output to destination
                new_list.append({"port": out_port})
        elif curr_dp == src_dp and curr_dp == dst_dp:
            # SINGLE DP: actions=[pop_vlans, out_port]
            new_list = [{"pop_vlans": 1}]
            if out_port is None:
                # DP dest tunnel, so we fall through into the eth_dst output table
                new_list.extend([{"goto": output_table.table_id}])
            else:
                # Tunnel has port specified, so output to destination
                new_list.extend([{"port": out_port}])
        else:
            # TRANSIT DP: vlan_vid, vlan_pcp, actions=[output]
            new_list = [{"port": out_port}]
        if new_list != prev_list:
            self.dyn_reverse_tunnel_rules[tunnel_id][source_id] = new_list
            return True
        return True

    def update_source_tunnel_rules(
        self, curr_dp, source_id, tunnel_id, out_port, output_table
    ):
        """Update the tunnel rulelist for when the output port has changed"""
        src_dp = self.tunnel_sources[source_id]["dp"]
        dst_dp = self.tunnel_dests[tunnel_id]["dst_dp"]
        prev_list = self.dyn_tunnel_rules[tunnel_id].get(source_id, [])
        new_list = []
        pcp_flag = valve_of.PCP_TUNNEL_FLAG
        if self.tunnel_dests[tunnel_id]["reverse"]:
            pcp_flag = valve_of.PCP_TUNNEL_REVERSE_DIRECTION_FLAG
        if curr_dp == src_dp and curr_dp != dst_dp:
            # SRC DP: in_port, actions=[push_vlan, output, pop_vlans]
            # Ideally, we would be able to detect if the tunnel has an `allow` action clause.
            #   However, this is difficult as a single ACL can have multiple rules using the same
            #   tunnel, but with one instance requiring the `allow` clause and another, not.
            # This means it is easier to always append the `pop_vlans` in assumption that the
            #   `allow` action does exist, and then optimize/reduce the redundant rules before
            #   outputting the flowrule.
            # We also set the tunnel VLAN header with a PCP value indicating that we are in
            #   the tunnel, which will save the VLANs from being reserved.
            new_list = [
                {"vlan_vids": [{"vid": tunnel_id, "eth_type": ether.ETH_TYPE_8021Q}]},
                {"set_fields": [{"vlan_pcp": pcp_flag}]},
                {"port": out_port},
                {"pop_vlans": 1},
            ]
        elif curr_dp == dst_dp and curr_dp != src_dp:
            # DST DP: in_port, vlan_vid, actions=[pop_vlan, additional_instructions, output]
            # If exit_instructions are applied, then we want to pop off the tunnel
            #   VLAN header, then apply the additional instructions, then output
            if self.tunnel_dests[tunnel_id]["maintain_encapsulation"]:
                # We wish to maintain tunnel encapsulation before outputting
                #   So do not add the pop_vlans rule
                new_list = []
            else:
                new_list = [{"pop_vlans": 1}]
            exit_instructions = self.tunnel_dests[tunnel_id].get(
                "exit_instructions", []
            )
            new_list.extend(copy.copy(list(exit_instructions)))
            if out_port is None:
                # DP dest tunnel, so we fall through into the eth_dst output table
                new_list.append({"goto": output_table.table_id})
            else:
                # Tunnel has port specified, so output to destination
                new_list.append({"port": out_port})
        elif curr_dp == src_dp and curr_dp == dst_dp:
            # SINGLE DP: in_port, actions=[additional_instructions, out_port]
            exit_instructions = self.tunnel_dests[tunnel_id].get(
                "exit_instructions", []
            )
            new_list.extend(copy.copy(list(exit_instructions)))
            if self.tunnel_dests[tunnel_id].get("maintain_encapsulation", False):
                # Maintain encapsulation implies we want the tunnel VID on the packet,
                #   so ensure it is purposefully put onto the packet, even when
                #   there would originally be no need to push on a tunnel VID
                new_list.extend(
                    [
                        {
                            "vlan_vids": [
                                {"vid": tunnel_id, "eth_type": ether.ETH_TYPE_8021Q}
                            ]
                        },
                        {"set_fields": [{"vlan_pcp": pcp_flag}]},
                    ]
                )
            if out_port is None:
                # DP dest tunnel, so we fall through into the eth_dst output table
                new_list.extend([{"goto": output_table.table_id}])
            else:
                # Tunnel has port specified, so output to destination
                new_list.extend([{"port": out_port}])
        else:
            # TRANSIT DP: in_port, vlan_vid, actions=[output]
            new_list = [{"port": out_port}]
        if new_list != prev_list:
            self.dyn_tunnel_rules[tunnel_id][source_id] = new_list
            return True
        return True


# NOTE: 802.1x steals the port ACL table.
PORT_ACL_8021X = ACL(
    "port_acl_8021x",
    0,
    {
        "rules": [
            {
                "eth_type": 1,
                "eth_src": "01:02:03:04:05:06",
                "actions": {
                    "output": {
                        "port": valve_of.ofp.OFPP_LOCAL,
                        "set_fields": [
                            {"eth_src": "01:02:03:04:05:06"},
                            {"eth_dst": "01:02:03:04:05:06"},
                        ],
                    }
                },
            }
        ]
    },
)
PORT_ACL_8021X.build({}, None, 1)

MAB_ACL_8021X = ACL(
    "mab_acl_8021x",
    0,
    {
        "rules": [
            {
                "eth_type": valve_of.ether.ETH_TYPE_IP,
                "eth_src": "01:02:03:04:05:06",
                "ip_proto": valve_of.inet.IPPROTO_UDP,
                "udp_src": 68,
                "udp_dst": 67,
                "actions": {"output": {"port": valve_of.ofp.OFPP_LOCAL}},
            }
        ]
    },
)
MAB_ACL_8021X.build({}, None, 1)<|MERGE_RESOLUTION|>--- conflicted
+++ resolved
@@ -157,31 +157,19 @@
             rules = conf
             conf = {}
         else:
-<<<<<<< HEAD
-            raise InvalidConfigError(
-                f'ACL conf is an invalid type {_id}')
-        conf['rules'] = []
-=======
             raise InvalidConfigError("ACL conf is an invalid type %s" % _id)
         conf["rules"] = []
->>>>>>> 943efd77
         for rule in rules:
             normalized_rule = rule
             if isinstance(rule, dict):
                 normalized_rule = rule.get("rule", rule)
                 if normalized_rule is None:
                     normalized_rule = {k: v for k, v in rule.items() if v is not None}
-<<<<<<< HEAD
-            test_config_condition(not isinstance(normalized_rule, dict), (
-                f'ACL rule is {type(normalized_rule)} not {dict} ({rules})'))
-            conf['rules'].append(normalized_rule)
-=======
             test_config_condition(
                 not isinstance(normalized_rule, dict),
                 ("ACL rule is %s not %s (%s)" % (type(normalized_rule), dict, rules)),
             )
             conf["rules"].append(normalized_rule)
->>>>>>> 943efd77
         super().__init__(_id, dp_id, conf)
 
     def finalize(self):
@@ -189,12 +177,7 @@
         super().finalize()
 
     def check_config(self):
-<<<<<<< HEAD
-        test_config_condition(
-            not self.rules, f'no rules found for ACL {self._id}')
-=======
         test_config_condition(not self.rules, "no rules found for ACL %s" % self._id)
->>>>>>> 943efd77
         for rule in self.rules:
             self._check_conf_types(rule, self.rule_types)
             for rule_field, rule_conf in rule.items():
@@ -205,13 +188,8 @@
                     )
                 elif rule_field == "actions":
                     test_config_condition(
-<<<<<<< HEAD
-                        not rule_conf,
-                        f'Missing rule actions in ACL {self._id}')
-=======
                         not rule_conf, "Missing rule actions in ACL %s" % self._id
                     )
->>>>>>> 943efd77
                     self._check_conf_types(rule_conf, self.actions_types)
                     for action_name, action_conf in rule_conf.items():
                         if action_name == "output":
@@ -354,22 +332,6 @@
                     tunnel = value
                     # Fetch tunnel items from the tunnel output dict
                     test_config_condition(
-<<<<<<< HEAD
-                        'dp' not in tunnel,
-                        f'ACL ({self._id}) tunnel DP not defined')
-                    tunnel_dp = tunnel['dp']
-                    tunnel_port = tunnel.get('port', None)
-                    tunnel_id = tunnel.get('tunnel_id', None)
-                    tunnel_type = tunnel.get('type', 'vlan')
-                    tunnel_exit_instructions = tunnel.get('exit_instructions', [])
-                    tunnel_direction = tunnel.get('bi_directional', False)
-                    tunnel_maintain = tunnel.get('maintain_encapsulation', False)
-                    tunnel_reverse = tunnel.get('reverse', False)
-                    test_config_condition(
-                        tunnel_reverse and tunnel_direction,
-                        (f'Tunnel ACL {self._id} cannot contain values for the fields'
-                         '`bi_directional` and `reverse` at the same time'))
-=======
                         "dp" not in tunnel, "ACL (%s) tunnel DP not defined" % self._id
                     )
                     tunnel_dp = tunnel["dp"]
@@ -387,7 +349,6 @@
                             "`bi_directional` and `reverse` at the same time" % self._id
                         ),
                     )
->>>>>>> 943efd77
                     # Resolve the tunnel items
                     dst_dp, dst_port, tunnel_id = resolve_tunnel_objects(
                         tunnel_dp, tunnel_port, tunnel_id
@@ -410,25 +371,17 @@
                     port = resolve_port_cb(port_name)
                     test_config_condition(
                         not port,
-<<<<<<< HEAD
-                        f'ACL ({self._id}) output port undefined in DP: {self.dp_id}')
-=======
                         "ACL (%s) output port undefined in DP: %s"
                         % (self._id, self.dp_id),
                     )
->>>>>>> 943efd77
                     result.append({key: port})
                 elif key == "ports":
                     resolved_ports = [resolve_port_cb(p) for p in value]
                     test_config_condition(
                         None in resolved_ports,
-<<<<<<< HEAD
-                        f'ACL ({self._id}) output port(s) not defined in DP: {self.dp_id}')
-=======
                         "ACL (%s) output port(s) not defined in DP: %s"
                         % (self._id, self.dp_id),
                     )
->>>>>>> 943efd77
                     result.append({key: resolved_ports})
                 elif key == "failover":
                     failover = value
@@ -443,13 +396,9 @@
                             ]
                             test_config_condition(
                                 None in resolved_ports,
-<<<<<<< HEAD
-                                f'ACL ({self._id}) failover port(s) not defined in DP: {self.dp_id}')
-=======
                                 "ACL (%s) failover port(s) not defined in DP: %s"
                                 % (self._id, self.dp_id),
                             )
->>>>>>> 943efd77
                             failover_dict[failover_name] = resolved_ports
                         else:
                             failover_dict[failover_name] = failover_values
@@ -468,13 +417,6 @@
             )
         result = {}
         test_config_condition(
-<<<<<<< HEAD
-            'vlan_vid' in action_conf and 'vlan_vids' in action_conf,
-            f'ACL {self._id} has both vlan_vid and vlan_vids defined')
-        test_config_condition(
-            'port' in action_conf and 'ports' in action_conf,
-            f'ACL {self._id} has both port and ports defined')
-=======
             "vlan_vid" in action_conf and "vlan_vids" in action_conf,
             "ACL %s has both vlan_vid and vlan_vids defined" % self._id,
         )
@@ -482,28 +424,11 @@
             "port" in action_conf and "ports" in action_conf,
             "ACL %s has both port and ports defined" % self._id,
         )
->>>>>>> 943efd77
         for output_action, output_action_values in action_conf.items():
             if output_action == "tunnel":
                 tunnel = output_action_values
                 # Fetch tunnel items from the tunnel output dict
                 test_config_condition(
-<<<<<<< HEAD
-                    'dp' not in tunnel,
-                    f'ACL ({self._id}) tunnel DP not defined')
-                tunnel_dp = tunnel['dp']
-                tunnel_port = tunnel.get('port', None)
-                tunnel_id = tunnel.get('tunnel_id', None)
-                tunnel_type = tunnel.get('type', 'vlan')
-                tunnel_exit_instructions = tunnel.get('exit_instructions', [])
-                tunnel_direction = tunnel.get('bi_directional', False)
-                tunnel_maintain = tunnel.get('maintain_encapsulation', False)
-                tunnel_reverse = tunnel.get('reverse', False)
-                test_config_condition(
-                    tunnel_reverse and tunnel_direction,
-                    (f'Tunnel ACL {self._id} cannot contain values for the fields'
-                     '`bi_directional` and `reverse` at the same time')
-=======
                     "dp" not in tunnel, "ACL (%s) tunnel DP not defined" % self._id
                 )
                 tunnel_dp = tunnel["dp"]
@@ -520,7 +445,6 @@
                         "Tunnel ACL %s cannot contain values for the fields"
                         "`bi_directional` and `reverse` at the same time" % self._id
                     ),
->>>>>>> 943efd77
                 )
                 # Resolve the tunnel items
                 dst_dp, dst_port, tunnel_id = resolve_tunnel_objects(
@@ -544,28 +468,20 @@
                 port = resolve_port_cb(port_name)
                 test_config_condition(
                     not port,
-<<<<<<< HEAD
-                    (f'ACL ({self._id}) output port undefined in DP: {self.dp_id}')
-=======
                     (
                         "ACL (%s) output port undefined in DP: %s"
                         % (self._id, self.dp_id)
                     ),
->>>>>>> 943efd77
                 )
                 result[output_action] = port
             elif output_action == "ports":
                 resolved_ports = [resolve_port_cb(p) for p in output_action_values]
                 test_config_condition(
                     None in resolved_ports,
-<<<<<<< HEAD
-                    (f'ACL ({self._id}) output port(s) not defined in DP: {self.dp_id}')
-=======
                     (
                         "ACL (%s) output port(s) not defined in DP: %s"
                         % (self._id, self.dp_id)
                     ),
->>>>>>> 943efd77
                 )
                 result[output_action] = resolved_ports
             elif output_action == "failover":
@@ -579,14 +495,10 @@
                         resolved_ports = [resolve_port_cb(p) for p in failover_values]
                         test_config_condition(
                             None in resolved_ports,
-<<<<<<< HEAD
-                            (f'ACL ({self._id}) failover port(s) not defined in DP: {self.dp_id}')
-=======
                             (
                                 "ACL (%s) failover port(s) not defined in DP: %s"
                                 % (self._id, self.dp_id)
                             ),
->>>>>>> 943efd77
                         )
                         result[output_action][failover_name] = resolved_ports
                     else:
@@ -612,14 +524,10 @@
                         resolved_port = resolve_port_cb(action_conf)
                         test_config_condition(
                             resolved_port is None,
-<<<<<<< HEAD
-                            (f'ACL ({self._id}) mirror port is not defined in DP: {self.dp_id}')
-=======
                             (
                                 "ACL (%s) mirror port is not defined in DP: %s"
                                 % (self._id, self.dp_id)
                             ),
->>>>>>> 943efd77
                         )
                         resolved_actions[action_name] = resolved_port
                     elif action_name == "output":
