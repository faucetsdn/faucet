--- conflicted
+++ resolved
@@ -7553,17 +7553,12 @@
             # ext hosts on remote switch should not get traffic flooded from
             # int host on local switch, because traffic already flooded to
             # an ext host on local switch, unless all local externals are down.
-<<<<<<< HEAD
-            broadcast_expected = externals_down and local_dp_name in externals_down
-=======
             broadcast_expected = bool(externals_down) and local_dp_name in externals_down
->>>>>>> 4a6243a1
             for remote_ext_host in remote_ext_hosts:
                 self.verify_broadcast(hosts=(local_int_host, remote_ext_host),
                                       broadcast_expected=broadcast_expected)
 
-<<<<<<< HEAD
-    def x_test_untagged(self):
+    def test_untagged(self):
         """Host can reach each other, unless both marked loop_protect_external"""
         for host in self.hosts_name_ordered():
             self.require_host_learned(host)
@@ -7601,22 +7596,6 @@
         """Test stacked dp with all external ports down on non-root switch"""
         self.set_externals_state('faucet-2', False)
 
-=======
-    def set_externals_state(self, dp_name, externals_up):
-        """Set the port up/down state of all external ports on a switch"""
-        dp_conf = self._get_faucet_conf()['dps'][dp_name]
-        for port_num, port_conf in dp_conf['interfaces'].items():
-            if port_conf.get('loop_protect_external'):
-                if externals_up:
-                    self.set_port_up(port_num, dp_conf.get('dp_id'))
-                else:
-                    self.set_port_down(port_num, dp_conf.get('dp_id'))
-
-    def test_missing_ext(self):
-        """Test stacked dp with all external ports down on non-root switch"""
-        self.set_externals_state('faucet-2', False)
-
->>>>>>> 4a6243a1
         # Currently faucet does not do the right thing in this situation.
         # Setting up test to expect failure, as prep for proper code fix.
         try:
