"""Helper class for working with tcpdump."""

import errno
import fcntl
import subprocess
import os
import re

from mininet.log import error, debug

from clib import mininet_test_util


class TcpdumpHelper:
    """Run tcpdump on interface, then a list of functions, and return tcpdump's parsed output."""

    pipe = None
    started = False
    last_line = None
    funcs = None
    readbuf = None
    blocking = True

    # pylint: disable=too-many-arguments
    def __init__(
        self,
        tcpdump_host,
        tcpdump_filter,
        funcs=None,
        vflags="-v",
        timeout=10,
        packets=2,
        root_intf=False,
        pcap_out=None,
        intf_name=None,
        blocking=True,
    ):
        self.intf_name = intf_name if intf_name else tcpdump_host.intf().name
        self.funcs = funcs
        if root_intf:
            self.intf_name = self.intf_name.split(".")[0]

        tcpdump_flags = vflags
<<<<<<< HEAD
        # pylint: disable=consider-using-f-string
        tcpdump_flags += ' -Z root'
        tcpdump_flags += ' -c %u' % packets if packets else ''
        tcpdump_flags += ' -w %s' % pcap_out if pcap_out else ''
        tcpdump_cmd = 'tcpdump -i %s %s --immediate-mode -e -n -U %s' % (
            self.intf_name, tcpdump_flags, tcpdump_filter)
=======
        tcpdump_flags += " -Z root"
        tcpdump_flags += " -c %u" % packets if packets else ""
        tcpdump_flags += " -w %s" % pcap_out if pcap_out else ""
        tcpdump_cmd = "tcpdump -i %s %s --immediate-mode -e -n -U %s" % (
            self.intf_name,
            tcpdump_flags,
            tcpdump_filter,
        )
>>>>>>> ad6726b8
        pipe_cmd = tcpdump_cmd
        if timeout:
            pipe_cmd = mininet_test_util.timeout_soft_cmd(tcpdump_cmd, timeout)

        debug(pipe_cmd)
        self.pipe = tcpdump_host.popen(
            pipe_cmd,
            stdin=mininet_test_util.DEVNULL,
            stdout=subprocess.PIPE,
            stderr=subprocess.STDOUT,
            close_fds=True,
            shell=False,
        )

        stream = self.stream()
        if stream:
            debug("tcpdump_helper stream fd %s %s" % (stream.fileno(), self.intf_name))

        self.readbuf = ""
        self.set_blocking(blocking)

    def stream(self):
        """Return pipe's STDOUT, or None."""
        if self.pipe:
            return self.pipe.stdout
        return None

    def set_blocking(self, blocking=True):
        """Set blocking on pipe's STDOUT."""
        stdout_fd = self.pipe.stdout.fileno()
        flags = fcntl.fcntl(stdout_fd, fcntl.F_GETFL)
        self.blocking = blocking
        if blocking:
            flags = flags & ~os.O_NONBLOCK
        else:
            flags = flags | os.O_NONBLOCK
        fcntl.fcntl(stdout_fd, fcntl.F_SETFL, flags)

    def execute(self):
        """Run the helper and accumulate tcpdump output."""
        tcpdump_txt = ""
        stream = self.stream()
        if stream:
            while True:
                line = self.next_line()
                if not line:
                    break
                debug('tcpdump_helper fd %d line "%s"' % (stream.fileno(), line))
                tcpdump_txt += line.strip()
        return tcpdump_txt

    def terminate(self):
        """Terminate the helper."""
        stream = self.stream()
        if not self.pipe or not stream:
            return -1

        try:
            debug("tcpdump_helper terminate fd %s" % stream.fileno())
            self.pipe.terminate()
            result = self.pipe.wait()
            if result == 124:
                # Mask valid result from timeout command.
                result = 0
            self.pipe.stdout.close()
            self.pipe = None
            return result
        except EnvironmentError as err:
<<<<<<< HEAD
            error(f'Error closing tcpdump_helper fd {self.pipe.stdout.fileno()}: {err}')
=======
            error(
                "Error closing tcpdump_helper fd %d: %s"
                % (self.pipe.stdout.fileno(), err)
            )
>>>>>>> ad6726b8
            return -2

    def readline(self):
        """Replacement readline() because built-in doesn't work with non-blocking IO"""
        fileno = self.pipe.stdout.fileno()
        while "\n" not in self.readbuf:
            try:
                read = os.read(fileno, 2**10)
            except OSError as err:
                if err.errno != errno.EAGAIN or not self.blocking:
                    raise
                continue
            if not read:
                line = self.readbuf
                self.readbuf = ""
                return line
            self.readbuf += read.decode()
        pos = self.readbuf.find("\n") + 1
        line = self.readbuf[0:pos]
        self.readbuf = self.readbuf[pos:]
        return line

    def next_line(self):
        """Retrieve next line from helper."""
        while True:
            try:
                line = self.readline()
            except OSError as err:
<<<<<<< HEAD
                if err.errno in (errno.EWOULDBLOCK, errno.EAGAIN):
                    return ''
                raise
            assert line or self.started, f'tcpdump did not start: {self.last_line.strip()}'
            if self.started:
                return line
            if re.search(f'listening on {self.intf_name}', line):
=======
                if err.errno == errno.EWOULDBLOCK or err.errno == errno.EAGAIN:
                    return ""
                raise
            assert line or self.started, (
                "tcpdump did not start: %s" % self.last_line.strip()
            )
            if self.started:
                return line
            if re.search("listening on %s" % self.intf_name, line):
>>>>>>> ad6726b8
                self.started = True
                # When we see tcpdump start, then call provided functions.
                if self.funcs is not None:
                    for func in self.funcs:
                        func()
            else:
                self.last_line = line<|MERGE_RESOLUTION|>--- conflicted
+++ resolved
@@ -41,14 +41,6 @@
             self.intf_name = self.intf_name.split(".")[0]
 
         tcpdump_flags = vflags
-<<<<<<< HEAD
-        # pylint: disable=consider-using-f-string
-        tcpdump_flags += ' -Z root'
-        tcpdump_flags += ' -c %u' % packets if packets else ''
-        tcpdump_flags += ' -w %s' % pcap_out if pcap_out else ''
-        tcpdump_cmd = 'tcpdump -i %s %s --immediate-mode -e -n -U %s' % (
-            self.intf_name, tcpdump_flags, tcpdump_filter)
-=======
         tcpdump_flags += " -Z root"
         tcpdump_flags += " -c %u" % packets if packets else ""
         tcpdump_flags += " -w %s" % pcap_out if pcap_out else ""
@@ -57,7 +49,6 @@
             tcpdump_flags,
             tcpdump_filter,
         )
->>>>>>> ad6726b8
         pipe_cmd = tcpdump_cmd
         if timeout:
             pipe_cmd = mininet_test_util.timeout_soft_cmd(tcpdump_cmd, timeout)
@@ -126,14 +117,10 @@
             self.pipe = None
             return result
         except EnvironmentError as err:
-<<<<<<< HEAD
-            error(f'Error closing tcpdump_helper fd {self.pipe.stdout.fileno()}: {err}')
-=======
             error(
                 "Error closing tcpdump_helper fd %d: %s"
                 % (self.pipe.stdout.fileno(), err)
             )
->>>>>>> ad6726b8
             return -2
 
     def readline(self):
@@ -162,15 +149,6 @@
             try:
                 line = self.readline()
             except OSError as err:
-<<<<<<< HEAD
-                if err.errno in (errno.EWOULDBLOCK, errno.EAGAIN):
-                    return ''
-                raise
-            assert line or self.started, f'tcpdump did not start: {self.last_line.strip()}'
-            if self.started:
-                return line
-            if re.search(f'listening on {self.intf_name}', line):
-=======
                 if err.errno == errno.EWOULDBLOCK or err.errno == errno.EAGAIN:
                     return ""
                 raise
@@ -180,7 +158,6 @@
             if self.started:
                 return line
             if re.search("listening on %s" % self.intf_name, line):
->>>>>>> ad6726b8
                 self.started = True
                 # When we see tcpdump start, then call provided functions.
                 if self.funcs is not None:
