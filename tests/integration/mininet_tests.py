--- conflicted
+++ resolved
@@ -6827,7 +6827,7 @@
         for i, dpid in enumerate(dpids):
             dpid_names[dpid] = name = dp_name(i)
             dpname_to_dpkey[name] = dpid
-        self.dpnames = copy.deepcopy(dpid_names)
+        self.set_dpid_names(dpid_names)
 
         for i, dpid in enumerate(dpids):
             name = dpid_names[dpid]
@@ -7521,14 +7521,6 @@
             use_external=True)
         self.start_net()
 
-<<<<<<< HEAD
-=======
-    def test_port_down(self):
-        """Basic port up/down functionality works"""
-        self.set_port_down(5, self.dpids[0], 'faucet-1')
-        self.set_port_down(5, self.dpids[1], 'faucet-2')
-
->>>>>>> d1366749
     def x_test_untagged(self):
         """Host can reach each other, unless both marked loop_protect_external"""
         for host in self.hosts_name_ordered():
@@ -7555,6 +7547,8 @@
 
     def test_missing_ext(self):
 
+        self.set_port_down(5, self.dpids[0], 'faucet-1')
+        self.set_port_down(5, self.dpids[1], 'faucet-2')
         self.set_port_down(5, self.dpids[0])
         self.set_port_down(5, self.dpids[1])
 
@@ -7564,7 +7558,7 @@
         dpid = dp_conf.get('dp_id')
         for port_num, port_conf in dp_conf['interfaces'].items():
             if port_conf.get('loop_protect_external'):
-                self.set_port_down(int(port_num), dpid)
+                self.set_port_down(port_num, dpid, 'faucet-2')
 
         self.verify_protected_connectivity()
 
@@ -7576,6 +7570,7 @@
             restart=True, cold_start=False, change_expected=True)
 
     def verify_protected_connectivity(self):
+        print('verify_protected_connectivity')
         self.verify_stack_up()
         int_hosts, ext_hosts, dp_hosts = self.map_int_ext_hosts()
 
