--- conflicted
+++ resolved
@@ -223,7 +223,6 @@
 
     RADIUS_PORT = 1840
 
-<<<<<<< HEAD
     DOT1X_EXPECTED_EVENTS = [{'ENABLED': {}},
                              {'PORT_UP': {'port': 'port_1', 'port_type': 'supplicant'}},
                              {'PORT_UP': {'port': 'port_2', 'port_type': 'supplicant'}},
@@ -231,9 +230,7 @@
                              {'AUTHENTICATION': {'port': 'port_1', 'eth_src': 'HOST1_MAC', 'status': 'success'}},
                              {'AUTHENTICATION': {'port': 'port_2', 'eth_src': 'HOST2_MAC', 'status': 'success'}},
                              {'AUTHENTICATION': {'port': 'port_2', 'eth_src': 'HOST2_MAC', 'status': 'logoff'}}]
-=======
     SESSION_TIMEOUT = 3600
->>>>>>> dbd0aafd
 
     eapol1_host = None
     eapol2_host = None
@@ -290,7 +287,9 @@
 
     def tearDown(self):
         self.nfv_host.cmd('kill %d' % self.freeradius_pid)
-<<<<<<< HEAD
+        self.nfv_host.cmd('kill -sigint %d' % self.radius_tcpdump_pid)
+        self.nfv_host.cmd('kill -sigint %d' % self.eap_tcpdump_pid)
+        self.eapol1_host.cmd('kill -sigint %d' % self.eapol1_tcpdump_pid)
 
         self.assertGreater(os.path.getsize(self.event_log), 0)
         self.verify_dot1x_events_log()
@@ -333,16 +332,8 @@
                 else:
                     self.fail('next dot1x event was: %s, expected: %s' % (event, next_expected_event))
 
-    def try_8021x(self, host, port_num, conf, and_logoff=False):
-=======
-        self.nfv_host.cmd('kill -sigint %d' % self.radius_tcpdump_pid)
-        self.nfv_host.cmd('kill -sigint %d' % self.eap_tcpdump_pid)
-        self.eapol1_host.cmd('kill -sigint %d' % self.eapol1_tcpdump_pid)
-        super(Faucet8021XSuccessTest, self).tearDown()
-
     def try_8021x(self, host, port_num, conf, and_logoff=False, terminate_wpasupplicant=False,
                   wpasup_timeout=180, tcpdump_timeout=15, tcpdump_packets=10):
->>>>>>> dbd0aafd
         tcpdump_filter = 'ether proto 0x888e'
         tcpdump_txt = self.tcpdump_helper(
             host, tcpdump_filter, [
