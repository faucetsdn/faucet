--- conflicted
+++ resolved
@@ -647,12 +647,8 @@
         print('Testing hardware, forcing test serialization')
         serial = True
     root_tmpdir = tempfile.mkdtemp(prefix='faucet-tests-', dir='/var/tmp')
-<<<<<<< HEAD
+    os.chmod(root_tmpdir, 0o755)
     print(f'Logging test results in {root_tmpdir}')
-=======
-    os.chmod(root_tmpdir, 0o755)
-    print('Logging test results in %s' % root_tmpdir)
->>>>>>> dac59d31
     start_free_ports = 10
     min_free_ports = 200
     if serial:
