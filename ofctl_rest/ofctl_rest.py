# Copyright (C) 2012 Nippon Telegraph and Telephone Corporation.
#
# Licensed under the Apache License, Version 2.0 (the "License");
# you may not use this file except in compliance with the License.
# You may obtain a copy of the License at
#
#    http://www.apache.org/licenses/LICENSE-2.0
#
# Unless required by applicable law or agreed to in writing, software
# distributed under the License is distributed on an "AS IS" BASIS,
# WITHOUT WARRANTIES OR CONDITIONS OF ANY KIND, either express or
# implied.
# See the License for the specific language governing permissions and
# limitations under the License.

# pylint: disable=unused-argument,disable=missing-function-docstring,disable=use-dict-literal
# pylint: disable=no-member,disable=invalid-name,disable=too-many-arguments,disable=too-few-public-methods
# pytype: disable=attribute-error

import os
import logging
import json
import ast

from os_ken.base import app_manager
from os_ken.controller import ofp_event
from os_ken.controller import dpset
from os_ken.controller.handler import MAIN_DISPATCHER
from os_ken.controller.handler import set_ev_cls
from os_ken.exception import OSKenException
from os_ken.ofproto import ofproto_v1_3
from os_ken.lib import ofctl_v1_3
from os_ken.lib import hub
from wsgi import ControllerBase
from wsgi import Response
from wsgi import WSGIApplication, WSGIServer

LOG = logging.getLogger("os_ken.app.ofctl_rest")

DEFAULT_WSGI_HOST = "0.0.0.0"
DEFAULT_WSGI_PORT = 8080

OFCTL_HOST = os.getenv("OFCTL_HOST", "0.0.0.0")
OFCTL_PORT = int(os.getenv("OFCTL_PORT", "8080"))

# supported ofctl versions in this restful app
supported_ofctl = {
    ofproto_v1_3.OFP_VERSION: ofctl_v1_3,
}

# pylint: disable=missing-function-docstring,disable=invalid-name,disable=missing-class-docstring,disable=too-few-public-methods,disable=unused-argument,disable=no-member

# REST API
#

# Retrieve the switch stats
#
# get the list of all switches
# GET /stats/switches
#
# get the desc stats of the switch
# GET /stats/desc/<dpid>
#
# get flows desc stats of the switch
# GET /stats/flowdesc/<dpid>
#
# get flows desc stats of the switch filtered by the fields
# POST /stats/flowdesc/<dpid>
#
# get flows stats of the switch
# GET /stats/flow/<dpid>
#
# get flows stats of the switch filtered by the fields
# POST /stats/flow/<dpid>
#
# get aggregate flows stats of the switch
# GET /stats/aggregateflow/<dpid>
#
# get aggregate flows stats of the switch filtered by the fields
# POST /stats/aggregateflow/<dpid>
#
# get table stats of the switch
# GET /stats/table/<dpid>
#
# get table features stats of the switch
# GET /stats/tablefeatures/<dpid>
#
# get ports stats of the switch
# GET /stats/port/<dpid>[/<port>]
# Note: Specification of port number is optional
#
# get queues stats of the switch
# GET /stats/queue/<dpid>[/<port>[/<queue_id>]]
# Note: Specification of port number and queue id are optional
#       If you want to omitting the port number and setting the queue id,
#       please specify the keyword "ALL" to the port number
#       e.g. GET /stats/queue/1/ALL/1
#
# get queues config stats of the switch
# GET /stats/queueconfig/<dpid>[/<port>]
# Note: Specification of port number is optional
#
# get queues desc stats of the switch
# GET /stats/queuedesc/<dpid>[/<port>[/<queue_id>]]
# Note: Specification of port number and queue id are optional
#       If you want to omitting the port number and setting the queue id,
#       please specify the keyword "ALL" to the port number
#       e.g. GET /stats/queuedesc/1/ALL/1
#
# get meter features stats of the switch
# GET /stats/meterfeatures/<dpid>
#
# get meter config stats of the switch
# GET /stats/meterconfig/<dpid>[/<meter_id>]
# Note: Specification of meter id is optional
#
# get meter desc stats of the switch
# GET /stats/meterdesc/<dpid>[/<meter_id>]
# Note: Specification of meter id is optional
#
# get meters stats of the switch
# GET /stats/meter/<dpid>[/<meter_id>]
# Note: Specification of meter id is optional
#
# get group features stats of the switch
# GET /stats/groupfeatures/<dpid>
#
# get groups desc stats of the switch
# GET /stats/groupdesc/<dpid>[/<group_id>]
# Note: Specification of group id is optional (OpenFlow 1.5 or later)
#
# get groups stats of the switch
# GET /stats/group/<dpid>[/<group_id>]
# Note: Specification of group id is optional
#
# get ports description of the switch
# GET /stats/portdesc/<dpid>[/<port_no>]
# Note: Specification of port number is optional (OpenFlow 1.5 or later)

# Update the switch stats
#
# add a flow entry
# POST /stats/flowentry/add
#
# modify all matching flow entries
# POST /stats/flowentry/modify
#
# modify flow entry strictly matching wildcards and priority
# POST /stats/flowentry/modify_strict
#
# delete all matching flow entries
# POST /stats/flowentry/delete
#
# delete flow entry strictly matching wildcards and priority
# POST /stats/flowentry/delete_strict
#
# delete all flow entries of the switch
# DELETE /stats/flowentry/clear/<dpid>
#
# add a meter entry
# POST /stats/meterentry/add
#
# modify a meter entry
# POST /stats/meterentry/modify
#
# delete a meter entry
# POST /stats/meterentry/delete
#
# add a group entry
# POST /stats/groupentry/add
#
# modify a group entry
# POST /stats/groupentry/modify
#
# delete a group entry
# POST /stats/groupentry/delete
#
# modify behavior of the physical port
# POST /stats/portdesc/modify
#
# modify role of controller
# POST /stats/role
#
#
# send a experimeter message
# POST /stats/experimenter/<dpid>


class CommandNotFoundError(OSKenException):
    message = "No such command : %(cmd)s"


class PortNotFoundError(OSKenException):
    message = "No such port info: %(port_no)s"


def stats_method(method):
    def wrapper(self, req, dpid, *args, **kwargs):
        # Get datapath instance from DPSet
        try:
            dp = self.dpset.get(int(str(dpid), 0))
        except ValueError:
            LOG.exception("Invalid dpid: %s", dpid)
            return Response(status=400)
        if dp is None:
            LOG.error("No such Datapath: %s", dpid)
            return Response(status=404)

        # Get lib/ofctl_* module
        try:
            ofctl = supported_ofctl.get(dp.ofproto.OFP_VERSION)
        except KeyError:
            LOG.exception("Unsupported OF version: %s", dp.ofproto.OFP_VERSION)
            return Response(status=501)

        # Invoke StatsController method
        try:
            ret = method(self, req, dp, ofctl, *args, **kwargs)
            return Response(content_type="application/json", body=json.dumps(ret))
        except ValueError:
            LOG.exception("Invalid syntax: %s", req.body)
            return Response(status=400)
        except AttributeError:
            LOG.exception(
                "Unsupported OF request in this version: %s", dp.ofproto.OFP_VERSION
            )
            return Response(status=501)

    return wrapper


def command_method(method):
    def wrapper(self, req, *args, **kwargs):
        # Parse request json body
        try:
            if req.body:
                # We use ast.literal_eval() to parse request json body
                # instead of json.loads().
                # Because we need to parse binary format body
                # in send_experimenter().
                body = ast.literal_eval(req.body.decode("utf-8"))
            else:
                body = {}
        except SyntaxError:
            LOG.exception("Invalid syntax: %s", req.body)
            return Response(status=400)

        # Get datapath_id from request parameters
        dpid = body.get("dpid", None)
        if not dpid:
            try:
                dpid = kwargs.pop("dpid")
            except KeyError:
                LOG.exception("Cannot get dpid from request parameters")
                return Response(status=400)

        # Get datapath instance from DPSet
        try:
            dp = self.dpset.get(int(str(dpid), 0))
        except ValueError:
            LOG.exception("Invalid dpid: %s", dpid)
            return Response(status=400)
        if dp is None:
            LOG.error("No such Datapath: %s", dpid)
            return Response(status=404)

        # Get lib/ofctl_* module
        try:
            ofctl = supported_ofctl.get(dp.ofproto.OFP_VERSION)
        except KeyError:
            LOG.exception("Unsupported OF version: version=%s", dp.ofproto.OFP_VERSION)
            return Response(status=501)

        # Invoke StatsController method
        try:
            method(self, req, dp, ofctl, body, *args, **kwargs)
            return Response(status=200)
        except ValueError:
            LOG.exception("Invalid syntax: %s", req.body)
            return Response(status=400)
        except AttributeError:
            LOG.exception(
                "Unsupported OF request in this version: %s", dp.ofproto.OFP_VERSION
            )
            return Response(status=501)
        except CommandNotFoundError as e:
            LOG.exception(e.message)
            return Response(status=404)
        except PortNotFoundError as e:
            LOG.exception(e.message)
            return Response(status=404)

    return wrapper


class StatsController(ControllerBase):
    # pytype: disable=attribute-error

    def __init__(self, req, link, data, **config):
        super().__init__(req, link, data, **config)
<<<<<<< HEAD
        self.dpset = data['dpset']
        self.waiters = data['waiters']
=======
        self.dpset = data["dpset"]
        self.waiters = data["waiters"]
>>>>>>> ed867066

    def get_dpids(self, req, **_kwargs):
        dps = list(self.dpset.dps.keys())
        body = json.dumps(dps)
        return Response(content_type="application/json", body=body)

    @stats_method
    def get_desc_stats(self, req, dp, ofctl, **kwargs):
        return ofctl.get_desc_stats(dp, self.waiters)

    @stats_method
    def get_flow_desc(self, req, dp, ofctl, **kwargs):
        flow = req.json if req.body else {}
        return ofctl.get_flow_desc(dp, self.waiters, flow)

    @stats_method
    def get_flow_stats(self, req, dp, ofctl, **kwargs):
        flow = req.json if req.body else {}
        return ofctl.get_flow_stats(dp, self.waiters, flow)

    @stats_method
    def get_aggregate_flow_stats(self, req, dp, ofctl, **kwargs):
        flow = req.json if req.body else {}
        return ofctl.get_aggregate_flow_stats(dp, self.waiters, flow)

    @stats_method
    def get_table_stats(self, req, dp, ofctl, **kwargs):
        return ofctl.get_table_stats(dp, self.waiters)

    @stats_method
    def get_table_features(self, req, dp, ofctl, **kwargs):
        return ofctl.get_table_features(dp, self.waiters)

    @stats_method
    def get_port_stats(self, req, dp, ofctl, port=None, **kwargs):
        if port == "ALL":
            port = None

        return ofctl.get_port_stats(dp, self.waiters, port)

    @stats_method
    def get_queue_stats(self, req, dp, ofctl, port=None, queue_id=None, **kwargs):
        if port == "ALL":
            port = None

        if queue_id == "ALL":
            queue_id = None

        return ofctl.get_queue_stats(dp, self.waiters, port, queue_id)

    @stats_method
    def get_queue_config(self, req, dp, ofctl, port=None, **kwargs):
        if port == "ALL":
            port = None

        return ofctl.get_queue_config(dp, self.waiters, port)

    @stats_method
    def get_queue_desc(self, req, dp, ofctl, port=None, queue=None, **_kwargs):
        if port == "ALL":
            port = None

        if queue == "ALL":
            queue = None

        return ofctl.get_queue_desc(dp, self.waiters, port, queue)

    @stats_method
    def get_meter_features(self, req, dp, ofctl, **kwargs):
        return ofctl.get_meter_features(dp, self.waiters)

    @stats_method
    def get_meter_config(self, req, dp, ofctl, meter_id=None, **kwargs):
        if meter_id == "ALL":
            meter_id = None

        return ofctl.get_meter_config(dp, self.waiters, meter_id)

    @stats_method
    def get_meter_desc(self, req, dp, ofctl, meter_id=None, **kwargs):
        if meter_id == "ALL":
            meter_id = None

        return ofctl.get_meter_desc(dp, self.waiters, meter_id)

    @stats_method
    def get_meter_stats(self, req, dp, ofctl, meter_id=None, **kwargs):
        if meter_id == "ALL":
            meter_id = None

        return ofctl.get_meter_stats(dp, self.waiters, meter_id)

    @stats_method
    def get_group_features(self, req, dp, ofctl, **kwargs):
        return ofctl.get_group_features(dp, self.waiters)

    @stats_method
    def get_group_desc(self, req, dp, ofctl, group_id=None, **kwargs):
        return ofctl.get_group_desc(dp, self.waiters)

    @stats_method
    def get_group_stats(self, req, dp, ofctl, group_id=None, **kwargs):
        if group_id == "ALL":
            group_id = None

        return ofctl.get_group_stats(dp, self.waiters, group_id)

    @stats_method
    def get_port_desc(self, req, dp, ofctl, port_no=None, **kwargs):
        return ofctl.get_port_desc(dp, self.waiters)

    @stats_method
    def get_role(self, req, dp, ofctl, **kwargs):
        return ofctl.get_role(dp, self.waiters)

    @staticmethod
    @command_method
    def mod_flow_entry(req, dp, ofctl, flow, cmd, **kwargs):
        cmd_convert = {
            "add": dp.ofproto.OFPFC_ADD,
            "modify": dp.ofproto.OFPFC_MODIFY,
            "modify_strict": dp.ofproto.OFPFC_MODIFY_STRICT,
            "delete": dp.ofproto.OFPFC_DELETE,
            "delete_strict": dp.ofproto.OFPFC_DELETE_STRICT,
        }
        mod_cmd = cmd_convert.get(cmd, None)
        if mod_cmd is None:
            raise CommandNotFoundError(cmd=cmd)

        ofctl.mod_flow_entry(dp, flow, mod_cmd)

    @staticmethod
    @command_method
<<<<<<< HEAD
    def delete_flow_entry(req, dp, ofctl, flow, **kwargs):
        flow = {'table_id': dp.ofproto.OFPTT_ALL}
=======
    def delete_flow_entry(self, req, dp, ofctl, flow, **kwargs):
        flow = {"table_id": dp.ofproto.OFPTT_ALL}
>>>>>>> ed867066
        ofctl.mod_flow_entry(dp, flow, dp.ofproto.OFPFC_DELETE)

    @staticmethod
    @command_method
    def mod_meter_entry(req, dp, ofctl, meter, cmd, **kwargs):
        cmd_convert = {
            "add": dp.ofproto.OFPMC_ADD,
            "modify": dp.ofproto.OFPMC_MODIFY,
            "delete": dp.ofproto.OFPMC_DELETE,
        }
        mod_cmd = cmd_convert.get(cmd, None)
        if mod_cmd is None:
            raise CommandNotFoundError(cmd=cmd)

        ofctl.mod_meter_entry(dp, meter, mod_cmd)

    @staticmethod
    @command_method
    def mod_group_entry(req, dp, ofctl, group, cmd, **kwargs):
        cmd_convert = {
            "add": dp.ofproto.OFPGC_ADD,
            "modify": dp.ofproto.OFPGC_MODIFY,
            "delete": dp.ofproto.OFPGC_DELETE,
        }
        mod_cmd = cmd_convert.get(cmd, None)
        if mod_cmd is None:
            raise CommandNotFoundError(cmd=cmd)

        ofctl.mod_group_entry(dp, group, mod_cmd)

    @command_method
    def mod_port_behavior(self, req, dp, ofctl, port_config, cmd, **kwargs):
        port_no = port_config.get("port_no", None)
        port_no = int(str(port_no), 0)

        port_info = self.dpset.port_state[int(dp.id)].get(port_no)
        if port_info:
            port_config.setdefault("hw_addr", port_info.hw_addr)
            port_config.setdefault("advertise", port_info.advertised)
        else:
            raise PortNotFoundError(port_no=port_no)

        if cmd != "modify":
            raise CommandNotFoundError(cmd=cmd)

        ofctl.mod_port_behavior(dp, port_config)

    @staticmethod
    @command_method
    def send_experimenter(req, dp, ofctl, exp, **kwargs):
        ofctl.send_experimenter(dp, exp)

    @staticmethod
    @command_method
    def set_role(req, dp, ofctl, role, **kwargs):
        ofctl.set_role(dp, role)


class RestStatsApi(app_manager.OSKenApp):
    OFP_VERSIONS = [ofproto_v1_3.OFP_VERSION]
    _CONTEXTS = {"dpset": dpset.DPSet, "wsgi": WSGIApplication}

    def __init__(self, *args, **kwargs):
        super().__init__(*args, **kwargs)
<<<<<<< HEAD
        self.dpset = kwargs['dpset']
        wsgi = kwargs['wsgi']
=======
        self.dpset = kwargs["dpset"]
        wsgi = kwargs["wsgi"]
>>>>>>> ed867066
        self.waiters = {}
        self.data = {}
        self.data["dpset"] = self.dpset
        self.data["waiters"] = self.waiters
        mapper = wsgi.mapper

<<<<<<< HEAD
        wsgi.registory['StatsController'] = self.data
        path = '/stats'
        uri = path + '/switches'
        mapper.connect('stats', uri,
                       controller=StatsController, action='get_dpids',
                       conditions={"method": ['GET']})

        uri = path + '/desc/{dpid}'
        mapper.connect('stats', uri,
                       controller=StatsController, action='get_desc_stats',
                       conditions={"method": ['GET']})

        uri = path + '/flowdesc/{dpid}'
        mapper.connect('stats', uri,
                       controller=StatsController, action='get_flow_stats',
                       conditions={"method": ['GET', 'POST']})

        uri = path + '/flow/{dpid}'
        mapper.connect('stats', uri,
                       controller=StatsController, action='get_flow_stats',
                       conditions={"method": ['GET', 'POST']})

        uri = path + '/aggregateflow/{dpid}'
        mapper.connect('stats', uri,
                       controller=StatsController,
                       action='get_aggregate_flow_stats',
                       conditions={"method": ['GET', 'POST']})

        uri = path + '/table/{dpid}'
        mapper.connect('stats', uri,
                       controller=StatsController, action='get_table_stats',
                       conditions={"method": ['GET']})

        uri = path + '/tablefeatures/{dpid}'
        mapper.connect('stats', uri,
                       controller=StatsController, action='get_table_features',
                       conditions={"method": ['GET']})

        uri = path + '/port/{dpid}'
        mapper.connect('stats', uri,
                       controller=StatsController, action='get_port_stats',
                       conditions={"method": ['GET']})

        uri = path + '/port/{dpid}/{port}'
        mapper.connect('stats', uri,
                       controller=StatsController, action='get_port_stats',
                       conditions={"method": ['GET']})

        uri = path + '/queue/{dpid}'
        mapper.connect('stats', uri,
                       controller=StatsController, action='get_queue_stats',
                       conditions={"method": ['GET']})

        uri = path + '/queue/{dpid}/{port}'
        mapper.connect('stats', uri,
                       controller=StatsController, action='get_queue_stats',
                       conditions={"method": ['GET']})

        uri = path + '/queue/{dpid}/{port}/{queue_id}'
        mapper.connect('stats', uri,
                       controller=StatsController, action='get_queue_stats',
                       conditions={"method": ['GET']})
        uri = path + '/queueconfig/{dpid}'
        mapper.connect('stats', uri,
                       controller=StatsController, action='get_queue_config',
                       conditions={"method": ['GET']})

        uri = path + '/queueconfig/{dpid}/{port}'
        mapper.connect('stats', uri,
                       controller=StatsController, action='get_queue_config',
                       conditions={"method": ['GET']})

        uri = path + '/queuedesc/{dpid}'
        mapper.connect('stats', uri,
                       controller=StatsController, action='get_queue_desc',
                       conditions={"method": ['GET']})

        uri = path + '/queuedesc/{dpid}/{port}'
        mapper.connect('stats', uri,
                       controller=StatsController, action='get_queue_desc',
                       conditions={"method": ['GET']})

        uri = path + '/queuedesc/{dpid}/{port}/{queue}'
        mapper.connect('stats', uri,
                       controller=StatsController, action='get_queue_desc',
                       conditions={"method": ['GET']})

        uri = path + '/meterfeatures/{dpid}'
        mapper.connect('stats', uri,
                       controller=StatsController, action='get_meter_features',
                       conditions={"method": ['GET']})

        uri = path + '/meterconfig/{dpid}'
        mapper.connect('stats', uri,
                       controller=StatsController, action='get_meter_config',
                       conditions={"method": ['GET']})

        uri = path + '/meterconfig/{dpid}/{meter_id}'
        mapper.connect('stats', uri,
                       controller=StatsController, action='get_meter_config',
                       conditions={"method": ['GET']})

        uri = path + '/meterdesc/{dpid}'
        mapper.connect('stats', uri,
                       controller=StatsController, action='get_meter_desc',
                       conditions={"method": ['GET']})

        uri = path + '/meterdesc/{dpid}/{meter_id}'
        mapper.connect('stats', uri,
                       controller=StatsController, action='get_meter_desc',
                       conditions={"method": ['GET']})

        uri = path + '/meter/{dpid}'
        mapper.connect('stats', uri,
                       controller=StatsController, action='get_meter_stats',
                       conditions={"method": ['GET']})

        uri = path + '/meter/{dpid}/{meter_id}'
        mapper.connect('stats', uri,
                       controller=StatsController, action='get_meter_stats',
                       conditions={"method": ['GET']})

        uri = path + '/groupfeatures/{dpid}'
        mapper.connect('stats', uri,
                       controller=StatsController, action='get_group_features',
                       conditions={"method": ['GET']})

        uri = path + '/groupdesc/{dpid}'
        mapper.connect('stats', uri,
                       controller=StatsController, action='get_group_desc',
                       conditions={"method": ['GET']})

        uri = path + '/groupdesc/{dpid}/{group_id}'
        mapper.connect('stats', uri,
                       controller=StatsController, action='get_group_desc',
                       conditions={"method": ['GET']})

        uri = path + '/group/{dpid}'
        mapper.connect('stats', uri,
                       controller=StatsController, action='get_group_stats',
                       conditions={"method": ['GET']})

        uri = path + '/group/{dpid}/{group_id}'
        mapper.connect('stats', uri,
                       controller=StatsController, action='get_group_stats',
                       conditions={"method": ['GET']})

        uri = path + '/portdesc/{dpid}'
        mapper.connect('stats', uri,
                       controller=StatsController, action='get_port_desc',
                       conditions={"method": ['GET']})

        uri = path + '/portdesc/{dpid}/{port_no}'
        mapper.connect('stats', uri,
                       controller=StatsController, action='get_port_desc',
                       conditions={"method": ['GET']})

        uri = path + '/role/{dpid}'
        mapper.connect('stats', uri,
                       controller=StatsController, action='get_role',
                       conditions={"method": ['GET']})

        uri = path + '/flowentry/{cmd}'
        mapper.connect('stats', uri,
                       controller=StatsController, action='mod_flow_entry',
                       conditions={"method": ['POST']})

        uri = path + '/flowentry/clear/{dpid}'
        mapper.connect('stats', uri,
                       controller=StatsController, action='delete_flow_entry',
                       conditions={"method": ['DELETE']})

        uri = path + '/meterentry/{cmd}'
        mapper.connect('stats', uri,
                       controller=StatsController, action='mod_meter_entry',
                       conditions={"method": ['POST']})

        uri = path + '/groupentry/{cmd}'
        mapper.connect('stats', uri,
                       controller=StatsController, action='mod_group_entry',
                       conditions={"method": ['POST']})

        uri = path + '/portdesc/{cmd}'
        mapper.connect('stats', uri,
                       controller=StatsController, action='mod_port_behavior',
                       conditions={"method": ['POST']})

        uri = path + '/experimenter/{dpid}'
        mapper.connect('stats', uri,
                       controller=StatsController, action='send_experimenter',
                       conditions={"method": ['POST']})

        uri = path + '/role'
        mapper.connect('stats', uri,
                       controller=StatsController, action='set_role',
                       conditions={"method": ['POST']})
=======
        wsgi.registory["StatsController"] = self.data
        path = "/stats"
        uri = path + "/switches"
        mapper.connect(
            "stats",
            uri,
            controller=StatsController,
            action="get_dpids",
            conditions=dict(method=["GET"]),
        )

        uri = path + "/desc/{dpid}"
        mapper.connect(
            "stats",
            uri,
            controller=StatsController,
            action="get_desc_stats",
            conditions=dict(method=["GET"]),
        )

        uri = path + "/flowdesc/{dpid}"
        mapper.connect(
            "stats",
            uri,
            controller=StatsController,
            action="get_flow_stats",
            conditions=dict(method=["GET", "POST"]),
        )

        uri = path + "/flow/{dpid}"
        mapper.connect(
            "stats",
            uri,
            controller=StatsController,
            action="get_flow_stats",
            conditions=dict(method=["GET", "POST"]),
        )

        uri = path + "/aggregateflow/{dpid}"
        mapper.connect(
            "stats",
            uri,
            controller=StatsController,
            action="get_aggregate_flow_stats",
            conditions=dict(method=["GET", "POST"]),
        )

        uri = path + "/table/{dpid}"
        mapper.connect(
            "stats",
            uri,
            controller=StatsController,
            action="get_table_stats",
            conditions=dict(method=["GET"]),
        )

        uri = path + "/tablefeatures/{dpid}"
        mapper.connect(
            "stats",
            uri,
            controller=StatsController,
            action="get_table_features",
            conditions=dict(method=["GET"]),
        )

        uri = path + "/port/{dpid}"
        mapper.connect(
            "stats",
            uri,
            controller=StatsController,
            action="get_port_stats",
            conditions=dict(method=["GET"]),
        )

        uri = path + "/port/{dpid}/{port}"
        mapper.connect(
            "stats",
            uri,
            controller=StatsController,
            action="get_port_stats",
            conditions=dict(method=["GET"]),
        )

        uri = path + "/queue/{dpid}"
        mapper.connect(
            "stats",
            uri,
            controller=StatsController,
            action="get_queue_stats",
            conditions=dict(method=["GET"]),
        )

        uri = path + "/queue/{dpid}/{port}"
        mapper.connect(
            "stats",
            uri,
            controller=StatsController,
            action="get_queue_stats",
            conditions=dict(method=["GET"]),
        )

        uri = path + "/queue/{dpid}/{port}/{queue_id}"
        mapper.connect(
            "stats",
            uri,
            controller=StatsController,
            action="get_queue_stats",
            conditions=dict(method=["GET"]),
        )
        uri = path + "/queueconfig/{dpid}"
        mapper.connect(
            "stats",
            uri,
            controller=StatsController,
            action="get_queue_config",
            conditions=dict(method=["GET"]),
        )

        uri = path + "/queueconfig/{dpid}/{port}"
        mapper.connect(
            "stats",
            uri,
            controller=StatsController,
            action="get_queue_config",
            conditions=dict(method=["GET"]),
        )

        uri = path + "/queuedesc/{dpid}"
        mapper.connect(
            "stats",
            uri,
            controller=StatsController,
            action="get_queue_desc",
            conditions=dict(method=["GET"]),
        )

        uri = path + "/queuedesc/{dpid}/{port}"
        mapper.connect(
            "stats",
            uri,
            controller=StatsController,
            action="get_queue_desc",
            conditions=dict(method=["GET"]),
        )

        uri = path + "/queuedesc/{dpid}/{port}/{queue}"
        mapper.connect(
            "stats",
            uri,
            controller=StatsController,
            action="get_queue_desc",
            conditions=dict(method=["GET"]),
        )

        uri = path + "/meterfeatures/{dpid}"
        mapper.connect(
            "stats",
            uri,
            controller=StatsController,
            action="get_meter_features",
            conditions=dict(method=["GET"]),
        )

        uri = path + "/meterconfig/{dpid}"
        mapper.connect(
            "stats",
            uri,
            controller=StatsController,
            action="get_meter_config",
            conditions=dict(method=["GET"]),
        )

        uri = path + "/meterconfig/{dpid}/{meter_id}"
        mapper.connect(
            "stats",
            uri,
            controller=StatsController,
            action="get_meter_config",
            conditions=dict(method=["GET"]),
        )

        uri = path + "/meterdesc/{dpid}"
        mapper.connect(
            "stats",
            uri,
            controller=StatsController,
            action="get_meter_desc",
            conditions=dict(method=["GET"]),
        )

        uri = path + "/meterdesc/{dpid}/{meter_id}"
        mapper.connect(
            "stats",
            uri,
            controller=StatsController,
            action="get_meter_desc",
            conditions=dict(method=["GET"]),
        )

        uri = path + "/meter/{dpid}"
        mapper.connect(
            "stats",
            uri,
            controller=StatsController,
            action="get_meter_stats",
            conditions=dict(method=["GET"]),
        )

        uri = path + "/meter/{dpid}/{meter_id}"
        mapper.connect(
            "stats",
            uri,
            controller=StatsController,
            action="get_meter_stats",
            conditions=dict(method=["GET"]),
        )

        uri = path + "/groupfeatures/{dpid}"
        mapper.connect(
            "stats",
            uri,
            controller=StatsController,
            action="get_group_features",
            conditions=dict(method=["GET"]),
        )

        uri = path + "/groupdesc/{dpid}"
        mapper.connect(
            "stats",
            uri,
            controller=StatsController,
            action="get_group_desc",
            conditions=dict(method=["GET"]),
        )

        uri = path + "/groupdesc/{dpid}/{group_id}"
        mapper.connect(
            "stats",
            uri,
            controller=StatsController,
            action="get_group_desc",
            conditions=dict(method=["GET"]),
        )

        uri = path + "/group/{dpid}"
        mapper.connect(
            "stats",
            uri,
            controller=StatsController,
            action="get_group_stats",
            conditions=dict(method=["GET"]),
        )

        uri = path + "/group/{dpid}/{group_id}"
        mapper.connect(
            "stats",
            uri,
            controller=StatsController,
            action="get_group_stats",
            conditions=dict(method=["GET"]),
        )

        uri = path + "/portdesc/{dpid}"
        mapper.connect(
            "stats",
            uri,
            controller=StatsController,
            action="get_port_desc",
            conditions=dict(method=["GET"]),
        )

        uri = path + "/portdesc/{dpid}/{port_no}"
        mapper.connect(
            "stats",
            uri,
            controller=StatsController,
            action="get_port_desc",
            conditions=dict(method=["GET"]),
        )

        uri = path + "/role/{dpid}"
        mapper.connect(
            "stats",
            uri,
            controller=StatsController,
            action="get_role",
            conditions=dict(method=["GET"]),
        )

        uri = path + "/flowentry/{cmd}"
        mapper.connect(
            "stats",
            uri,
            controller=StatsController,
            action="mod_flow_entry",
            conditions=dict(method=["POST"]),
        )

        uri = path + "/flowentry/clear/{dpid}"
        mapper.connect(
            "stats",
            uri,
            controller=StatsController,
            action="delete_flow_entry",
            conditions=dict(method=["DELETE"]),
        )

        uri = path + "/meterentry/{cmd}"
        mapper.connect(
            "stats",
            uri,
            controller=StatsController,
            action="mod_meter_entry",
            conditions=dict(method=["POST"]),
        )

        uri = path + "/groupentry/{cmd}"
        mapper.connect(
            "stats",
            uri,
            controller=StatsController,
            action="mod_group_entry",
            conditions=dict(method=["POST"]),
        )

        uri = path + "/portdesc/{cmd}"
        mapper.connect(
            "stats",
            uri,
            controller=StatsController,
            action="mod_port_behavior",
            conditions=dict(method=["POST"]),
        )

        uri = path + "/experimenter/{dpid}"
        mapper.connect(
            "stats",
            uri,
            controller=StatsController,
            action="send_experimenter",
            conditions=dict(method=["POST"]),
        )

        uri = path + "/role"
        mapper.connect(
            "stats",
            uri,
            controller=StatsController,
            action="set_role",
            conditions=dict(method=["POST"]),
        )
>>>>>>> ed867066

        self.server = WSGIServer(wsgi, OFCTL_HOST, OFCTL_PORT)
        self.server_thread = hub.spawn(self.server.serve_forever)

    @set_ev_cls(
        [
            ofp_event.EventOFPStatsReply,
            ofp_event.EventOFPDescStatsReply,
            ofp_event.EventOFPFlowStatsReply,
            ofp_event.EventOFPAggregateStatsReply,
            ofp_event.EventOFPTableStatsReply,
            ofp_event.EventOFPTableFeaturesStatsReply,
            ofp_event.EventOFPPortStatsReply,
            ofp_event.EventOFPQueueStatsReply,
            ofp_event.EventOFPQueueDescStatsReply,
            ofp_event.EventOFPMeterStatsReply,
            ofp_event.EventOFPMeterFeaturesStatsReply,
            ofp_event.EventOFPMeterConfigStatsReply,
            ofp_event.EventOFPGroupStatsReply,
            ofp_event.EventOFPGroupFeaturesStatsReply,
            ofp_event.EventOFPGroupDescStatsReply,
            ofp_event.EventOFPPortDescStatsReply,
        ],
        MAIN_DISPATCHER,
    )
    def stats_reply_handler(self, ev):
        msg = ev.msg
        dp = msg.datapath

        if dp.id not in self.waiters:
            return
        if msg.xid not in self.waiters[dp.id]:
            return
        lock, msgs = self.waiters[dp.id][msg.xid]
        msgs.append(msg)

        flags = dp.ofproto.OFPMPF_REPLY_MORE

        if msg.flags & flags:
            return
        del self.waiters[dp.id][msg.xid]
        lock.set()

    @set_ev_cls(
        [
            ofp_event.EventOFPSwitchFeatures,
            ofp_event.EventOFPQueueGetConfigReply,
            ofp_event.EventOFPRoleReply,
        ],
        MAIN_DISPATCHER,
    )
    def features_reply_handler(self, ev):
        msg = ev.msg
        dp = msg.datapath

        if dp.id not in self.waiters:
            return
        if msg.xid not in self.waiters[dp.id]:
            return
        lock, msgs = self.waiters[dp.id][msg.xid]
        msgs.append(msg)

        del self.waiters[dp.id][msg.xid]
        lock.set()<|MERGE_RESOLUTION|>--- conflicted
+++ resolved
@@ -47,8 +47,6 @@
 supported_ofctl = {
     ofproto_v1_3.OFP_VERSION: ofctl_v1_3,
 }
-
-# pylint: disable=missing-function-docstring,disable=invalid-name,disable=missing-class-docstring,disable=too-few-public-methods,disable=unused-argument,disable=no-member
 
 # REST API
 #
@@ -294,17 +292,10 @@
 
 
 class StatsController(ControllerBase):
-    # pytype: disable=attribute-error
-
     def __init__(self, req, link, data, **config):
         super().__init__(req, link, data, **config)
-<<<<<<< HEAD
-        self.dpset = data['dpset']
-        self.waiters = data['waiters']
-=======
         self.dpset = data["dpset"]
         self.waiters = data["waiters"]
->>>>>>> ed867066
 
     def get_dpids(self, req, **_kwargs):
         dps = list(self.dpset.dps.keys())
@@ -420,9 +411,8 @@
     def get_role(self, req, dp, ofctl, **kwargs):
         return ofctl.get_role(dp, self.waiters)
 
-    @staticmethod
     @command_method
-    def mod_flow_entry(req, dp, ofctl, flow, cmd, **kwargs):
+    def mod_flow_entry(self, req, dp, ofctl, flow, cmd, **kwargs):
         cmd_convert = {
             "add": dp.ofproto.OFPFC_ADD,
             "modify": dp.ofproto.OFPFC_MODIFY,
@@ -436,20 +426,13 @@
 
         ofctl.mod_flow_entry(dp, flow, mod_cmd)
 
-    @staticmethod
     @command_method
-<<<<<<< HEAD
-    def delete_flow_entry(req, dp, ofctl, flow, **kwargs):
-        flow = {'table_id': dp.ofproto.OFPTT_ALL}
-=======
     def delete_flow_entry(self, req, dp, ofctl, flow, **kwargs):
         flow = {"table_id": dp.ofproto.OFPTT_ALL}
->>>>>>> ed867066
         ofctl.mod_flow_entry(dp, flow, dp.ofproto.OFPFC_DELETE)
 
-    @staticmethod
     @command_method
-    def mod_meter_entry(req, dp, ofctl, meter, cmd, **kwargs):
+    def mod_meter_entry(self, req, dp, ofctl, meter, cmd, **kwargs):
         cmd_convert = {
             "add": dp.ofproto.OFPMC_ADD,
             "modify": dp.ofproto.OFPMC_MODIFY,
@@ -461,9 +444,8 @@
 
         ofctl.mod_meter_entry(dp, meter, mod_cmd)
 
-    @staticmethod
     @command_method
-    def mod_group_entry(req, dp, ofctl, group, cmd, **kwargs):
+    def mod_group_entry(self, req, dp, ofctl, group, cmd, **kwargs):
         cmd_convert = {
             "add": dp.ofproto.OFPGC_ADD,
             "modify": dp.ofproto.OFPGC_MODIFY,
@@ -492,14 +474,12 @@
 
         ofctl.mod_port_behavior(dp, port_config)
 
-    @staticmethod
     @command_method
-    def send_experimenter(req, dp, ofctl, exp, **kwargs):
+    def send_experimenter(self, req, dp, ofctl, exp, **kwargs):
         ofctl.send_experimenter(dp, exp)
 
-    @staticmethod
     @command_method
-    def set_role(req, dp, ofctl, role, **kwargs):
+    def set_role(self, req, dp, ofctl, role, **kwargs):
         ofctl.set_role(dp, role)
 
 
@@ -509,217 +489,14 @@
 
     def __init__(self, *args, **kwargs):
         super().__init__(*args, **kwargs)
-<<<<<<< HEAD
-        self.dpset = kwargs['dpset']
-        wsgi = kwargs['wsgi']
-=======
         self.dpset = kwargs["dpset"]
         wsgi = kwargs["wsgi"]
->>>>>>> ed867066
         self.waiters = {}
         self.data = {}
         self.data["dpset"] = self.dpset
         self.data["waiters"] = self.waiters
         mapper = wsgi.mapper
 
-<<<<<<< HEAD
-        wsgi.registory['StatsController'] = self.data
-        path = '/stats'
-        uri = path + '/switches'
-        mapper.connect('stats', uri,
-                       controller=StatsController, action='get_dpids',
-                       conditions={"method": ['GET']})
-
-        uri = path + '/desc/{dpid}'
-        mapper.connect('stats', uri,
-                       controller=StatsController, action='get_desc_stats',
-                       conditions={"method": ['GET']})
-
-        uri = path + '/flowdesc/{dpid}'
-        mapper.connect('stats', uri,
-                       controller=StatsController, action='get_flow_stats',
-                       conditions={"method": ['GET', 'POST']})
-
-        uri = path + '/flow/{dpid}'
-        mapper.connect('stats', uri,
-                       controller=StatsController, action='get_flow_stats',
-                       conditions={"method": ['GET', 'POST']})
-
-        uri = path + '/aggregateflow/{dpid}'
-        mapper.connect('stats', uri,
-                       controller=StatsController,
-                       action='get_aggregate_flow_stats',
-                       conditions={"method": ['GET', 'POST']})
-
-        uri = path + '/table/{dpid}'
-        mapper.connect('stats', uri,
-                       controller=StatsController, action='get_table_stats',
-                       conditions={"method": ['GET']})
-
-        uri = path + '/tablefeatures/{dpid}'
-        mapper.connect('stats', uri,
-                       controller=StatsController, action='get_table_features',
-                       conditions={"method": ['GET']})
-
-        uri = path + '/port/{dpid}'
-        mapper.connect('stats', uri,
-                       controller=StatsController, action='get_port_stats',
-                       conditions={"method": ['GET']})
-
-        uri = path + '/port/{dpid}/{port}'
-        mapper.connect('stats', uri,
-                       controller=StatsController, action='get_port_stats',
-                       conditions={"method": ['GET']})
-
-        uri = path + '/queue/{dpid}'
-        mapper.connect('stats', uri,
-                       controller=StatsController, action='get_queue_stats',
-                       conditions={"method": ['GET']})
-
-        uri = path + '/queue/{dpid}/{port}'
-        mapper.connect('stats', uri,
-                       controller=StatsController, action='get_queue_stats',
-                       conditions={"method": ['GET']})
-
-        uri = path + '/queue/{dpid}/{port}/{queue_id}'
-        mapper.connect('stats', uri,
-                       controller=StatsController, action='get_queue_stats',
-                       conditions={"method": ['GET']})
-        uri = path + '/queueconfig/{dpid}'
-        mapper.connect('stats', uri,
-                       controller=StatsController, action='get_queue_config',
-                       conditions={"method": ['GET']})
-
-        uri = path + '/queueconfig/{dpid}/{port}'
-        mapper.connect('stats', uri,
-                       controller=StatsController, action='get_queue_config',
-                       conditions={"method": ['GET']})
-
-        uri = path + '/queuedesc/{dpid}'
-        mapper.connect('stats', uri,
-                       controller=StatsController, action='get_queue_desc',
-                       conditions={"method": ['GET']})
-
-        uri = path + '/queuedesc/{dpid}/{port}'
-        mapper.connect('stats', uri,
-                       controller=StatsController, action='get_queue_desc',
-                       conditions={"method": ['GET']})
-
-        uri = path + '/queuedesc/{dpid}/{port}/{queue}'
-        mapper.connect('stats', uri,
-                       controller=StatsController, action='get_queue_desc',
-                       conditions={"method": ['GET']})
-
-        uri = path + '/meterfeatures/{dpid}'
-        mapper.connect('stats', uri,
-                       controller=StatsController, action='get_meter_features',
-                       conditions={"method": ['GET']})
-
-        uri = path + '/meterconfig/{dpid}'
-        mapper.connect('stats', uri,
-                       controller=StatsController, action='get_meter_config',
-                       conditions={"method": ['GET']})
-
-        uri = path + '/meterconfig/{dpid}/{meter_id}'
-        mapper.connect('stats', uri,
-                       controller=StatsController, action='get_meter_config',
-                       conditions={"method": ['GET']})
-
-        uri = path + '/meterdesc/{dpid}'
-        mapper.connect('stats', uri,
-                       controller=StatsController, action='get_meter_desc',
-                       conditions={"method": ['GET']})
-
-        uri = path + '/meterdesc/{dpid}/{meter_id}'
-        mapper.connect('stats', uri,
-                       controller=StatsController, action='get_meter_desc',
-                       conditions={"method": ['GET']})
-
-        uri = path + '/meter/{dpid}'
-        mapper.connect('stats', uri,
-                       controller=StatsController, action='get_meter_stats',
-                       conditions={"method": ['GET']})
-
-        uri = path + '/meter/{dpid}/{meter_id}'
-        mapper.connect('stats', uri,
-                       controller=StatsController, action='get_meter_stats',
-                       conditions={"method": ['GET']})
-
-        uri = path + '/groupfeatures/{dpid}'
-        mapper.connect('stats', uri,
-                       controller=StatsController, action='get_group_features',
-                       conditions={"method": ['GET']})
-
-        uri = path + '/groupdesc/{dpid}'
-        mapper.connect('stats', uri,
-                       controller=StatsController, action='get_group_desc',
-                       conditions={"method": ['GET']})
-
-        uri = path + '/groupdesc/{dpid}/{group_id}'
-        mapper.connect('stats', uri,
-                       controller=StatsController, action='get_group_desc',
-                       conditions={"method": ['GET']})
-
-        uri = path + '/group/{dpid}'
-        mapper.connect('stats', uri,
-                       controller=StatsController, action='get_group_stats',
-                       conditions={"method": ['GET']})
-
-        uri = path + '/group/{dpid}/{group_id}'
-        mapper.connect('stats', uri,
-                       controller=StatsController, action='get_group_stats',
-                       conditions={"method": ['GET']})
-
-        uri = path + '/portdesc/{dpid}'
-        mapper.connect('stats', uri,
-                       controller=StatsController, action='get_port_desc',
-                       conditions={"method": ['GET']})
-
-        uri = path + '/portdesc/{dpid}/{port_no}'
-        mapper.connect('stats', uri,
-                       controller=StatsController, action='get_port_desc',
-                       conditions={"method": ['GET']})
-
-        uri = path + '/role/{dpid}'
-        mapper.connect('stats', uri,
-                       controller=StatsController, action='get_role',
-                       conditions={"method": ['GET']})
-
-        uri = path + '/flowentry/{cmd}'
-        mapper.connect('stats', uri,
-                       controller=StatsController, action='mod_flow_entry',
-                       conditions={"method": ['POST']})
-
-        uri = path + '/flowentry/clear/{dpid}'
-        mapper.connect('stats', uri,
-                       controller=StatsController, action='delete_flow_entry',
-                       conditions={"method": ['DELETE']})
-
-        uri = path + '/meterentry/{cmd}'
-        mapper.connect('stats', uri,
-                       controller=StatsController, action='mod_meter_entry',
-                       conditions={"method": ['POST']})
-
-        uri = path + '/groupentry/{cmd}'
-        mapper.connect('stats', uri,
-                       controller=StatsController, action='mod_group_entry',
-                       conditions={"method": ['POST']})
-
-        uri = path + '/portdesc/{cmd}'
-        mapper.connect('stats', uri,
-                       controller=StatsController, action='mod_port_behavior',
-                       conditions={"method": ['POST']})
-
-        uri = path + '/experimenter/{dpid}'
-        mapper.connect('stats', uri,
-                       controller=StatsController, action='send_experimenter',
-                       conditions={"method": ['POST']})
-
-        uri = path + '/role'
-        mapper.connect('stats', uri,
-                       controller=StatsController, action='set_role',
-                       conditions={"method": ['POST']})
-=======
         wsgi.registory["StatsController"] = self.data
         path = "/stats"
         uri = path + "/switches"
@@ -1071,7 +848,6 @@
             action="set_role",
             conditions=dict(method=["POST"]),
         )
->>>>>>> ed867066
 
         self.server = WSGIServer(wsgi, OFCTL_HOST, OFCTL_PORT)
         self.server_thread = hub.spawn(self.server.serve_forever)
