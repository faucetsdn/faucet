--- conflicted
+++ resolved
@@ -11,11 +11,7 @@
     name: Sanity tests
     runs-on: ubuntu-latest
     container:
-<<<<<<< HEAD
       image: c65sdn/test-base:latest
-=======
-      image: faucet/test-base:10.0.0
->>>>>>> 3ba96508
       options: --privileged --cap-add=ALL -v /lib/modules:/lib/modules -v /var/local/lib/docker:/var/lib/docker --sysctl net.ipv6.conf.all.disable_ipv6=0 --ulimit core=-1
     steps:
       - name: Checkout repo
@@ -80,11 +76,7 @@
     runs-on: ubuntu-latest
     needs: sanity-tests
     container:
-<<<<<<< HEAD
-      image: c65sdn/test-base:1.0.2
-=======
-      image: faucet/test-base:10.0.0
->>>>>>> 3ba96508
+      image: c65sdn/test-base:latest
       options: --privileged --cap-add=ALL -v /lib/modules:/lib/modules -v /var/local/lib/docker:/var/lib/docker --sysctl net.ipv6.conf.all.disable_ipv6=0 --ulimit core=-1
     strategy:
       matrix:
