--- conflicted
+++ resolved
@@ -141,6 +141,7 @@
         self.max_test_load = max_test_load
         self.port_order = port_order
         self.start_time = None
+        self.dpid_names = None
 
     def hosts_name_ordered(self):
         """Return hosts in strict name only order."""
@@ -1270,10 +1271,12 @@
                 dpid = int(self.dpid)
             else:
                 dpid = int(dpid)
-        if not dpname:
+        if dpname:
+            dp_name = dpname
+        elif self.dpid_names:
+            dp_name = self.dpid_names[dpid]
+        else:
             dp_name = self.DP_NAME
-        else:
-            dp_name = dpname
         label_values_re = r''
         if any_labels:
             label_values_re = r'\{[^\}]+\}'
@@ -2040,6 +2043,9 @@
         port_name = 'b%u' % port_no
         return {'port': port_name, 'port_description': port_name}
 
+    def set_dpid_names(self, dpid_names):
+        self.dpid_names = copy.deepcopy(dpid_names)
+
     def wait_port_status(self, dpid, port_no, status, expected_status, timeout=10, dpname=None):
         for _ in range(timeout):
             port_status = self.scrape_prometheus_var(
@@ -2051,12 +2057,8 @@
         self.fail('dpid %x port %s status %s != expected %u' % (
             dpid, port_no, port_status, expected_status))
 
-<<<<<<< HEAD
-    def set_port_status(self, dpid, port_no, status, wait):
-        print('set_port_status', dpid, port_no)
-=======
     def set_port_status(self, dpid, port_no, status, wait, dpname=None):
->>>>>>> d1366749
+        print('set_port_status', dpid, port_no, status, wait, dpname)
         if dpid is None:
             dpid = self.dpid
         expected_status = 1
