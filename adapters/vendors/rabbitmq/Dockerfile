## Image name: faucet/event-adapter-rabbitmq

FROM c65sdn/base:1.0.1
LABEL maintainer="Charlie Lewis <clewis@iqt.org>"

ENV PYTHONUNBUFFERED=0

WORKDIR /src

COPY requirements.txt requirements.txt
COPY pip-requirements.txt pip-requirements.txt
COPY rabbit.py rabbit.py
COPY test_rabbit.py test_rabbit.py

RUN apk add --update \
      python3 \
      python3-dev \
      gcc \
<<<<<<< HEAD
      musl-dev \
=======
      musl-dev py3-pip \
>>>>>>> f2880ca0
    && pip3 install --no-cache-dir -r pip-requirements.txt \
    && pip3 install --no-cache-dir --upgrade wheel setuptools  \
    && pip3 install --no-cache-dir -r requirements.txt \
# run tests
    && apk add --update pytest \
    && pip3 install pytest-cov pyclean \
    && python3 -m pytest -l -v --cov=. --cov-report term-missing \
    && apk del pytest \
    && pyclean . \
    && pip3 uninstall -y pytest-cov pyclean \
    && rm -rf /var/cache/apk/*

CMD ["python3", "rabbit.py"]<|MERGE_RESOLUTION|>--- conflicted
+++ resolved
@@ -16,11 +16,7 @@
       python3 \
       python3-dev \
       gcc \
-<<<<<<< HEAD
-      musl-dev \
-=======
       musl-dev py3-pip \
->>>>>>> f2880ca0
     && pip3 install --no-cache-dir -r pip-requirements.txt \
     && pip3 install --no-cache-dir --upgrade wheel setuptools  \
     && pip3 install --no-cache-dir -r requirements.txt \
