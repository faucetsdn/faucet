"""Port configuration."""

# Copyright (C) 2015 Brad Cowie, Christopher Lorier and Joe Stringer.
# Copyright (C) 2015 Research and Education Advanced Network New Zealand Ltd.
# Copyright (C) 2015--2019 The Contributors
#
# Licensed under the Apache License, Version 2.0 (the "License");
# you may not use this file except in compliance with the License.
# You may obtain a copy of the License at
#
#    http://www.apache.org/licenses/LICENSE-2.0
#
# Unless required by applicable law or agreed to in writing, software
# distributed under the License is distributed on an "AS IS" BASIS,
# WITHOUT WARRANTIES OR CONDITIONS OF ANY KIND, either express or implied.
# See the License for the specific language governing permissions and
# limitations under the License.

import netaddr

from faucet.conf import Conf, test_config_condition
from faucet import valve_of

# Forced port DOWN
STACK_STATE_ADMIN_DOWN = 0
# New instance, initializing stack port
STACK_STATE_INIT = 1
# Incorrect stack configuration
STACK_STATE_BAD = 2
# Stack port up and running, no timeouts, no incorrect cabling
STACK_STATE_UP = 3
# Stack timed out, too many packets lost
STACK_STATE_GONE = 4
# Not stack port configured
STACK_STATE_NONE = -1
STACK_DISPLAY_DICT = {
    STACK_STATE_ADMIN_DOWN: "ADMIN_DOWN",
    STACK_STATE_INIT: "INITIALIZING",
    STACK_STATE_BAD: "BAD",
    STACK_STATE_UP: "UP",
    STACK_STATE_GONE: "GONE",
    STACK_STATE_NONE: "NONE",
}

# LACP not configured
LACP_ACTOR_NOTCONFIGURED = -1
# Not receiving packets from the actor & port is down
LACP_ACTOR_NONE = 0
# Not receiving packets from the actor & port is up
LACP_ACTOR_INIT = 1
# Receiving LACP packets with sync bit set
LACP_ACTOR_UP = 3
# LACP actor is not sending LACP with sync bit set
LACP_ACTOR_NOSYNC = 5
LACP_ACTOR_DISPLAY_DICT = {
    LACP_ACTOR_NOTCONFIGURED: "NOT_CONFIGURED",
    LACP_ACTOR_NONE: "NONE",
    LACP_ACTOR_INIT: "INITIALIZING",
    LACP_ACTOR_UP: "UP",
    LACP_ACTOR_NOSYNC: "NO_SYNC",
}

# LACP is not configured
LACP_PORT_NOTCONFIGURED = -1
# Port is not a LACP port on the nominated DP
LACP_PORT_UNSELECTED = 1
# Port is a LACP port on the nominated DP, will send/receive
LACP_PORT_SELECTED = 2
# Port is a LACP port that is in standby
LACP_PORT_STANDBY = 3
LACP_PORT_DISPLAY_DICT = {
    LACP_PORT_NOTCONFIGURED: "NOT_CONFIGURED",
    LACP_PORT_UNSELECTED: "UNSELECTED",
    LACP_PORT_SELECTED: "SELECTED",
    LACP_PORT_STANDBY: "STANDBY",
}


class Port(Conf):
    """Stores state for ports, including the configuration."""

    defaults = {
        "number": None,
        "name": None,
        "description": None,
        "enabled": True,
        "permanent_learn": False,
        # if True, a host once learned on this port cannot be learned on another port.
        "unicast_flood": True,
        # if True, do classical unicast flooding on this port (False floods ND/ARP/bcast only).
        "mirror": None,
        # If set, mirror packets from that port to this one.
        "native_vlan": None,
        # Set untagged VLAN on this port.
        "tagged_vlans": None,
        # Set tagged VLANs on this port.
        "acl_in": None,
        "acls_in": None,
        # ACL for input on this port.
        "stack": None,
        # Configure a stack peer on this port.
        "max_hosts": 255,
        # maximum number of hosts
        "hairpin": False,
        # if True, then switch unicast and flood between hosts on this port (eg WiFi radio).
        "hairpin_unicast": False,
        # if True, then switch unicast between hosts on this port (eg WiFi radio).
        "lacp": 0,
        # if non 0 (LAG ID), experimental LACP support enabled on this port.
        "lacp_active": False,
        # experimental active LACP
        "lacp_collect_and_distribute": False,
        # if true, forces LACP port to collect and distribute when syncing with the peer.
        "lacp_unselected": False,
        # if true, forces LACP port to be in unselected state
        "lacp_selected": False,
        # if true, forces LACP port to be in the selected state
        "lacp_standby": False,
        # if true, forces LACP port to be in the standby state
        "lacp_passthrough": None,
        # If set, fail the lacp on this port if any of the peer ports are down.
        "lacp_resp_interval": 1,
        # Min time since last LACP response. Used to control rate of response for LACP
        "lacp_port_priority": 255,
        # Sets port priority value sent out in lacp packet
        "lacp_port_id": -1,
        # Sets port id value sent out in lacp packet
        "loop_protect": False,
        # if True, do simple (host/access port) loop protection on this port.
        "loop_protect_external": False,
        # if True, do external (other switch) loop protection on this port.
        "output_only": False,
        # if True, all packets input from this port are dropped.
        "lldp_beacon": {},
        # LLDP beacon configuration for this port.
        "opstatus_reconf": True,
        # If True, configure pipeline if operational status of port changes.
        "receive_lldp": False,
        # If True, receive LLDP on this port.
        "lldp_peer_mac": None,
        # If set, validates src MAC address of incoming LLDP packets
        "max_lldp_lost": 3,
        # threshold before marking a stack port as down
        "dot1x": False,
        # If true, block this port until a successful 802.1x auth
        "dot1x_acl": False,
        # If true, expects authentication and default ACLs for 802.1x auth
        "dot1x_mab": False,
        # If true, allows Mac Auth Bypass on port (NOTE: this is less secure as MACs can be spoofed)
        "dot1x_dyn_acl": False,
        # If true, expects authentication and ACLs with dot1x_assigned flag set
        "restricted_bcast_arpnd": False,
        # If true, this port cannot send non-ARP/IPv6 ND broadcasts to other restricted_bcast_arpnd ports.
        "coprocessor": {},
        # If defined, this port is attached to a packet coprocessor.
        "count_untag_vlan_miss": False,
        # If defined, this port will explicitly count unconfigured native VLAN packets.
    }

    defaults_types = {
        "number": int,
        "name": str,
        "description": str,
        "enabled": bool,
        "permanent_learn": bool,
        "unicast_flood": bool,
        "mirror": (list, str, int),
        "native_vlan": (str, int),
        "tagged_vlans": list,
        "acl_in": (str, int),
        "acls_in": list,
        "stack": dict,
        "max_hosts": int,
        "hairpin": bool,
        "hairpin_unicast": bool,
        "lacp": int,
        "lacp_active": bool,
        "lacp_collect_and_distribute": bool,
        "lacp_unselected": bool,
        "lacp_selected": bool,
        "lacp_standby": bool,
        "lacp_passthrough": list,
        "lacp_resp_interval": int,
        "lacp_port_priority": int,
        "lacp_port_id": int,
        "loop_protect": bool,
        "loop_protect_external": bool,
        "output_only": bool,
        "lldp_beacon": dict,
        "opstatus_reconf": bool,
        "receive_lldp": bool,
        "lldp_peer_mac": str,
        "dot1x": bool,
        "dot1x_acl": bool,
        "dot1x_mab": bool,
        "dot1x_dyn_acl": bool,
        "max_lldp_lost": int,
        "restricted_bcast_arpnd": bool,
        "coprocessor": dict,
        "count_untag_vlan_miss": bool,
    }

    stack_defaults_types = {
        "dp": str,
        "port": (str, int),
    }

    lldp_beacon_defaults_types = {
        "enable": bool,
        "org_tlvs": list,
        "system_name": str,
        "port_descr": str,
    }

    lldp_org_tlv_defaults_types = {
        "oui": (int, bytearray),
        "subtype": (int, bytearray),
        "info": (str, bytearray),
    }

    coprocessor_defaults_types = {
        "strategy": str,
        "vlan_vid_base": int,
    }

    def __init__(self, _id, dp_id, conf=None):
        self.acl_in = None
        self.acls_in = None
        self.description = None
        self.dot1x = None
        self.dot1x_acl = None
        self.dot1x_mab = None
        self.dot1x_dyn_acl = None
        self.dp_id = None
        self.enabled = None
        self.hairpin = None
        self.hairpin_unicast = None
        self.lacp = None
        self.lacp_active = None
        self.lacp_collect_and_distribute = None
        self.lacp_unselected = None
        self.lacp_selected = None
        self.lacp_standby = None
        self.lacp_passthrough = None
        self.lacp_resp_interval = None
        self.lacp_port_priority = None
        self.lacp_port_id = None
        self.loop_protect = None
        self.loop_protect_external = None
        self.max_hosts = None
        self.max_lldp_lost = None
        self.mirror = None
        self.name = None
        self.native_vlan = None
        self.number = None
        self.opstatus_reconf = None
        self.output_only = None
        self.permanent_learn = None
        self.receive_lldp = None
        self.lldp_peer_mac = None
        self.stack = {}
        self.unicast_flood = None
        self.restricted_bcast_arpnd = None
        self.coprocessor = {}
        self.count_untag_vlan_miss = None

        self.dyn_dot1x_native_vlan = None
        self.dyn_lacp_up = None
        self.dyn_lacp_updated_time = None
        self.dyn_lacp_last_resp_time = None
        self.dyn_last_ban_time = None
        self.dyn_last_lacp_pkt = None
        self.dyn_last_lldp_beacon_time = None
        self.dyn_lldp_beacon_recv_state = None
        self.dyn_lldp_beacon_recv_time = None
        self.dyn_learn_ban_count = 0
        self.dyn_phys_up = False
        self.dyn_update_time = None
        self.dyn_stack_current_state = STACK_STATE_NONE
        self.dyn_lacp_port_selected = LACP_PORT_NOTCONFIGURED
        self.dyn_lacp_actor_state = LACP_ACTOR_NOTCONFIGURED
        self.dyn_stack_probe_info = {}

        self.tagged_vlans = []
        self.lldp_beacon = {}
        super().__init__(_id, dp_id, conf)

        # If the port is mirrored convert single attributes to a array
        if self.mirror and not isinstance(self.mirror, list):
            self.mirror = [self.mirror]

    def __str__(self):
<<<<<<< HEAD
        return f'Port {self.number}'
=======
        return "Port %u" % self.number
>>>>>>> 943efd77

    def __repr__(self):
        return self.__str__()

    def clone_dyn_state(self, prev_port):
        if prev_port:
            self.dyn_lldp_beacon_recv_time = prev_port.dyn_lldp_beacon_recv_time
            self.dyn_lldp_beacon_recv_state = prev_port.dyn_lldp_beacon_recv_state
            self.dyn_stack_current_state = prev_port.dyn_stack_current_state
            self.dyn_last_lldp_beacon_time = prev_port.dyn_last_lldp_beacon_time
            self.dyn_phys_up = prev_port.dyn_phys_up
            self.dyn_stack_probe_info = prev_port.dyn_stack_probe_info
            self.dyn_update_time = prev_port.dyn_update_time

    def stack_descr(self):
        """ "Return stacking annotation if this is a stacking port."""
        if self.stack:
<<<<<<< HEAD
            return f'remote DP {self.stack["dp"].name} {self.stack["port"]}'
        return ''
=======
            return "remote DP %s %s" % (self.stack["dp"].name, self.stack["port"])
        return ""
>>>>>>> 943efd77

    def set_defaults(self):
        super().set_defaults()
        self._set_default("number", self._id)
        self._set_default("name", str(self._id))
        self._set_default("description", self.name)
        self._set_default("tagged_vlans", [])

    def check_config(self):
        super().check_config()
<<<<<<< HEAD
        test_config_condition(not (isinstance(self.number, int) and self.number > 0 and (
            not valve_of.ignore_port(self.number))), (f'Port number invalid: {self.number}'))
        non_vlan_options = {'stack', 'mirror', 'coprocessor', 'output_only'}
        vlan_agnostic_options = {'enabled', 'number', 'name', 'description', 'max_lldp_lost'}
=======
        test_config_condition(
            not (
                isinstance(self.number, int)
                and self.number > 0
                and (not valve_of.ignore_port(self.number))
            ),
            ("Port number invalid: %s" % self.number),
        )
        non_vlan_options = {"stack", "mirror", "coprocessor", "output_only"}
        vlan_agnostic_options = {
            "enabled",
            "number",
            "name",
            "description",
            "max_lldp_lost",
        }
>>>>>>> 943efd77
        vlan_port = self.tagged_vlans or self.native_vlan
        non_vlan_port_options = {
            option for option in non_vlan_options if getattr(self, option)
        }
        test_config_condition(
            vlan_port and non_vlan_port_options,
<<<<<<< HEAD
            f'cannot have VLANs configured on non-VLAN ports: {self}')
        if self.output_only:
            test_config_condition(
                not non_vlan_port_options.issubset({'mirror', 'output_only'}),
                f'output_only can only coexist with mirror option on same port {self}')
        elif self.mirror:
            test_config_condition(
                not non_vlan_port_options.issubset({'mirror', 'coprocessor'}),
                f'coprocessor can only coexist with mirror option on same port {self}')
        else:
            test_config_condition(
                len(non_vlan_port_options) > 1,
                f'cannot have multiple non-VLAN port options {non_vlan_port_options} on same port: {self}')
=======
            "cannot have VLANs configured on non-VLAN ports: %s" % self,
        )
        if self.output_only:
            test_config_condition(
                not non_vlan_port_options.issubset({"mirror", "output_only"}),
                "output_only can only coexist with mirror option on same port %s"
                % self,
            )
        elif self.mirror:
            test_config_condition(
                not non_vlan_port_options.issubset({"mirror", "coprocessor"}),
                "coprocessor can only coexist with mirror option on same port %s"
                % self,
            )
        else:
            test_config_condition(
                len(non_vlan_port_options) > 1,
                "cannot have multiple non-VLAN port options %s on same port: %s"
                % (non_vlan_port_options, self),
            )
>>>>>>> 943efd77
        if non_vlan_port_options:
            for key, default_val in self.defaults.items():
                if key in vlan_agnostic_options or key in non_vlan_port_options:
                    continue
                if key.startswith("acl") and (self.stack or self.coprocessor):
                    continue
                val = getattr(self, key)
                test_config_condition(
                    val != default_val and val,
<<<<<<< HEAD
                    f'Cannot have VLAN option {key}: {val} on non-VLAN port {self}')
=======
                    "Cannot have VLAN option %s: %s on non-VLAN port %s"
                    % (key, val, self),
                )
>>>>>>> 943efd77
        test_config_condition(
            self.hairpin and self.hairpin_unicast,
            "Cannot have both hairpin and hairpin_unicast enabled",
        )
        dot1x_features = {
            dot1x_feature
            for dot1x_feature, dot1x_config in self.defaults.items()
            if dot1x_feature.startswith("dot1x_") and dot1x_config
        }
        test_config_condition(
            dot1x_features and not self.dot1x,
<<<<<<< HEAD
            f'802.1x features {dot1x_features} require port to have dot1x enabled')
=======
            "802.1x features %s require port to have dot1x enabled" % dot1x_features,
        )
>>>>>>> 943efd77
        if self.dot1x:
            test_config_condition(
                self.number > 65535, ("802.1x not supported on ports > 65535")
            )
            if self.dot1x_mab:
                test_config_condition(
                    self.dot1x_dyn_acl,
                    ("802.1x_MAB cannot be used with 802.1x_DYN_ACL"),
                )
            if self.dot1x_dyn_acl:
                test_config_condition(
                    self.dot1x_acl, ("802.1x_DYN_ACL cannot be used with 802.1x_ACL")
                )
        if self.coprocessor:
            self._check_conf_types(self.coprocessor, self.coprocessor_defaults_types)
            test_config_condition(
                self.coprocessor.get("strategy", None) != "vlan_vid",
                "coprocessor only supports vlan_vid strategy",
            )
            self.coprocessor["vlan_vid_base"] = self.coprocessor.get(
                "vlan_vid_base", 1000
            )
        if self.stack:
            self._check_conf_types(self.stack, self.stack_defaults_types)
            for stack_config in list(self.stack_defaults_types.keys()):
<<<<<<< HEAD
                test_config_condition(stack_config not in self.stack, (
                    f'stack {stack_config} must be defined'))
=======
                test_config_condition(
                    stack_config not in self.stack,
                    ("stack %s must be defined" % stack_config),
                )
>>>>>>> 943efd77
            # LLDP always enabled for stack ports.
            self.receive_lldp = True
            if not self.lldp_beacon_enabled():
                self.lldp_beacon.update({"enable": True})
        if self.lacp_resp_interval is not None:
            test_config_condition(
                self.lacp_resp_interval > 65535 or self.lacp_resp_interval < 0.3,
                ("interval must be at least 0.3 and less than 65536"),
            )
        if self.lacp_port_priority is not None:
            test_config_condition(
                self.lacp_port_priority > 255 or self.lacp_port_priority < 0,
                ("lacp port priority must be at least 0 and less than 256"),
            )
        if self.lldp_peer_mac:
<<<<<<< HEAD
            test_config_condition(not netaddr.valid_mac(self.lldp_peer_mac), (
                f'invalid MAC address {self.lldp_peer_mac}'))
=======
            test_config_condition(
                not netaddr.valid_mac(self.lldp_peer_mac),
                ("invalid MAC address %s" % self.lldp_peer_mac),
            )
>>>>>>> 943efd77
        if self.lldp_beacon:
            self._check_conf_types(self.lldp_beacon, self.lldp_beacon_defaults_types)
            self.lldp_beacon = self._set_unknown_conf(
                self.lldp_beacon, self.lldp_beacon_defaults_types
            )
            if self.lldp_beacon_enabled():
                if self.lldp_beacon["port_descr"] is None:
                    self.lldp_beacon["port_descr"] = self.description
                org_tlvs = []
                for org_tlv in self.lldp_beacon["org_tlvs"]:
                    self._check_conf_types(org_tlv, self.lldp_org_tlv_defaults_types)
                    test_config_condition(
                        len(org_tlv) != len(self.lldp_org_tlv_defaults_types),
                        ("missing org_tlv config"),
                    )
                    if not isinstance(org_tlv["info"], bytearray):
                        try:
                            org_tlv["info"] = bytearray.fromhex(
                                org_tlv["info"]
                            )  # pytype: disable=missing-parameter
                        except ValueError:
                            org_tlv["info"] = org_tlv["info"].encode("utf-8")
                    if not isinstance(org_tlv["oui"], bytearray):
                        org_tlv["oui"] = bytearray.fromhex(
                            "%6.6x" % org_tlv["oui"]
                        )  # pytype: disable=missing-parameter
                    org_tlvs.append(org_tlv)
                self.lldp_beacon["org_tlvs"] = org_tlvs
        test_config_condition(
            self.acl_in and self.acls_in,
            "Found both acl_in and acls_in, use only acls_in",
        )
        if self.acl_in and not isinstance(self.acl_in, list):
            self.acls_in = [self.acl_in]
            self.acl_in = None
        if self.acls_in:
            for acl in self.acls_in:
                test_config_condition(
                    not isinstance(acl, (int, str)), "ACL names must be int or str"
                )
        lacp_options = [self.lacp_selected, self.lacp_unselected, self.lacp_standby]
        test_config_condition(
            lacp_options.count(True) > 1,
            "Cannot force multiple LACP port selection states",
        )

    def finalize(self):
        if self.native_vlan:
            test_config_condition(
                self.native_vlan in self.tagged_vlans,
                ("cannot have same native and tagged VLAN on same port"),
            )
        self.tagged_vlans = tuple(self.tagged_vlans)
        super().finalize()

    def running(self):
        """Return True if port enabled and up."""
        return self.enabled and self.dyn_phys_up

    def vlans(self):
        """Return all VLANs this port is in."""
        if self.native_vlan is not None and self.dyn_dot1x_native_vlan is not None:
            return (
                (self.native_vlan,)
                + (self.dyn_dot1x_native_vlan,)
                + tuple(self.tagged_vlans)
            )
        if self.dyn_dot1x_native_vlan is not None:
            return (self.dyn_dot1x_native_vlan,) + tuple(self.tagged_vlans)
        if self.native_vlan is not None:
            return (self.native_vlan,) + tuple(self.tagged_vlans)
        return tuple(self.tagged_vlans)

    def hosts(self, vlans=None):
        """Return all host cache entries this port has learned (on all or specified VLANs)."""
        if vlans is None:
            vlans = self.vlans()
        hosts = []
        for vlan in vlans:
            hosts.extend(list(list(vlan.cached_hosts_on_port(self))))
        return hosts

    def hosts_count(self, vlans=None):
        """Return count of all hosts this port has learned (on all or specified VLANs)."""
        if vlans is None:
            vlans = self.vlans()
        hosts_count = 0
        for vlan in vlans:
            hosts_count += vlan.cached_hosts_count_on_port(self)
        return hosts_count

    def lldp_beacon_enabled(self):
        """Return True if LLDP beacon enabled on this port."""
        return self.lldp_beacon and self.lldp_beacon.get("enable", False)

    def mirror_actions(self):
        """Return OF actions to mirror this port."""
        if self.mirror is not None:
            return [valve_of.output_port(mirror_port) for mirror_port in self.mirror]
        return []

    def non_stack_forwarding(self):
        """Returns True if port is not-stacking and, and able to forward packets."""
        if self.stack:
            return False
        if not self.dyn_phys_up:
            return False
        if self.lacp and not self.dyn_lacp_up:
            return False
        return True

    def tunnel_acls(self):
        """Return any tunnel ACLs on this port."""
        acls = []
        if self.acls_in:
            acls = [acl for acl in self.acls_in if acl.is_tunnel_acl()]
        return acls

    def contains_tunnel_acl(self, tunnel_id=None):
        """Searches through acls_in for a tunnel ACL with a matching tunnel_id"""
        acls = self.tunnel_acls()
        if tunnel_id is None:
            return bool(acls)
        for acl in self.tunnel_acls():
            if acl.get_tunnel_rules(tunnel_id):
                return True
        return False

    # LACP functions
    def lacp_actor_update(self, lacp_up, now=None, lacp_pkt=None, cold_start=False):
        """
        Update the LACP actor state
        Args:
            lacp_up (bool): The intended LACP/port state
            now (float): Current time
            lacp_pkt (PacketMeta): Received LACP packet
            cold_start (bool): Whether the port is being cold started
        Returns:
            current LACP actor state
        """
        self.dyn_lacp_up = 1 if lacp_up else 0
        self.dyn_lacp_updated_time = now
        self.dyn_last_lacp_pkt = lacp_pkt
        if cold_start:
            # Cold starting, so revert to unconfigured LACP state
            self.actor_notconfigured()
        elif not self.running():
            # Phys not up so we do not initialize actor states
            self.actor_none()
        elif not lacp_pkt:
            # Intialize states
            self.actor_init()
        else:
            # Packets received from actor
            if lacp_up:
                # Receiving packets & LACP is UP
                self.actor_up()
            else:
                # Receiving packets but LACP sync bit is not set
                self.actor_nosync()
        return self.actor_state()

    def lacp_port_update(self, selected, cold_start=False):
        """
        Updates the LACP port selection state
        Args:
            selected (bool): Whether the port's DPID is the selected one
            cold_start (bool): Whether the port is being cold started
        Returns
            current lacp port state
        """
        if cold_start:
            # Cold starting, so revert to unconfigured state
            self.deconfigure_port()
        elif self.lacp_selected:
            # Configured LACP port option to be forced into SELECTED state
            self.select_port()
        elif self.lacp_unselected:
            # Configured LACP port option to be forced into UNSELECTED state
            self.deselect_port()
        else:
            if selected:
                # Port SELECTED so change state to SELECTED
                self.select_port()
            elif self.lacp_standby:
                # Send port to STANDBY if not SELECTED
                self.standby_port()
            else:
                # Doesn't belong on chosen DP for LAG, DESELECT port
                self.deselect_port()
        return self.lacp_port_state()

    def get_lacp_flags(self):
        """
        Get the LACP flags for the state the port is in
        Return sync, collecting, distributing flag values
        """
        if self.lacp_collect_and_distribute:
            return 1, 1, 1
        if self.is_port_standby():
            return 1, 0, 0
        if self.is_port_selected():
            return 1, 1, 1
        return 0, 0, 0

    # LACP ACTOR STATES:
    def is_actor_up(self):
        """Return true if the LACP actor state is UP"""
        return self.dyn_lacp_actor_state == LACP_ACTOR_UP

    def is_actor_nosync(self):
        """Return true if the LACP actor state is NOSYNC"""
        return self.dyn_lacp_actor_state == LACP_ACTOR_NOSYNC

    def is_actor_init(self):
        """Return true if the LACP actor state is INIT"""
        return self.dyn_lacp_actor_state == LACP_ACTOR_INIT

    def is_actor_none(self):
        """Return true if the LACP actor state is NONE"""
        return self.dyn_lacp_actor_state == LACP_ACTOR_NONE

    def actor_state(self):
        """Return the current LACP actor state"""
        return self.dyn_lacp_actor_state

    def actor_notconfigured(self):
        """Set the LACP actor state to NOTCONFIGURED"""
        self.dyn_lacp_actor_state = LACP_ACTOR_NOTCONFIGURED

    def actor_none(self):
        """Set the LACP actor state to NONE"""
        self.dyn_lacp_actor_state = LACP_ACTOR_NONE

    def actor_init(self):
        """Set the LACP actor state to INIT"""
        self.dyn_lacp_actor_state = LACP_ACTOR_INIT

    def actor_up(self):
        """Set the LACP actor state to UP"""
        self.dyn_lacp_actor_state = LACP_ACTOR_UP

    def actor_nosync(self):
        """Set the LACP actor state to NOSYNC"""
        self.dyn_lacp_actor_state = LACP_ACTOR_NOSYNC

    @staticmethod
    def actor_state_name(state):
        """Return the string of the actor state"""
        return LACP_ACTOR_DISPLAY_DICT[state]

    # LACP PORT ROLES:
    def is_port_selected(self):
        """Return true if the lacp is a SELECTED port"""
        return self.dyn_lacp_port_selected == LACP_PORT_SELECTED

    def is_port_unselected(self):
        """Return true if the lacp is an UNSELECTED port"""
        return self.dyn_lacp_port_selected == LACP_PORT_UNSELECTED

    def is_port_standby(self):
        """Return true if the lacp is a port in STANDBY"""
        return self.dyn_lacp_port_selected == LACP_PORT_STANDBY

    def lacp_port_state(self):
        """Return the current LACP port state"""
        return self.dyn_lacp_port_selected

    def select_port(self):
        """SELECT the current LACP port"""
        self.dyn_lacp_port_selected = LACP_PORT_SELECTED

    def deselect_port(self):
        """UNSELECT the current LACP port"""
        self.dyn_lacp_port_selected = LACP_PORT_UNSELECTED

    def standby_port(self):
        """Set LACP port state to STANDBY"""
        self.dyn_lacp_port_selected = LACP_PORT_STANDBY

    def deconfigure_port(self):
        """Set LACP port state to NOTCONFIGURED"""
        self.dyn_lacp_port_selected = LACP_PORT_NOTCONFIGURED

    @staticmethod
    def port_role_name(state):
        """Return the LACP port role state name"""
        return LACP_PORT_DISPLAY_DICT[state]

    # STACK PORT ROLES:
    def stack_port_update(self, now):
        """
        Progesses through the stack link state machine

        Args:
            now (float): Current time
        Returns:
            int: Current (new) stack port state
            string: reason for the state change and additional information
        """
        reason = ""
        if self.is_stack_admin_down():
            # Stack port ADMIN_DOWN, so no next state
            return self.stack_state()

        last_seen_lldp_time = self.dyn_stack_probe_info.get("last_seen_lldp_time", None)
        if last_seen_lldp_time is None:
            if self.is_stack_none():
                # New stack, changing to state INIT
                self.stack_init()
                reason = "new"
        else:
            # Not a new stack port, so progess through state machine
            peer_dp = self.stack["dp"]  # pytype: disable=attribute-error
            stack_correct = self.dyn_stack_probe_info.get("stack_correct", None)
            send_interval = peer_dp.lldp_beacon.get(
                "send_interval", peer_dp.DEFAULT_LLDP_SEND_INTERVAL
            )
            time_since_lldp_seen = None
            num_lost_lldp = None
            stack_timed_out = True

            time_since_lldp_seen = now - last_seen_lldp_time
            num_lost_lldp = time_since_lldp_seen / send_interval
            if num_lost_lldp < self.max_lldp_lost:
                stack_timed_out = False

            if stack_timed_out:
                # Stack timed out, too many packets lost
                self.stack_gone()
<<<<<<< HEAD
                reason = f'too many ({num_lost_lldp}) packets lost, last received {time_since_lldp_seen}s ago'
=======
                reason = "too many (%u) packets lost, last received %us ago" % (
                    num_lost_lldp,
                    time_since_lldp_seen,
                )
>>>>>>> 943efd77
            elif not stack_correct:
                # Stack bad due to incorrect cabling
                self.stack_bad()
                reason = "incorrect cabling"
            elif not self.is_stack_up():
                # Nothing gone wrong, so Stack UP
                self.stack_up()
                reason = "up"
        return self.stack_state(), reason

    def is_stack_admin_down(self):
        """Return True if port is in ADMIN_DOWN state."""
        return self.dyn_stack_current_state == STACK_STATE_ADMIN_DOWN

    def is_stack_none(self):
        """Return True if port is in NONE state."""
        return self.dyn_stack_current_state == STACK_STATE_NONE

    def is_stack_init(self):
        """Return True if port is in INIT state."""
        return self.dyn_stack_current_state == STACK_STATE_INIT

    def is_stack_bad(self):
        """Return True if port is in BAD state."""
        return self.dyn_stack_current_state == STACK_STATE_BAD

    def is_stack_up(self):
        """Return True if port is in UP state."""
        return self.dyn_stack_current_state == STACK_STATE_UP

    def is_stack_gone(self):
        """Return True if port is in GONE state."""
        return self.dyn_stack_current_state == STACK_STATE_GONE

    def stack_state(self):
        """Return the current port stack state"""
        return self.dyn_stack_current_state

    def stack_admin_down(self):
        """Change the current stack state to ADMIN_DOWN."""
        self.dyn_stack_current_state = STACK_STATE_ADMIN_DOWN

    def stack_init(self):
        """Change the current stack state to INIT_DOWN."""
        self.dyn_stack_current_state = STACK_STATE_INIT

    def stack_bad(self):
        """Change the current stack state to BAD."""
        self.dyn_stack_current_state = STACK_STATE_BAD

    def stack_up(self):
        """Change the current stack state to UP."""
        self.dyn_stack_current_state = STACK_STATE_UP

    def stack_gone(self):
        """Change the current stack state to GONE."""
        self.dyn_stack_current_state = STACK_STATE_GONE

    @staticmethod
    def stack_state_name(state):
        """Return stack state name"""
        return STACK_DISPLAY_DICT[state]<|MERGE_RESOLUTION|>--- conflicted
+++ resolved
@@ -290,11 +290,7 @@
             self.mirror = [self.mirror]
 
     def __str__(self):
-<<<<<<< HEAD
-        return f'Port {self.number}'
-=======
         return "Port %u" % self.number
->>>>>>> 943efd77
 
     def __repr__(self):
         return self.__str__()
@@ -312,13 +308,8 @@
     def stack_descr(self):
         """ "Return stacking annotation if this is a stacking port."""
         if self.stack:
-<<<<<<< HEAD
-            return f'remote DP {self.stack["dp"].name} {self.stack["port"]}'
-        return ''
-=======
             return "remote DP %s %s" % (self.stack["dp"].name, self.stack["port"])
         return ""
->>>>>>> 943efd77
 
     def set_defaults(self):
         super().set_defaults()
@@ -329,12 +320,6 @@
 
     def check_config(self):
         super().check_config()
-<<<<<<< HEAD
-        test_config_condition(not (isinstance(self.number, int) and self.number > 0 and (
-            not valve_of.ignore_port(self.number))), (f'Port number invalid: {self.number}'))
-        non_vlan_options = {'stack', 'mirror', 'coprocessor', 'output_only'}
-        vlan_agnostic_options = {'enabled', 'number', 'name', 'description', 'max_lldp_lost'}
-=======
         test_config_condition(
             not (
                 isinstance(self.number, int)
@@ -351,28 +336,12 @@
             "description",
             "max_lldp_lost",
         }
->>>>>>> 943efd77
         vlan_port = self.tagged_vlans or self.native_vlan
         non_vlan_port_options = {
             option for option in non_vlan_options if getattr(self, option)
         }
         test_config_condition(
             vlan_port and non_vlan_port_options,
-<<<<<<< HEAD
-            f'cannot have VLANs configured on non-VLAN ports: {self}')
-        if self.output_only:
-            test_config_condition(
-                not non_vlan_port_options.issubset({'mirror', 'output_only'}),
-                f'output_only can only coexist with mirror option on same port {self}')
-        elif self.mirror:
-            test_config_condition(
-                not non_vlan_port_options.issubset({'mirror', 'coprocessor'}),
-                f'coprocessor can only coexist with mirror option on same port {self}')
-        else:
-            test_config_condition(
-                len(non_vlan_port_options) > 1,
-                f'cannot have multiple non-VLAN port options {non_vlan_port_options} on same port: {self}')
-=======
             "cannot have VLANs configured on non-VLAN ports: %s" % self,
         )
         if self.output_only:
@@ -393,7 +362,6 @@
                 "cannot have multiple non-VLAN port options %s on same port: %s"
                 % (non_vlan_port_options, self),
             )
->>>>>>> 943efd77
         if non_vlan_port_options:
             for key, default_val in self.defaults.items():
                 if key in vlan_agnostic_options or key in non_vlan_port_options:
@@ -403,13 +371,9 @@
                 val = getattr(self, key)
                 test_config_condition(
                     val != default_val and val,
-<<<<<<< HEAD
-                    f'Cannot have VLAN option {key}: {val} on non-VLAN port {self}')
-=======
                     "Cannot have VLAN option %s: %s on non-VLAN port %s"
                     % (key, val, self),
                 )
->>>>>>> 943efd77
         test_config_condition(
             self.hairpin and self.hairpin_unicast,
             "Cannot have both hairpin and hairpin_unicast enabled",
@@ -421,12 +385,8 @@
         }
         test_config_condition(
             dot1x_features and not self.dot1x,
-<<<<<<< HEAD
-            f'802.1x features {dot1x_features} require port to have dot1x enabled')
-=======
             "802.1x features %s require port to have dot1x enabled" % dot1x_features,
         )
->>>>>>> 943efd77
         if self.dot1x:
             test_config_condition(
                 self.number > 65535, ("802.1x not supported on ports > 65535")
@@ -452,15 +412,10 @@
         if self.stack:
             self._check_conf_types(self.stack, self.stack_defaults_types)
             for stack_config in list(self.stack_defaults_types.keys()):
-<<<<<<< HEAD
-                test_config_condition(stack_config not in self.stack, (
-                    f'stack {stack_config} must be defined'))
-=======
                 test_config_condition(
                     stack_config not in self.stack,
                     ("stack %s must be defined" % stack_config),
                 )
->>>>>>> 943efd77
             # LLDP always enabled for stack ports.
             self.receive_lldp = True
             if not self.lldp_beacon_enabled():
@@ -476,15 +431,10 @@
                 ("lacp port priority must be at least 0 and less than 256"),
             )
         if self.lldp_peer_mac:
-<<<<<<< HEAD
-            test_config_condition(not netaddr.valid_mac(self.lldp_peer_mac), (
-                f'invalid MAC address {self.lldp_peer_mac}'))
-=======
             test_config_condition(
                 not netaddr.valid_mac(self.lldp_peer_mac),
                 ("invalid MAC address %s" % self.lldp_peer_mac),
             )
->>>>>>> 943efd77
         if self.lldp_beacon:
             self._check_conf_types(self.lldp_beacon, self.lldp_beacon_defaults_types)
             self.lldp_beacon = self._set_unknown_conf(
@@ -815,14 +765,10 @@
             if stack_timed_out:
                 # Stack timed out, too many packets lost
                 self.stack_gone()
-<<<<<<< HEAD
-                reason = f'too many ({num_lost_lldp}) packets lost, last received {time_since_lldp_seen}s ago'
-=======
                 reason = "too many (%u) packets lost, last received %us ago" % (
                     num_lost_lldp,
                     time_since_lldp_seen,
                 )
->>>>>>> 943efd77
             elif not stack_correct:
                 # Stack bad due to incorrect cabling
                 self.stack_bad()
