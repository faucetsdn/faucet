#!/bin/ash

set -euo pipefail

APK="apk -q"
BUILDDEPS="gcc python3-dev musl-dev parallel yaml-dev g++"
TESTDEPS="bitstring pytest wheel virtualenv"
PIP3="pip3 -q --no-cache-dir install --upgrade"
FROOT="/faucet-src"

dir=$(dirname "$0")

<<<<<<< HEAD
${APK} update
${APK} add -U git ${BUILDDEPS} py3-pip
"${dir}/retrycmd.sh" "${PIP3} pip"
"${dir}/retrycmd.sh" "${PIP3} --ignore-installed setuptools ${TESTDEPS}"
=======
${APK} add -U git ${BUILDDEPS}
"${dir}/retrycmd.sh" "${PIP3} -r pip-requirements.txt"
"${dir}/retrycmd.sh" "${PIP3} setuptools ${TESTDEPS}"
>>>>>>> a947f1f5
"${dir}/retrycmd.sh" "${PIP3} -r ${FROOT}/requirements.txt"
${PIP3} ${FROOT}

if [ "$(uname -m)" = "x86_64" ]; then
  (
  echo "Running unit tests"
  cd "${FROOT}"
  python3 -m unittest discover "tests/unit/faucet/"
  python3 -m unittest discover "tests/unit/gauge/"
  )
else
  echo "Skipping tests on $(uname -m) platform"
fi

pip3 uninstall -y ${TESTDEPS} || exit 1
for i in ${BUILDDEPS} ; do
  ${APK} del "$i" || exit 1
done

# Clean up
rm -r "${FROOT}"

# Smoke test
faucet -V || exit 1

find / -name \*pyc -delete || exit 1<|MERGE_RESOLUTION|>--- conflicted
+++ resolved
@@ -10,16 +10,9 @@
 
 dir=$(dirname "$0")
 
-<<<<<<< HEAD
-${APK} update
-${APK} add -U git ${BUILDDEPS} py3-pip
-"${dir}/retrycmd.sh" "${PIP3} pip"
-"${dir}/retrycmd.sh" "${PIP3} --ignore-installed setuptools ${TESTDEPS}"
-=======
 ${APK} add -U git ${BUILDDEPS}
 "${dir}/retrycmd.sh" "${PIP3} -r pip-requirements.txt"
 "${dir}/retrycmd.sh" "${PIP3} setuptools ${TESTDEPS}"
->>>>>>> a947f1f5
 "${dir}/retrycmd.sh" "${PIP3} -r ${FROOT}/requirements.txt"
 ${PIP3} ${FROOT}
 
