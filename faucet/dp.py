"""Configuration for a datapath."""

# Copyright (C) 2015 Brad Cowie, Christopher Lorier and Joe Stringer.
# Copyright (C) 2015 Research and Education Advanced Network New Zealand Ltd.
# Copyright (C) 2015--2018 The Contributors
#
# Licensed under the Apache License, Version 2.0 (the "License");
# you may not use this file except in compliance with the License.
# You may obtain a copy of the License at
#
#    http://www.apache.org/licenses/LICENSE-2.0
#
# Unless required by applicable law or agreed to in writing, software
# distributed under the License is distributed on an "AS IS" BASIS,
# WITHOUT WARRANTIES OR CONDITIONS OF ANY KIND, either express or implied.
# See the License for the specific language governing permissions and
# limitations under the License.

import copy
from collections import defaultdict, Counter
import random
import math
import netaddr

import networkx

from faucet import faucet_pipeline
from faucet import valve_of
from faucet import valve_packet
from faucet.acl import PORT_ACL_8021X
from faucet.vlan import VLAN
from faucet.conf import Conf, test_config_condition
from faucet.faucet_pipeline import ValveTableConfig
from faucet.valve import SUPPORTED_HARDWARE
from faucet.valve_table import ValveTable, ValveGroupTable

# Documentation generated using documentation_generator.py
# For attributues to be included in documentation they must
# have a default value, and their descriptor must come
# immediately after being set. See below for example.
class DP(Conf):
    """Stores state related to a datapath controlled by Faucet, including
configuration.
"""

    mutable_attrs = frozenset(['stack', 'vlans'])

    # Values that are set to None will be set using set_defaults
    # they are included here for testing and informational purposes
    defaults = {
        'dp_id': None,
        # Name for this dp, used for stats reporting and configuration
        'name': None,
        'interfaces': {},
        'interface_ranges': {},
        # How much to offset default priority by
        'priority_offset': 0,
        # Some priority values
        'lowest_priority': None,
        'low_priority': None,
        'high_priority': None,
        'highest_priority': None,
        'cookie': 1524372928,
        # Identification cookie value to allow for multiple controllers to control the same datapath
        'timeout': 300,
        # inactive MAC timeout
        'description': None,
        # description, strictly informational
        'hardware': 'Open vSwitch',
        # The hardware maker (for chosing an openflow driver)
        'arp_neighbor_timeout': 30,
        # ARP neighbor timeout (seconds)
        'nd_neighbor_timeout': 30,
        # IPv6 ND neighbor timeout (seconds)
        'ofchannel_log': None,
        # OF channel log
        'stack': None,
        # stacking config, when cross connecting multiple DPs
        'ignore_learn_ins': 10,
        # Ignore every approx nth packet for learning.
        # 2 will ignore 1 out of 2 packets; 3 will ignore 1 out of 3 packets.
        # This limits control plane activity when learning new hosts rapidly.
        # Flooding will still be done by the dataplane even with a packet
        # is ignored for learning purposes.
        'drop_broadcast_source_address': True,
        # By default drop packets with a broadcast source address
        'drop_spoofed_faucet_mac': True,
        # By default drop packets on datapath spoofing the FAUCET_MAC
        'group_table': False,
        # Use GROUP tables for VLAN flooding
        'max_hosts_per_resolve_cycle': 5,
        # Max hosts to try to resolve per gateway resolution cycle.
        'max_host_fib_retry_count': 10,
        # Max number of times to retry resolution of a host FIB route.
        'max_resolve_backoff_time': 64,
        # Max number of seconds to back off to when resolving nexthops.
        'packetin_pps': None,
        # Ask switch to rate limit packet pps. TODO: Not supported by OVS in 2.7.0
        'learn_jitter': 0,
        # Jitter learn timeouts by up to this many seconds
        'learn_ban_timeout': 0,
        # When banning/limiting learning, wait this many seconds before learning can be retried
        'advertise_interval': 30,
        # How often to slow advertise (eg. IPv6 RAs)
        'fast_advertise_interval': 5,
        # How often to fast advertise (eg. LACP)
        'proactive_learn_v4': True,
        # whether proactive learning is enabled for IPv4 nexthops
        'proactive_learn_v6': True,
        # whether proactive learning is enabled for IPv6 nexthops
        'use_idle_timeout': False,
        # Turn on/off the use of idle timeout for src_table, default OFF.
        'lldp_beacon': {},
        # Config for LLDP beacon service.
        'metrics_rate_limit_sec': 0,
        # Rate limit metric updates - don't update metrics if last update was less than this many seconds ago.
        'faucet_dp_mac': valve_packet.FAUCET_MAC,
        # MAC address of packets sent by FAUCET, not associated with any VLAN.
        'combinatorial_port_flood': False,
        # if True, use a seperate output flow for each input port on this VLAN.
        'lacp_timeout': 30,
        # Number of seconds without a LACP message when we consider a LACP group down.
        'dp_acls': None,
        # List of dataplane ACLs (overriding per port ACLs).
        'dot1x': None,
        # Experimental dot1x configuration.
        'table_sizes': {},
        # Table sizes for TFM switches.
        'min_wildcard_table_size': 32,
        # Minimum table size for wildcard tables.
        'max_wildcard_table_size': 1024 + 256,
        # Maximum table size for wildcard tables.
        'global_vlan': 0,
        # Reserved VID for internal global router VLAN.
        'cache_update_guard_time': 0,
        # Don't update L2 cache if port didn't change within this many seconds (default timeout/2).
        'use_classification': False,
        # Don't update L2 cache if port didn't change within this many seconds.
        'egress_pipeline': False,
        # Experimental inclusion of an egress pipeline
        'strict_packet_in_cookie': True,
        # Apply strict packet in checking to all packet ins.
        'multi_out': True,
        # Have OFA copy packet outs to multiple ports.
        'idle_dst': True,
        # If False, workaround for flow idle timer not reset on flow refresh.
        }

    defaults_types = {
        'dp_id': int,
        'name': str,
        'interfaces': dict,
        'interface_ranges': dict,
        'priority_offset': int,
        'lowest_priority': int,
        'low_priority': int,
        'high_priority': int,
        'highest_priority': int,
        'cookie': int,
        'timeout': int,
        'description': str,
        'hardware': str,
        'arp_neighbor_timeout': int,
        'nd_neighbor_timeout': int,
        'ofchannel_log': str,
        'stack': dict,
        'ignore_learn_ins': int,
        'drop_broadcast_source_address': bool,
        'drop_spoofed_faucet_mac': bool,
        'group_table': bool,
        'max_hosts_per_resolve_cycle': int,
        'max_host_fib_retry_count': int,
        'max_resolve_backoff_time': int,
        'packetin_pps': int,
        'learn_jitter': int,
        'learn_ban_timeout': int,
        'advertise_interval': int,
        'fast_advertise_interval': int,
        'proactive_learn_v4': bool,
        'proactive_learn_v6': bool,
        'use_idle_timeout': bool,
        'lldp_beacon': dict,
        'metrics_rate_limit_sec': int,
        'faucet_dp_mac': str,
        'combinatorial_port_flood': bool,
        'dp_acls': list,
        'dot1x': dict,
        'table_sizes': dict,
        'min_wildcard_table_size': int,
        'max_wildcard_table_size': int,
        'global_vlan': int,
        'cache_update_guard_time': int,
        'use_classification': bool,
        'egress_pipeline': bool,
        'strict_packet_in_cookie': bool,
        'multi_out': bool,
        'lacp_timeout': int,
        'idle_dst': bool,
    }

    default_table_sizes_types = {
        'port_acl': int,
        'vlan': int,
        'vlan_acl': int,
        'classification': int,
        'eth_src': int,
        'ipv4_fib': int,
        'ipv6_fib': int,
        'vip': int,
        'eth_dst_hairpin': int,
        'eth_dst': int,
        'flood': int,
    }

    stack_defaults_types = {
        'priority': int,
    }

    lldp_beacon_defaults_types = {
        'send_interval': int,
        'max_per_interval': int,
        'system_name': str,
    }

    dot1x_defaults_types = {
        'nfv_intf': str,
        'nfv_sw_port': int,
        'radius_ip': str,
        'radius_port': int,
        'radius_secret': str,
    }


    def __init__(self, _id, dp_id, conf):
        """Constructs a new DP object"""
        self.acls = None
        self.acls_in = None
        self.advertise_interval = None
        self.fast_advertise_interval = None
        self.arp_neighbor_timeout = None
        self.nd_neighbor_timeout = None
        self.combinatorial_port_flood = None
        self.configured = False
        self.cookie = None
        self.description = None
        self.dot1x = None
        self.dp_acls = None
        self.dp_id = None
        self.drop_broadcast_source_address = None
        self.drop_spoofed_faucet_mac = None
        self.dyn_last_coldstart_time = None
        self.dyn_running = False
        self.dyn_up_port_nos = None
        self.egress_pipeline = None
        self.faucet_dp_mac = None
        self.global_vlan = None
        self.groups = None
        self.group_table = False
        self.hardware = None
        self.high_priority = None
        self.highest_priority = None
        self.ignore_learn_ins = None
        self.interface_ranges = None
        self.interfaces = None
        self.lacp_timeout = None
        self.learn_ban_timeout = None
        self.learn_jitter = None
        self.lldp_beacon = None
        self.low_priority = None
        self.lowest_priority = None
        self.max_host_fib_retry_count = None
        self.max_hosts_per_resolve_cycle = None
        self.max_resolve_backoff_time = None
        self.meters = None
        self.metrics_rate_limit_sec = None
        self.name = None
        self.ofchannel_log = None
        self.output_only_ports = None
        self.packetin_pps = None
        self.ports = None
        self.priority_offset = None
        self.proactive_learn_v4 = None
        self.proactive_learn_v6 = None
        self.proactive_nd_limit = None
        self.routers = None
        self.stack = None
        self.tables = None
        self.timeout = None
        self.unicast_flood = None
        self.use_idle_timeout = None
        self.vlans = None
        self.min_wildcard_table_size = None
        self.max_wildcard_table_size = None
        self.cache_update_guard_time = None
        self.use_classification = None
        self.strict_packet_in_cookie = None
        self.multi_out = None
        self.idle_dst = None

        self.acls = {}
        self.vlans = {}
        self.ports = {}
        self.routers = {}
        self.stack_ports = []
        self.hairpin_ports = []
        self.output_only_ports = []
        self.lldp_beacon_ports = []
        self.lacp_active_ports = []
        self.tables = {}
        self.meters = {}
        self.lldp_beacon = {}
        self.table_sizes = {}
        self.dyn_up_port_nos = set()

        #tunnel_id: int
        #   ID of the tunnel, for now this will be the VLAN ID
        #acl: ACL object
        #   ACL rule to create the relevant tunnel conditions
        #updated: bool
        #   Whether the object has been updated, which will imply that it needs
        #   to be applied by building the ofmsgs
        #{tunnel_id: ACL}
        self.tunnel_acls = {}
        self.tunnel_updated_flags = {}

        super(DP, self).__init__(_id, dp_id, conf)

    def __str__(self):
        return self.name

    def check_config(self):
        super(DP, self).check_config()
        test_config_condition(not isinstance(self.dp_id, int), (
            'dp_id must be %s not %s' % (int, type(self.dp_id))))
        test_config_condition(self.dp_id < 0 or self.dp_id > 2**64-1, (
            'DP ID %s not in valid range' % self.dp_id))
        test_config_condition(not netaddr.valid_mac(self.faucet_dp_mac), (
            'invalid MAC address %s' % self.faucet_dp_mac))
        test_config_condition(not (self.interfaces or self.interface_ranges), (
            'DP %s must have at least one interface' % self))
        test_config_condition(self.timeout < 15, ('timeout must be > 15'))
        # To prevent L2 learning from timing out before L3 can refresh
        test_config_condition(not (self.arp_neighbor_timeout < (self.timeout / 2)), (
            'L2 timeout must be > ARP timeout * 2'))
        test_config_condition(not (self.nd_neighbor_timeout < (self.timeout / 2)), (
            'L2 timeout must be > ND timeout * 2'))
        test_config_condition(self.combinatorial_port_flood and self.group_table, (
            'combinatorial_port_flood and group_table mutually exclusive'))
        if self.cache_update_guard_time == 0:
            self.cache_update_guard_time = int(self.timeout / 2)
        if self.learn_jitter == 0:
            self.learn_jitter = int(max(math.sqrt(self.timeout) * 3, 1))
        if self.learn_ban_timeout == 0:
            self.learn_ban_timeout = self.learn_jitter
        if self.lldp_beacon:
            self._check_conf_types(self.lldp_beacon, self.lldp_beacon_defaults_types)
            test_config_condition('send_interval' not in self.lldp_beacon, (
                'lldp_beacon send_interval not set'))
            test_config_condition('max_per_interval' not in self.lldp_beacon, (
                'lldp_beacon max_per_interval not set'))
            self.lldp_beacon = self._set_unknown_conf(
                self.lldp_beacon, self.lldp_beacon_defaults_types)
            if self.lldp_beacon['system_name'] is None:
                self.lldp_beacon['system_name'] = self.name
        if self.stack:
            self._check_conf_types(self.stack, self.stack_defaults_types)
        if self.dot1x:
            self._check_conf_types(self.dot1x, self.dot1x_defaults_types)
        self._check_conf_types(self.table_sizes, self.default_table_sizes_types)

    def _generate_acl_tables(self):
        all_acls = {}
        if self.dot1x:
            all_acls['port_acl'] = [PORT_ACL_8021X]

        for vlan in self.vlans.values():
            if vlan.acls_in:
                all_acls.setdefault('vlan_acl', [])
                all_acls['vlan_acl'].extend(vlan.acls_in)
        if self.dp_acls:
            test_config_condition(self.dot1x, (
                'DP ACLs and 802.1x cannot be configured together'))
            for acl in self.dp_acls:
                all_acls['port_acl'] = self.dp_acls
        else:
            for port in self.ports.values():
                if port.acls_in:
                    test_config_condition(port.dot1x, (
                        'port ACLs and 802.1x cannot be configured together'))
                    all_acls.setdefault('port_acl', [])
                    all_acls['port_acl'].extend(port.acls_in)

        table_config = {}
        for table_name, acls in all_acls.items():
            matches = {}
            set_fields = set()
            meter = False
            exact_match = False
            default = faucet_pipeline.DEFAULT_CONFIGS[table_name]
            for acl in acls:
                for field, has_mask in acl.matches.items():
                    if has_mask or field not in matches:
                        matches[field] = has_mask
                set_fields.update(acl.set_fields)
                meter = meter or acl.meter
                exact_match = acl.exact_match
            table_config[table_name] = ValveTableConfig(
                table_name,
                default.table_id,
                exact_match=exact_match,
                meter=meter,
                output=True,
                match_types=tuple(sorted(matches.items())),
                set_fields=tuple(sorted(set_fields)),
                next_tables=default.next_tables)
        # TODO: dynamically configure output attribue
        return table_config

    def _configure_tables(self):
        """Configure FAUCET pipeline with tables."""
        valve_cl = SUPPORTED_HARDWARE.get(self.hardware, None)
        test_config_condition(
            not valve_cl, 'hardware %s must be in %s' % (
                self.hardware, SUPPORTED_HARDWARE.keys()))
        if valve_cl is None:
            return

        tables = {}
        self.groups = ValveGroupTable()
        relative_table_id = 0
        included_tables = copy.deepcopy(faucet_pipeline.MINIMUM_FAUCET_PIPELINE_TABLES)
        acl_tables = self._generate_acl_tables()
        included_tables.update(acl_tables.keys())
        # Only configure IP routing tables if enabled.
        for vlan in self.vlans.values():
            for ipv in vlan.ipvs():
                included_tables.add('ipv%u_fib' % ipv)
                included_tables.add('vip')
        if valve_cl.STATIC_TABLE_IDS:
            included_tables.add('port_acl')
        if self.hairpin_ports:
            included_tables.add('eth_dst_hairpin')
        if self.use_classification:
            included_tables.add('classification')
        if self.egress_pipeline:
            included_tables.add('egress')
        canonical_configs = [
            config for config in faucet_pipeline.FAUCET_PIPELINE
            if config.name in included_tables]
        table_configs = {}
        for relative_table_id, canonical_table_config in enumerate(canonical_configs, start=0):
            name = canonical_table_config.name
            table_config = acl_tables.get(
                name, copy.deepcopy(canonical_table_config))
            if not self.egress_pipeline:
                table_config.metadata_write = 0
                table_config.metadata_match = 0
            if not valve_cl.STATIC_TABLE_IDS:
                table_config.table_id = relative_table_id
            table_configs[name] = table_config

        # Stacking with external ports, so need loop protection field.
        if self.stack and self.stack.get('externals', False):
            flood_table = table_configs['flood']
            flood_table.set_fields = (faucet_pipeline.STACK_LOOP_PROTECT_FIELD,)
            flood_table.match_types += ((faucet_pipeline.STACK_LOOP_PROTECT_FIELD, False),)
            vlan_table = table_configs['vlan']
            vlan_table.set_fields += (faucet_pipeline.STACK_LOOP_PROTECT_FIELD,)
            vlan_table.match_types += ((faucet_pipeline.STACK_LOOP_PROTECT_FIELD, False),)
            eth_dst_table = table_configs['eth_dst']
            eth_dst_table.set_fields = (faucet_pipeline.STACK_LOOP_PROTECT_FIELD,)

        oxm_fields = set(valve_of.MATCH_FIELDS.keys())

        for table_name, table_config in table_configs.items():
            if table_config.set_fields:
                set_fields = set(table_config.set_fields)
                test_config_condition(
                    not set_fields.issubset(oxm_fields),
                    'set_fields not all OpenFlow OXM fields %s' % (set_fields - oxm_fields))
            if table_config.match_types:
                matches = set(match for match, _ in table_config.match_types)
                test_config_condition(
                    not matches.issubset(oxm_fields),
                    'matches not all OpenFlow OXM fields %s' % (matches - oxm_fields))
            size = self.table_sizes.get(table_name, self.min_wildcard_table_size)
            if table_config.vlan_port_scale:
                vlan_port_factor = len(self.vlans) * len(self.ports)
                size = max(size, int(vlan_port_factor * float(table_config.vlan_port_scale)))
            if not table_config.exact_match:
                size = min(size, self.max_wildcard_table_size)
                size = int(size / self.min_wildcard_table_size) * self.min_wildcard_table_size
            table_config.size = size
            table_config.next_tables = [
                table_name for table_name in table_config.next_tables if table_name in table_configs]
            next_table_ids = [
                table_configs[table_name].table_id for table_name in table_config.next_tables]
            tables[table_name] = ValveTable(
                table_name, table_config, self.cookie,
                notify_flow_removed=self.use_idle_timeout,
                next_tables=next_table_ids
                )
        self.tables = tables

    def set_defaults(self):
        super(DP, self).set_defaults()
        self._set_default('dp_id', self._id)
        self._set_default('name', str(self._id))
        self._set_default('lowest_priority', self.priority_offset)
        self._set_default('low_priority', self.priority_offset + 9000)
        self._set_default('high_priority', self.low_priority + 1)
        self._set_default('highest_priority', self.high_priority + 98)
        self._set_default('description', self.name)

    def table_by_id(self, table_id):
        """Gets first table with table id"""
        tables = [table for table in self.tables.values() if table_id == table.table_id]
        if tables:
            return tables[0]
        return None

    def port_no_valid(self, port_no):
        """Return True if supplied port number valid on this datapath."""
        return not valve_of.ignore_port(port_no) and port_no in self.ports

    def base_prom_labels(self):
        """Return base Prometheus labels for this DP."""
        return dict(dp_id=hex(self.dp_id), dp_name=self.name)

    def port_labels(self, port_no):
        """Return port name and description labels for a port number."""
        port_name = str(port_no)
        port_description = None
        if port_no in self.ports:
            port = self.ports[port_no]
            port_name = port.name
            port_description = port.description
        elif port_no == valve_of.ofp.OFPP_CONTROLLER:
            port_name = 'CONTROLLER'
        elif port_no == valve_of.ofp.OFPP_LOCAL:
            port_name = 'LOCAL'
        if port_description is None:
            port_description = port_name
        return dict(self.base_prom_labels(), port=port_name, port_description=port_description)

    def classification_table(self):
        """Returns classification table"""
        if self.use_classification:
            return self.tables['classification']
        return self.tables['eth_src']

    def output_tables(self):
        """Return tables that cause a packet to be forwarded."""
        if self.hairpin_ports:
            return (self.tables['eth_dst_hairpin'], self.tables['eth_dst'])
        return (self.tables['eth_dst'],)

    def output_table(self):
        """Returns first output table"""
        return self.output_tables()[0]

    def match_tables(self, match_type):
        """Return list of tables with matches of a specific match type."""
        return [
            table for table in self.tables.values()
            if table.match_types is None or match_type in table.match_types]

    def in_port_tables(self):
        """Return list of tables that specify in_port as a match."""
        return self.match_tables('in_port')

    def add_acl(self, acl_ident, acl):
        """Add an ACL to this DP."""
        self.acls[acl_ident] = acl

    def add_router(self, router_ident, router):
        """Add a router to this DP."""
        self.routers[router_ident] = router

    def add_port(self, port):
        """Add a port to this DP."""
        port_num = port.number
        self.ports[port_num] = port
        if port.output_only:
            self.output_only_ports.append(port)
        if port.stack:
            self.stack_ports.append(port)
        if port.lldp_beacon_enabled():
            self.lldp_beacon_ports.append(port)
        if port.hairpin or port.hairpin_unicast:
            self.hairpin_ports.append(port)
        if port.lacp and port.lacp_active:
            self.lacp_active_ports.append(port)

    def lldp_beacon_send_ports(self, now):
        """Return list of ports to send LLDP packets; stacked ports always send LLDP."""
        send_ports = []
        if self.lldp_beacon:
            priority_ports = {
                port for port in self.stack_ports
                if port.running() and port.lldp_beacon_enabled()}
            cutoff_beacon_time = now - self.lldp_beacon['send_interval']
            nonpriority_ports = {
                port for port in self.lldp_beacon_ports
                if port.running() and (
                    port.dyn_last_lldp_beacon_time is None or
                    port.dyn_last_lldp_beacon_time < cutoff_beacon_time)}
            nonpriority_ports -= priority_ports
            send_ports.extend(list(priority_ports))
            nonpriority_ports = list(nonpriority_ports)
            random.shuffle(nonpriority_ports)
            nonpriority_ports = nonpriority_ports[:self.lldp_beacon['max_per_interval']]
            send_ports.extend(nonpriority_ports)
        return send_ports

    @staticmethod
    def modify_stack_topology(graph, dp, port, add=True):
        """Add/remove an edge to the stack graph which originates from this dp and port."""

        def canonical_edge(dp, port):
            peer_dp = port.stack['dp']
            peer_port = port.stack['port']
            sort_edge_a = (
                dp.name, port.name, dp, port)
            sort_edge_z = (
                peer_dp.name, peer_port.name, peer_dp, peer_port)
            sorted_edge = sorted((sort_edge_a, sort_edge_z))
            edge_a, edge_b = sorted_edge[0][2:], sorted_edge[1][2:]
            return edge_a, edge_b

        def make_edge_name(edge_a, edge_z):
            edge_a_dp, edge_a_port = edge_a
            edge_z_dp, edge_z_port = edge_z
            return '%s:%s-%s:%s' % (
                edge_a_dp.name, edge_a_port.name,
                edge_z_dp.name, edge_z_port.name)

        def make_edge_attr(edge_a, edge_z):
            edge_a_dp, edge_a_port = edge_a
            edge_z_dp, edge_z_port = edge_z
            return {
                'dp_a': edge_a_dp, 'port_a': edge_a_port,
                'dp_z': edge_z_dp, 'port_z': edge_z_port}

        edge = canonical_edge(dp, port)
        edge_a, edge_z = edge
        edge_name = make_edge_name(edge_a, edge_z)
        edge_attr = make_edge_attr(edge_a, edge_z)
        edge_a_dp, _ = edge_a
        edge_z_dp, _ = edge_z
        if add:
            graph.add_edge(
                edge_a_dp.name, edge_z_dp.name,
                key=edge_name, port_map=edge_attr)
        elif (edge_a_dp.name, edge_z_dp.name, edge_name) in graph.edges:
            graph.remove_edge(edge_a_dp.name, edge_z_dp.name, edge_name)

        return edge_name

    @classmethod
    def add_stack_link(cls, graph, dp, port):
        """Add a stack link to the stack graph."""
        return cls.modify_stack_topology(graph, dp, port)

    @classmethod
    def remove_stack_link(cls, graph, dp, port):
        """Remove a stack link to the stack graph."""
        return cls.modify_stack_topology(graph, dp, port, False)

    def resolve_stack_topology(self, dps):
        """Resolve inter-DP config for stacking."""
        root_dp = None
        stack_dps = []
        for dp in dps:
            if dp.stack is not None:
                stack_dps.append(dp)
                if 'priority' in dp.stack:
                    test_config_condition(not isinstance(dp.stack['priority'], int), (
                        'stack priority must be type %s not %s' % (
                            int, type(dp.stack['priority']))))
                    test_config_condition(dp.stack['priority'] <= 0, (
                        'stack priority must be > 0'))
                    test_config_condition(root_dp is not None, 'cannot have multiple stack roots')
                    root_dp = dp
                    for vlan in dp.vlans.values():
                        test_config_condition(vlan.faucet_vips, (
                            'routing + stacking not supported'))

        if root_dp is None:
            test_config_condition(stack_dps, 'stacking enabled but no root_dp')
            return

        edge_count = Counter()

        graph = networkx.MultiGraph()
        for dp in dps:
            if dp.stack_ports:
                graph.add_node(dp.name)
                for port in dp.stack_ports:
                    edge_name = self.add_stack_link(graph, dp, port)
                    edge_count[edge_name] += 1
        if graph.size():
            for edge_name, count in edge_count.items():
                test_config_condition(count != 2, '%s defined only in one direction' % edge_name)
            if self.name in graph:
                if self.stack is None:
                    self.stack = {}
                self.stack['root_dp'] = root_dp
                self.stack['graph'] = graph
                longest_path_to_root_len = 0
                for dp in graph.nodes():
                    path_to_root_len = len(self.shortest_path(root_dp.name, src_dp=dp))
                    test_config_condition(
                        path_to_root_len == 0, '%s not connected to stack' % dp)
                    longest_path_to_root_len = max(
                        path_to_root_len, longest_path_to_root_len)
                self.stack['longest_path_to_root_len'] = longest_path_to_root_len

        if self.tunnel_acls:
            self.finalize_tunnel_acls(dps)

    def finalize_tunnel_acls(self, dps):
        """
        Turn off ACLs not in use and resolve the src dp & port for relevant ACLs
        Args:
            dps (list):
        """
        remove_ids = []
        for tunnel_id, tunnel_acl in self.tunnel_acls.items():
            asrc_dp = tunnel_acl.tunnel_info[tunnel_id]['src_dp']
            if asrc_dp is not None:
                continue
            for dp in dps:
                if tunnel_id in dp.tunnel_acls:
                    other_acl = dp.tunnel_acls[tunnel_id]
                    bsrc_dp = other_acl.tunnel_info[tunnel_id]['src_dp']
                    if bsrc_dp is not None:
                        tunnel_acl.tunnel_info[tunnel_id]['src_dp'] = bsrc_dp
                        break
                    else:
                        continue
            if tunnel_acl.tunnel_info[tunnel_id]['src_dp'] is None:
                remove_ids.append(tunnel_id)
                continue
        for tunnel_id in remove_ids:
            self.tunnel_acls.pop(tunnel_id)
        for tunnel_id, tunnel_acl in self.tunnel_acls.items():
            self.tunnel_updated_flags[tunnel_id] = False

    def shortest_path(self, dest_dp, src_dp=None):
        """Return shortest path to a DP, as a list of DPs."""
        if src_dp is None:
            src_dp = self.name
        if self.stack is not None and 'root_dp' in self.stack:
            try:
                return networkx.shortest_path(
                    self.stack['graph'], src_dp, dest_dp)
            except (networkx.exception.NetworkXNoPath, networkx.exception.NodeNotFound):
                pass
        return []

    def shortest_path_to_root(self):
        """Return shortest path to root DP, as list of DPs."""
        # TODO: root_dp will be None, if stacking is enabled but the root DP is down.
        if self.stack is not None and 'root_dp' in self.stack:
            root_dp = self.stack['root_dp']
            if root_dp is not None and root_dp != self:
                return self.shortest_path(root_dp.name)
        return []

    def is_stack_root(self):
        """Return True if this DP is the root of the stack."""
        return self.stack and 'priority' in self.stack

    def is_stack_edge(self):
        """Return True if this DP is a stack edge."""
        if self.stack and 'longest_path_to_root_len' in self.stack:
            return self.stack['longest_path_to_root_len'] == len(self.shortest_path_to_root())
        return False

    def peer_stack_up_ports(self, peer_dp):
        """Return list of stack ports that are up towards a peer."""
        return [port for port in self.stack_ports if port.running() and (
            port.stack['dp'].name == peer_dp)]

    def shortest_path_port(self, dest_dp):
        """Return first port on our DP, that is the shortest path towards dest DP."""
        shortest_path = self.shortest_path(dest_dp)
        if len(shortest_path) > 1:
            peer_dp = shortest_path[1]
            peer_dp_ports = self.peer_stack_up_ports(peer_dp)
            if peer_dp_ports:
                return peer_dp_ports[0]
        return None

    def is_in_path(self, src_dp, dst_dp):
        """
        Returns true if the current DP is in the path from src_dp to dst_dp
        Args:
            src_dp (DP):
            dst_dp (DP):
        Returns:
            bool: True if self is in the path from the src_dp to the dst_dp
                  False otherwise
        """
        path = self.shortest_path(dst_dp.name, src_dp.name)
        return self.name in path

    def reset_refs(self, vlans=None, root_dp=None):
        """Resets vlan references"""
        if vlans is None:
            vlans = self.vlans
        self.vlans = {}
        for vlan in vlans.values():
            vlan.reset_ports(self.ports.values())
            if vlan.get_ports() or vlan.reserved_internal_vlan:
                self.vlans[vlan.vid] = vlan
        if root_dp is not None:
            self.stack['root_dp'] = root_dp

    def resolve_port(self, port_name):
        """Resolve a port by number or name."""
        if isinstance(port_name, int):
            if port_name in self.ports:
                return self.ports[port_name]
        elif isinstance(port_name, str):
            resolved_ports = [port for port in self.ports.values() if port_name == port.name]
            if resolved_ports:
                return resolved_ports[0]
        return None

    def finalize_config(self, dps):
        """Perform consistency checks after initial config parsing."""

        dp_by_name = {}
        vlan_by_name = {}
        vlans_with_external_ports = set()

        def resolve_ports(port_names):
            """Resolve list of ports, by port by name or number."""
            resolved_ports = []
            for port_name in port_names:
                port = self.resolve_port(port_name)
                if port is not None:
                    resolved_ports.append(port)
            return resolved_ports

        def resolve_vlan(vlan_name):
            """Resolve VLAN by name or VID."""
            test_config_condition(not isinstance(vlan_name, (str, int)), (
                'VLAN must be type %s or %s not %s' % (str, int, type(vlan_name))))
            if vlan_name in vlan_by_name:
                return vlan_by_name[vlan_name]
            if vlan_name in self.vlans:
                return self.vlans[vlan_name]
            return None

        def resolve_vlans(vlan_names):
            """Resolve a list of VLAN names."""
            vlans = []
            for vlan_name in vlan_names:
                vlan = resolve_vlan(vlan_name)
                if vlan:
                    vlans.append(vlan)
            return vlans

        def resolve_stack_dps():
            """Resolve DP references in stacking config."""
            if self.stack_ports:
                if self.stack is None:
                    self.stack = {}
                self.stack['externals'] = bool(vlans_with_external_ports)
                port_stack_dp = {}
                for port in self.stack_ports:
                    stack_dp = port.stack['dp']
                    test_config_condition(stack_dp not in dp_by_name, (
                        'stack DP %s not defined' % stack_dp))
                    port_stack_dp[port] = dp_by_name[stack_dp]
                for port, dp in port_stack_dp.items():
                    port.stack['dp'] = dp
                    stack_port = dp.resolve_port(port.stack['port'])
                    test_config_condition(stack_port is None, (
                        'stack port %s not defined in DP %s' % (port.stack['port'], dp.name)))
                    port.stack['port'] = stack_port

        def resolve_mirror_destinations():
            """Resolve mirror port references and destinations."""
            mirror_from_port = defaultdict(list)
            for mirror_port in self.ports.values():
                if mirror_port.mirror is not None:
                    mirrored_ports = resolve_ports(mirror_port.mirror)
                    test_config_condition(len(mirrored_ports) != len(mirror_port.mirror), (
                        'port mirror not defined in DP %s' % self.name))
                    for mirrored_port in mirrored_ports:
                        mirror_from_port[mirrored_port].append(mirror_port)

            # TODO: confusingly, mirror at config time means what ports to mirror from.
            # But internally we use as a list of ports to mirror to.
            for mirrored_port, mirror_ports in mirror_from_port.items():
                mirrored_port.mirror = []
                for mirror_port in mirror_ports:
                    mirrored_port.mirror.append(mirror_port.number)
                    mirror_port.output_only = True

        def resolve_override_output_ports():
            """Resolve override output ports."""
            for port_no, port in self.ports.items():
                if port.override_output_port:
                    port.override_output_port = self.resolve_port(port.override_output_port)
                    test_config_condition(not port.override_output_port, (
                        'override_output_port port not defined'))
                    self.ports[port_no] = port

        def resolve_acl(acl_in, dp=None, vid=None, port_num=None): #pylint: disable=invalid-name
            """
            Resolve an individual ACL
            Args:
                acl_in (str): ACL name to find reference in the acl list
                dp (DP): DP the ACL is being applied to
                vid (int): VID of the VLAN the ACL is being applied to
                port_num (int): The number of the port the ACl is being applied to
            Returns:
                matches, set_fields, meter (3-Tuple): ACL matches, set fields and meter values
            """
            test_config_condition(acl_in not in self.acls, (
                'missing ACL %s in DP: %s' % (acl_in, self.name)))
            acl = self.acls[acl_in]

            def resolve_port_cb(port_name):
                """Resolve port"""
                port = self.resolve_port(port_name)
                if port:
                    return port.number
                return port

            def resolve_tunnel_objects(dst_dp_name, dst_port_name, tunnel_id_name):
                """
                Resolves the names of the tunnel src and dst (DP & port) pairs into the correct \
                    objects
                Args:
                    dst_dp (str): DP of the tunnel's destination port
                    dst_port (int): Destination port of the tunnel
                    tunnel_id_name (int or str): Tunnel identification number or VLAN reference
                Returns:
                    src_dp, src_port, dst_dp, dst_port (4-Tuple): Resolved
                        src_dp DP obj, src_port PORT obj, dst_dp DP obj and dst_port PORT obj
                """
                tunnel_vlan = resolve_vlan(tunnel_id_name)
                if tunnel_vlan:
                    test_config_condition(not tunnel_vlan.reserved_internal_vlan, (
                        'VLAN %s is required for use by tunnel %s but is not reserved' % (
                            tunnel_vlan.name, tunnel_id_name)))
                else:
                    test_config_condition(isinstance(tunnel_id_name, str), (
                        'Tunnel VLAN (%s) does not exist' % tunnel_id_name))
                    tunnel_vlan = VLAN(tunnel_id_name, self.dp_id, None)
                    tunnel_vlan.reserved_internal_vlan = True
                    self.vlans[tunnel_vlan.vid] = tunnel_vlan
                tunnel_id = tunnel_vlan.vid
                test_config_condition(tunnel_id in self.tunnel_acls, (
                    'Tunnel ID %s is already applied to DP %s' % (tunnel_id, self.name)))
                test_config_condition(dst_dp_name not in dp_by_name, (
                    'Could not find referenced destination DP (%s) for tunnel ACL %s' % (
                        dst_dp_name, acl_in)))
                dst_dp = dp_by_name[dst_dp_name]
                dst_port = dst_dp.resolve_port(dst_port_name)
                test_config_condition(dst_port is None, (
                    'Could not find referenced destination port (%s) for tunnel ACL %s' % (
                        dst_port_name, acl_in)))
                dst_port = dst_port.number
                if vid is not None:
                    #VLAN ACL
                    test_config_condition(True, 'Tunnels do not support VLAN-ACLs')
                elif dp is not None:
                    #DP ACL
                    test_config_condition(True, 'Tunnels do not support DP-ACLs')
                elif port_num is not None:
                    #Port ACL
                    src_dp = self
                    src_port = src_dp.resolve_port(port_num)
                    test_config_condition(src_port is None, (
                        'Could not find source port (%s) in source DP (%s) for tunnel ACL %s' % (
                            port_num, src_dp.name, acl_in)))
                    if src_port is not None:
                        src_port = src_port.number
                elif vid is None and port_num is None:
                    #Forwarding ACL
                    src_dp = None
                    src_port = None
                    tunnel_vlan.acls_in = [acl]
                self.tunnel_acls[tunnel_id] = acl
                return (src_dp, src_port, dst_dp, dst_port, tunnel_id)

            acl.resolve_ports(resolve_port_cb, resolve_tunnel_objects)
            for meter_name in acl.get_meters():
                test_config_condition(meter_name not in self.meters, (
                    'meter %s is not configured' % meter_name))
            for port_no in acl.get_mirror_destinations():
                port = self.ports[port_no]
                port.output_only = True
            return acl.build(self.meters, vid, port_num)

        def verify_acl_exact_match(acls):
            """Verify ACLs have equal exact matches"""
            for acl in acls:
                test_config_condition(acl.exact_match != acls[0].exact_match, (
                    'ACLs when used together must have consistent exact_match'))

        def resolve_acls():
            """Resolve config references in ACLs."""
            # TODO: move this config validation to ACL object.
            resolved = []
            for vlan in self.vlans.values():
                if vlan.acls_in:
                    acls = []
                    for acl in vlan.acls_in:
                        resolve_acl(acl, vid=vlan.vid)
                        acls.append(self.acls[acl])
                        resolved.append(acl)
                    vlan.acls_in = acls
                    verify_acl_exact_match(acls)
            for port in self.ports.values():
                if port.acls_in:
                    test_config_condition(self.dp_acls, (
                        'dataplane ACLs cannot be used with port ACLs.'))
                    acls = []
                    for acl in port.acls_in:
                        resolve_acl(acl, port_num=port.number)
                        acls.append(self.acls[acl])
                        resolved.append(acl)
                    port.acls_in = acls
                    verify_acl_exact_match(acls)
            if self.dp_acls:
                acls = []
                for acl in self.acls:
                    resolve_acl(acl, dp=self)
                    acls.append(self.acls[acl])
                    resolved.append(acl)
                self.dp_acls = acls
            for acl in self.acls:
                if acl not in resolved and self.acls[acl].get_tunnel_rule_indices():
                    resolve_acl(acl, None)
                    resolved.append(acl)
            if self.tunnel_acls:
                for tunnel_acl in self.tunnel_acls.values():
                    tunnel_acl.verify_tunnel_compatibility_rules(self)

        def resolve_routers():
            """Resolve VLAN references in routers."""
            dp_routers = {}
            for router_name, router in self.routers.items():
                if router.bgp_vlan():
                    router.set_bgp_vlan(resolve_vlan(router.bgp_vlan()))
                vlans = resolve_vlans(router.vlans)
                if vlans or router.bgp_vlan():
                    dp_router = copy.copy(router)
                    dp_router.vlans = vlans
                    dp_routers[router_name] = dp_router
            self.routers = dp_routers

            if self.global_vlan:
                vids = {vlan.vid for vlan in self.vlans.values()}
                test_config_condition(
                    self.global_vlan in vids, 'global_vlan VID %s conflicts with existing VLAN' % self.global_vlan)

            # Check for overlapping VIP subnets or VLANs.
            all_router_vlans = set()
            for router_name, router in self.routers.items():
                vips = set()
                if router.vlans and len(router.vlans) == 1:
                    lone_vlan = router.vlans[0]
                    test_config_condition(
                        lone_vlan in all_router_vlans, 'single VLAN %s in more than one router' % lone_vlan)
                for vlan in router.vlans:
                    vips.update({vip for vip in vlan.faucet_vips if not vip.ip.is_link_local})
                all_router_vlans.update(router.vlans)
                for vip in vips:
                    for other_vip in vips - set([vip]):
                        test_config_condition(
                            vip.ip in other_vip.network,
                            'VIPs %s and %s overlap in router %s' % (
                                vip, other_vip, router_name))
            bgp_routers = self.bgp_routers()
            if bgp_routers:
                for bgp_router in bgp_routers:
                    bgp_vlan = bgp_router.bgp_vlan()
                    vlan_dps = [dp for dp in dps if bgp_vlan.vid in dp.vlans]
                    test_config_condition(len(vlan_dps) != 1, (
                        'DPs %s sharing a BGP speaker VLAN is unsupported'))
                    test_config_condition(bgp_router.bgp_server_addresses() != (
                        bgp_routers[0].bgp_server_addresses()), (
                            'BGP server addresses must all be the same'))
                router_ids = {bgp_router.bgp_routerid() for bgp_router in bgp_routers}
                test_config_condition(len(router_ids) != 1, 'BGP router IDs must all be the same: %s' % router_ids)
                bgp_ports = {bgp_router.bgp_port() for bgp_router in bgp_routers}
                test_config_condition(len(bgp_ports) != 1, 'BGP ports must all be the same: %s' % bgp_ports)


        test_config_condition(not self.vlans, 'no VLANs referenced by interfaces in %s' % self.name)
        dp_by_name = {dp.name: dp for dp in dps}
        vlan_by_name = {vlan.name: vlan for vlan in self.vlans.values()}
        vlans_with_external_ports = {
            vlan for vlan in self.vlans.values() if vlan.loop_protect_external_ports()}

        resolve_stack_dps()
        resolve_mirror_destinations()
        resolve_override_output_ports()
        resolve_acls()
        resolve_routers()

        self._configure_tables()

        for port in self.ports.values():
            port.finalize()
        for vlan in self.vlans.values():
            vlan.finalize()
        for acl in self.acls.values():
            acl.finalize()
        for router in self.routers.values():
            router.finalize()
        self.finalize()

    def get_native_vlan(self, port_num):
        """Return native VLAN for a port by number, or None."""
        try:
            return self.ports[port_num].native_vlan
        except KeyError:
            return None

    def bgp_routers(self):
        """Return list of routers with BGP enabled."""
        return tuple([router for router in self.routers.values() if router.bgp_as() and router.bgp_vlan()])

    def dot1x_ports(self):
        """Return list of ports with 802.1x enabled."""
        return tuple([port for port in self.ports.values() if port.dot1x])

<<<<<<< HEAD
    def to_conf(self):
        """Return DP config as dict."""
        result = super(DP, self).to_conf()
        if result is not None:
            if 'stack' in result:
                if result['stack'] is not None:
                    result['stack'] = {
                        'root_dp': str(self.stack['root_dp'])
                    }
            result['interfaces'] = {
                port.name: port.to_conf() for port in self.ports.values()}
        return result
=======
    def get_tables(self):
        """Return tables as dict for API call."""
        return {
            table_name: table.table_id for table_name, table in self.tables.items()}

    def get_config_dict(self):
        """Return DP config as a dict for API call."""
        return {
            'dps': {self.name: self.to_conf()},
            'vlans': {vlan.name: vlan.to_conf() for vlan in self.vlans.values()},
            'acls': {acl_id: acl.to_conf() for acl_id, acl in self.acls.items()}}
>>>>>>> 591c6b35

    def _get_acl_config_changes(self, logger, new_dp):
        """Detect any config changes to ACLs.

        Args:
            logger (ValveLogger): logger instance.
            new_dp (DP): new dataplane configuration.
        Returns:
            changed_acls (dict): ACL ID map to new/changed ACLs.
        """
        changed_acls = {}
        for acl_id, new_acl in new_dp.acls.items():
            if acl_id not in self.acls:
                changed_acls[acl_id] = new_acl
                logger.info('ACL %s new' % acl_id)
            else:
                acl = self.acls[acl_id]
                if acl != new_acl:
                    changed_acls[acl_id] = new_acl
                    logger.info('ACL %s changed: %s' % (acl_id, acl.conf_diff(new_acl)))
        return changed_acls

    def _get_vlan_config_changes(self, logger, new_dp):
        """Detect any config changes to VLANs.

        Args:
            logger (ValveLogger): logger instance.
            new_dp (DP): new dataplane configuration.
        Returns:
            changes (tuple) of:
                deleted_vlans (set): deleted VLAN IDs.
                changed_vlans (set): changed/added VLAN IDs.
        """
        curr_vlans = frozenset(self.vlans.keys())
        new_vlans = frozenset(new_dp.vlans.keys())
        deleted_vlans = curr_vlans - new_vlans

        changed_vlans = set([])
        for vid, new_vlan in new_dp.vlans.items():
            if vid not in self.vlans:
                changed_vlans.add(vid)
                logger.info('VLAN %s added' % vid)
            else:
                old_vlan = self.vlans[vid]
                if old_vlan != new_vlan:
                    if not old_vlan.ignore_subconf(new_vlan):
                        changed_vlans.add(vid)
                        logger.info('VLAN %s config changed' % vid)
                else:
                    # Preserve current VLAN including current
                    # dynamic state like caches, if VLAN and ports
                    # did not change at all.
                    new_dp.vlans[vid].merge_dyn(old_vlan)

        if not deleted_vlans and not changed_vlans:
            logger.info('no VLAN config changes')

        return (deleted_vlans, changed_vlans)

    def _get_port_config_changes(self, logger, new_dp, changed_vlans, changed_acls):
        """Detect any config changes to ports.

        Args:
            logger (ValveLogger): logger instance.
            new_dp (DP): new dataplane configuration.
            changed_vlans (set): changed/added VLAN IDs.
            changed_acls (dict): ACL ID map to new/changed ACLs.
        Returns:
            changes (tuple) of:
                all_ports_changed (bool): True if all ports changed.
                deleted_ports (set): deleted port numbers.
                changed_ports (set): changed/added port numbers.
                changed_acl_ports (set): changed ACL only port numbers.
        """
        curr_ports = frozenset(self.ports.keys())
        new_ports = frozenset(new_dp.ports.keys())
        all_ports_changed = False
        changed_ports = set([])
        changed_acl_ports = set([])

        for port_no, new_port in new_dp.ports.items():
            if port_no not in self.ports:
                # Detected a newly configured port
                changed_ports.add(port_no)
                logger.info('port %s added' % port_no)
            else:
                old_port = self.ports[port_no]
                # An existing port has configs changed
                if new_port != old_port:
                    # ACL optimization - did the ACL, and only the ACL change.
                    if old_port.ignore_subconf(new_port, ignore_keys=set(['acls_in'])):
                        if old_port.acls_in != new_port.acls_in:
                            changed_acl_ports.add(port_no)
                            old_acl_ids = old_port.acls_in
                            if old_acl_ids:
                                old_acl_ids = [acl._id for acl in old_acl_ids]
                            new_acl_ids = new_port.acls_in
                            if new_acl_ids:
                                new_acl_ids = [acl._id for acl in new_acl_ids]
                            logger.info('port %s ACL changed (ACL %s to %s)' % (
                                port_no, old_acl_ids, new_acl_ids))
                    else:
                        changed_ports.add(port_no)
                        logger.info('port %s reconfigured (%s)' % (
                            port_no, old_port.conf_diff(new_port)))
                elif new_port.acls_in:
                    port_acls_changed = [acl for acl in new_port.acls_in if acl in changed_acls]
                    if port_acls_changed:
                        changed_acl_ports.add(port_no)
                        logger.info('port %s ACL changed (ACL %s content changed)' % (
                            port_no, port_acls_changed))

        # TODO: optimize case where only VLAN ACL changed.
        for vid in changed_vlans:
            changed_port_nums = [port.number for port in new_dp.vlans[vid].get_ports()]
            changed_ports.update(changed_port_nums)

        deleted_ports = curr_ports - new_ports
        if deleted_ports:
            logger.info('deleted ports: %s' % deleted_ports)

        if changed_ports == new_ports:
            all_ports_changed = True
        elif (not changed_ports and
              not deleted_ports and
              not changed_acl_ports):
            logger.info('no port config changes')

        return (all_ports_changed, deleted_ports,
                changed_ports, changed_acl_ports)

    def get_config_changes(self, logger, new_dp):
        """Detect any config changes.

        Args:
            logger (ValveLogger): logger instance
            new_dp (DP): new dataplane configuration.
        Returns:
            (tuple): changes tuple containing:

                deleted_ports (set): deleted port numbers.
                changed_ports (set): changed/added port numbers.
                changed_acl_ports (set): changed ACL only port numbers.
                deleted_vlans (set): deleted VLAN IDs.
                changed_vlans (set): changed/added VLAN IDs.
                all_ports_changed (bool): True if all ports changed.
        """
        def _table_configs(dp):
            return frozenset([
                table.table_config for table in dp.tables.values()])

        if self.ignore_subconf(new_dp):
            logger.info('DP base level config changed - requires cold start')
        elif _table_configs(self) != _table_configs(new_dp):
            logger.info('pipeline table config change - requires cold start')
        elif new_dp.routers != self.routers:
            logger.info('DP routers config changed - requires cold start')
        else:
            changed_acls = self._get_acl_config_changes(logger, new_dp)
            deleted_vlans, changed_vlans = self._get_vlan_config_changes(logger, new_dp)
            (all_ports_changed, deleted_ports,
             changed_ports, changed_acl_ports) = self._get_port_config_changes(
                 logger, new_dp, changed_vlans, changed_acls)
            return (deleted_ports, changed_ports, changed_acl_ports,
                    deleted_vlans, changed_vlans, all_ports_changed)
        # default cold start
        return (set(), set(), set(), set(), set(), True)<|MERGE_RESOLUTION|>--- conflicted
+++ resolved
@@ -1135,20 +1135,6 @@
         """Return list of ports with 802.1x enabled."""
         return tuple([port for port in self.ports.values() if port.dot1x])
 
-<<<<<<< HEAD
-    def to_conf(self):
-        """Return DP config as dict."""
-        result = super(DP, self).to_conf()
-        if result is not None:
-            if 'stack' in result:
-                if result['stack'] is not None:
-                    result['stack'] = {
-                        'root_dp': str(self.stack['root_dp'])
-                    }
-            result['interfaces'] = {
-                port.name: port.to_conf() for port in self.ports.values()}
-        return result
-=======
     def get_tables(self):
         """Return tables as dict for API call."""
         return {
@@ -1160,7 +1146,6 @@
             'dps': {self.name: self.to_conf()},
             'vlans': {vlan.name: vlan.to_conf() for vlan in self.vlans.values()},
             'acls': {acl_id: acl.to_conf() for acl_id, acl in self.acls.items()}}
->>>>>>> 591c6b35
 
     def _get_acl_config_changes(self, logger, new_dp):
         """Detect any config changes to ACLs.
