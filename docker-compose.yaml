--- conflicted
+++ resolved
@@ -17,11 +17,7 @@
 
     prometheus:
         restart: always
-<<<<<<< HEAD
-        image: 'prom/prometheus:v2.31.0'
-=======
         image: 'prom/prometheus:v2.31.1'
->>>>>>> 3148a2c2
         user: 'root'
         ports:
             - '9090:9090'
@@ -35,11 +31,7 @@
 
     grafana:
         restart: always
-<<<<<<< HEAD
-        image: 'grafana/grafana:8.2.2'
-=======
         image: 'grafana/grafana:8.2.3'
->>>>>>> 3148a2c2
         user: 'root'
         ports:
             - '3000:3000'
