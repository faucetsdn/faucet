"""Configuration for a datapath."""

# pylint: disable=protected-access
# pylint: disable=too-many-lines

# Copyright (C) 2015 Brad Cowie, Christopher Lorier and Joe Stringer.
# Copyright (C) 2015 Research and Education Advanced Network New Zealand Ltd.
# Copyright (C) 2015--2019 The Contributors
#
# Licensed under the Apache License, Version 2.0 (the "License");
# you may not use this file except in compliance with the License.
# You may obtain a copy of the License at
#
#    http://www.apache.org/licenses/LICENSE-2.0
#
# Unless required by applicable law or agreed to in writing, software
# distributed under the License is distributed on an "AS IS" BASIS,
# WITHOUT WARRANTIES OR CONDITIONS OF ANY KIND, either express or implied.
# See the License for the specific language governing permissions and
# limitations under the License.

from collections import defaultdict
from collections.abc import Iterable
import copy
import random
import math
import netaddr

from faucet import faucet_pipeline
from faucet import valve_of
from faucet import valve_packet
from faucet.acl import PORT_ACL_8021X, MAB_ACL_8021X
from faucet.vlan import VLAN
from faucet.conf import Conf, test_config_condition
from faucet.faucet_pipeline import ValveTableConfig
from faucet.valve import SUPPORTED_HARDWARE
from faucet.valve_table import ValveTable, ValveGroupTable
from faucet.stack import Stack


# Documentation generated using documentation_generator.py
# For attributues to be included in documentation they must
# have a default value, and their descriptor must come
# immediately after being set. See below for example.
class DP(Conf):
    """Stores state related to a datapath controlled by Faucet, including
configuration.
"""
    DEFAULT_LLDP_SEND_INTERVAL = 5
    DEFAULT_LLDP_MAX_PER_INTERVAL = 5
    mutable_attrs = frozenset(['vlans'])

    # Values that are set to None will be set using set_defaults
    # they are included here for testing and informational purposes
    defaults = {
        'dp_id': None,
        # Name for this dp, used for stats reporting and configuration
        'name': None,
        'interfaces': {},
        'interface_ranges': {},
        # How much to offset default priority by
        'priority_offset': 0,
        # Some priority values
        'lowest_priority': None,
        'low_priority': None,
        'high_priority': None,
        'highest_priority': None,
        'cookie': 1524372928,
        # Identification cookie value to allow for multiple controllers to control the same datapath
        'timeout': 300,
        # inactive MAC timeout
        'description': None,
        # description, strictly informational
        'hardware': 'Open vSwitch',
        # The hardware maker (for chosing an openflow driver)
        'arp_neighbor_timeout': 30,
        # ARP neighbor timeout (seconds)
        'nd_neighbor_timeout': 30,
        # IPv6 ND neighbor timeout (seconds)
        'ofchannel_log': None,
        # OF channel log
        'stack': None,
        # stacking config, when cross connecting multiple DPs
        'ignore_learn_ins': 10,
        # Ignore every approx nth packet for learning.
        # 2 will ignore 1 out of 2 packets; 3 will ignore 1 out of 3 packets.
        # This limits control plane activity when learning new hosts rapidly.
        # Flooding will still be done by the dataplane even with a packet
        # is ignored for learning purposes.
        'drop_broadcast_source_address': True,
        # By default drop packets with a broadcast source address
        'drop_spoofed_faucet_mac': True,
        # By default drop packets on datapath spoofing the FAUCET_MAC
        'group_table': False,
        # Use GROUP tables for VLAN flooding
        'max_hosts_per_resolve_cycle': 5,
        # Max hosts to try to resolve per gateway resolution cycle.
        'max_host_fib_retry_count': 10,
        # Max number of times to retry resolution of a host FIB route.
        'max_resolve_backoff_time': 64,
        # Max number of seconds to back off to when resolving nexthops.
        'packetin_pps': None,
        # Ask switch to rate limit packetin pps. TODO: Not supported by OVS in 2.7.0
        'slowpath_pps': None,
        # Ask switch to rate limit slowpath pps. TODO: Not supported by OVS in 2.7.0
        'learn_jitter': 0,
        # Jitter learn timeouts by up to this many seconds
        'learn_ban_timeout': 0,
        # When banning/limiting learning, wait this many seconds before learning can be retried
        'advertise_interval': 30,
        # How often to slow advertise (eg. IPv6 RAs)
        'fast_advertise_interval': 5,
        # How often to fast advertise (eg. LACP)
        'proactive_learn_v4': True,
        # whether proactive learning is enabled for IPv4 nexthops
        'proactive_learn_v6': True,
        # whether proactive learning is enabled for IPv6 nexthops
        'use_idle_timeout': False,
        # Turn on/off the use of idle timeout for src_table, default OFF.
        'lldp_beacon': {},
        # Config for LLDP beacon service.
        'metrics_rate_limit_sec': 0,
        # Rate limit metric updates if last update was less than this many seconds ago.
        'faucet_dp_mac': valve_packet.FAUCET_MAC,
        # MAC address of packets sent by FAUCET, not associated with any VLAN.
        'combinatorial_port_flood': False,
        # if True, use a seperate output flow for each input port on this VLAN.
        'lacp_timeout': 30,
        # Number of seconds without a LACP message when we consider a LACP group down.
        'dp_acls': None,
        # List of dataplane ACLs (overriding per port ACLs).
        'dot1x': {},
        # Experimental dot1x configuration.
        'table_sizes': {},
        # Table sizes for TFM switches.
        'min_wildcard_table_size': 32,
        # Minimum table size for wildcard tables.
        'max_wildcard_table_size': 1024 + 256,
        # Maximum table size for wildcard tables.
        'port_table_scale_factor': 1.0,
        # Amount to scale port scaled table sizes by.
        'global_vlan': 0,
        # Reserved VID for internal global router VLAN.
        'cache_update_guard_time': 0,
        # Don't update L2 cache if port didn't change within this many seconds (default timeout/2).
        'use_classification': False,
        # Don't update L2 cache if port didn't change within this many seconds.
        'egress_pipeline': False,
        # Experimental inclusion of an egress pipeline
        'strict_packet_in_cookie': True,
        # Apply strict packet in checking to all packet ins.
        'multi_out': True,
        # Have OFA copy packet outs to multiple ports.
        'idle_dst': True,
        # If False, workaround for flow idle timer not reset on flow refresh.
    }

    defaults_types = {
        'dp_id': int,
        'name': str,
        'interfaces': dict,
        'interface_ranges': dict,
        'priority_offset': int,
        'lowest_priority': int,
        'low_priority': int,
        'high_priority': int,
        'highest_priority': int,
        'cookie': int,
        'timeout': int,
        'description': str,
        'hardware': str,
        'arp_neighbor_timeout': int,
        'nd_neighbor_timeout': int,
        'ofchannel_log': str,
        'stack': dict,
        'ignore_learn_ins': int,
        'drop_broadcast_source_address': bool,
        'drop_spoofed_faucet_mac': bool,
        'group_table': bool,
        'max_hosts_per_resolve_cycle': int,
        'max_host_fib_retry_count': int,
        'max_resolve_backoff_time': int,
        'packetin_pps': int,
        'slowpath_pps': int,
        'learn_jitter': int,
        'learn_ban_timeout': int,
        'advertise_interval': int,
        'fast_advertise_interval': int,
        'proactive_learn_v4': bool,
        'proactive_learn_v6': bool,
        'use_idle_timeout': bool,
        'lldp_beacon': dict,
        'metrics_rate_limit_sec': int,
        'faucet_dp_mac': str,
        'combinatorial_port_flood': bool,
        'dp_acls': list,
        'dot1x': dict,
        'table_sizes': dict,
        'min_wildcard_table_size': int,
        'max_wildcard_table_size': int,
        'port_table_scale_factor': float,
        'global_vlan': int,
        'cache_update_guard_time': int,
        'use_classification': bool,
        'egress_pipeline': bool,
        'strict_packet_in_cookie': bool,
        'multi_out': bool,
        'lacp_timeout': int,
        'idle_dst': bool,
    }

    default_table_sizes_types = {
        'port_acl': int,
        'vlan': int,
        'vlan_acl': int,
        'classification': int,
        'eth_src': int,
        'ipv4_fib': int,
        'ipv6_fib': int,
        'vip': int,
        'eth_dst_hairpin': int,
        'eth_dst': int,
        'flood': int,
    }

    lldp_beacon_defaults_types = {
        'send_interval': int,
        'max_per_interval': int,
        'system_name': str,
    }

    dot1x_defaults_types = {
        'nfv_intf': str,
        'nfv_sw_port': int,
        'radius_ip': str,
        'radius_port': int,
        'radius_secret': str,
        'auth_acl': str,
        'noauth_acl': str,
    }

    def __init__(self, _id, dp_id, conf):
        """Constructs a new DP object"""
        self.acls = None
        self.acls_in = None
        self.advertise_interval = None
        self.fast_advertise_interval = None
        self.arp_neighbor_timeout = None
        self.nd_neighbor_timeout = None
        self.combinatorial_port_flood = None
        self.configured = False
        self.cookie = None
        self.description = None
        self.dot1x = {}
        self.dp_acls = None
        self.dp_id = None
        self.drop_broadcast_source_address = None
        self.drop_spoofed_faucet_mac = None
        self.dyn_last_coldstart_time = None
        self.dyn_running = False
        self.dyn_up_port_nos = None
        self.egress_pipeline = None
        self.faucet_dp_mac = None
        self.global_vlan = None
        self.groups = None
        self.group_table = False
        self.hardware = None
        self.high_priority = None
        self.highest_priority = None
        self.ignore_learn_ins = None
        self.interface_ranges = None
        self.interfaces = None
        self.lacp_timeout = None
        self.learn_ban_timeout = None
        self.learn_jitter = None
        self.lldp_beacon = None
        self.low_priority = None
        self.lowest_priority = None
        self.max_host_fib_retry_count = None
        self.max_hosts_per_resolve_cycle = None
        self.max_resolve_backoff_time = None
        self.meters = None
        self.all_meters = None
        self.metrics_rate_limit_sec = None
        self.name = None
        self.ofchannel_log = None
        self.output_only_ports = None
        self.packetin_pps = None
        self.slowpath_pps = None
        self.ports = None
        self.priority_offset = None
        self.proactive_learn_v4 = None
        self.proactive_learn_v6 = None
        self.proactive_nd_limit = None
        self.routers = None
        self.stack = None
        self.tables = None
        self.timeout = None
        self.unicast_flood = None
        self.use_idle_timeout = None
        self.vlans = None
        self.min_wildcard_table_size = None
        self.max_wildcard_table_size = None
        self.port_table_scale_factor = None
        self.cache_update_guard_time = None
        self.use_classification = None
        self.strict_packet_in_cookie = None
        self.multi_out = None
        self.idle_dst = None
        self.has_acls = None

        self.acls = {}
        self.vlans = {}
        self.ports = {}
        self.routers = {}
        self.hairpin_ports = []
        self.output_only_ports = []
        self.lldp_beacon_ports = []
        self.lacp_active_ports = []
        self.tables = {}
        self.meters = {}
        self.all_meters = {}
        self.lldp_beacon = {}
        self.table_sizes = {}
        self.dyn_up_port_nos = set()
        self.has_externals = None
        self.tunnel_acls = []

        super().__init__(_id, dp_id, conf)

    def __str__(self):
        return str(self.name)

    def clone_dyn_state(self, prev_dp, dps=None):
        """Clone dynamic state for this dp"""
        self.dyn_running = prev_dp.dyn_running
        self.dyn_up_port_nos = set(prev_dp.dyn_up_port_nos)
        self.dyn_last_coldstart_time = prev_dp.dyn_last_coldstart_time
        for number in self.ports:
            self.ports[number].clone_dyn_state(prev_dp.ports.get(number))
        if self.stack:
            self.stack.clone_dyn_state(prev_dp.stack, dps)

    def cold_start(self, now):
        """Update to reflect a cold start"""
        self.dyn_last_coldstart_time = now
        self.dyn_running = True
        for vlan in self.vlans.values():
            vlan.reset_caches()

    def check_config(self):
        """Check configuration of this dp"""
        super().check_config()
        test_config_condition(not isinstance(self.dp_id, int), (
            f'dp_id must be {int} not {type(self.dp_id)}'))
        test_config_condition(self.dp_id < 0 or self.dp_id > 2**64 - 1, (
            f'DP ID {self.dp_id} not in valid range'))
        test_config_condition(not netaddr.valid_mac(self.faucet_dp_mac), (
            f'invalid MAC address {self.faucet_dp_mac}'))
        test_config_condition(not (self.interfaces or self.interface_ranges), (
            f'DP {self} must have at least one interface'))
        test_config_condition(self.timeout < 15, 'timeout must be > 15')
        test_config_condition(self.timeout > 65535, 'timeout cannot be > than 65335')
        # To prevent L2 learning from timing out before L3 can refresh
        test_config_condition(not (self.arp_neighbor_timeout < (self.timeout / 2)), (
            'L2 timeout must be > ARP timeout * 2'))
        test_config_condition(
            self.arp_neighbor_timeout > 65535, 'arp_neighbor_timeout cannot be > 65535')
        test_config_condition(not (self.nd_neighbor_timeout < (self.timeout / 2)), (
            'L2 timeout must be > ND timeout * 2'))
        test_config_condition(
            self.nd_neighbor_timeout > 65535, 'nd_neighbor_timeout cannot be > 65535')
        test_config_condition(self.combinatorial_port_flood and self.group_table, (
            'combinatorial_port_flood and group_table mutually exclusive'))
        if self.cache_update_guard_time == 0:
            self.cache_update_guard_time = int(self.timeout / 2)
        if self.learn_jitter == 0:
            self.learn_jitter = int(max(math.sqrt(self.timeout) * 3, 1))
        if self.learn_ban_timeout == 0:
            self.learn_ban_timeout = self.learn_jitter
        if self.lldp_beacon:
            self._lldp_defaults()
        if self.dot1x:
            self._check_conf_types(self.dot1x, self.dot1x_defaults_types)
        self._check_conf_types(self.table_sizes, self.default_table_sizes_types)
        self.stack = Stack('stack', self.dp_id, self.name,
                           self.canonical_port_order, self.lacp_down_ports, self.lacp_ports,
                           self.stack)

    def _lldp_defaults(self):
        self._check_conf_types(self.lldp_beacon, self.lldp_beacon_defaults_types)
        if 'send_interval' not in self.lldp_beacon:
            self.lldp_beacon['send_interval'] = self.DEFAULT_LLDP_SEND_INTERVAL
        test_config_condition(self.lldp_beacon['send_interval'] < 1, (
            f'DP ID {self.dp_id} LLDP beacon send_interval not in valid range'))
        if 'max_per_interval' not in self.lldp_beacon:
            self.lldp_beacon['max_per_interval'] = self.DEFAULT_LLDP_MAX_PER_INTERVAL
        self.lldp_beacon = self._set_unknown_conf(
            self.lldp_beacon, self.lldp_beacon_defaults_types)
        if self.lldp_beacon.get('system_name', None) is None:
            self.lldp_beacon['system_name'] = self.name

    def _generate_acl_tables(self):
        all_acls = {}
        if self.dot1x:
            # NOTE: All acl's are added to the acl list and then referred to later by ports
            acls = [PORT_ACL_8021X, MAB_ACL_8021X,
                    self.acls.get(self.dot1x.get('auth_acl'), None),
                    self.acls.get(self.dot1x.get('noauth_acl'), None)]

            acls.extend([acl for acl_name, acl in self.acls.items() if acl.dot1x_assigned])
            all_acls['port_acl'] = [acl for acl in acls if acl is not None]

        for vlan in self.vlans.values():
            if vlan.acls_in:
                all_acls.setdefault('vlan_acl', [])
                all_acls['vlan_acl'].extend(vlan.acls_in)
            if vlan.acls_out:
                all_acls.setdefault('egress_acl', [])
                all_acls['egress_acl'].extend(vlan.acls_out)
                self.egress_pipeline = True
        if self.dp_acls:
            test_config_condition(self.dot1x, (
                'DP ACLs and 802.1x cannot be configured together'))
            all_acls.setdefault('port_acl', [])
            all_acls['port_acl'].extend(self.dp_acls)
        else:
            for port in self.ports.values():
                if port.acls_in:
                    test_config_condition(port.dot1x, (
                        'port ACLs and 802.1x cannot be configured together'))
                    all_acls.setdefault('port_acl', [])
                    all_acls['port_acl'].extend(port.acls_in)
                if self.dot1x and port.number == self.dot1x['nfv_sw_port']:
                    test_config_condition(not port.output_only, (
                        'NFV Ports must have output_only set to True.'
                    ))
        if self.tunnel_acls:
            all_acls.setdefault('port_acl', [])
            all_acls['port_acl'].extend(self.tunnel_acls)
        table_config = {}
        for table_name, acls in all_acls.items():
            matches = {}
            set_fields = set()
            meter = False
            exact_match = False
            default = faucet_pipeline.DEFAULT_CONFIGS[table_name]
            for acl in acls:
                for field, has_mask in acl.matches.items():
                    if has_mask or field not in matches:
                        matches[field] = has_mask
                set_fields.update(acl.set_fields)
                meter = meter or acl.meter
                exact_match = acl.exact_match
            table_config[table_name] = ValveTableConfig(
                table_name,
                default.table_id,
                exact_match=exact_match,
                meter=meter,
                output=True,
                match_types=tuple(sorted(matches.items())),
                set_fields=tuple(sorted(set_fields)),
                next_tables=default.next_tables)
        # TODO: dynamically configure output attribute
        return table_config

    def pipeline_str(self):
        """Text description of pipeline."""
        table_configs = sorted([
            (table.table_id, str(table.table_config))
            for table in self.tables.values()])
        return '\n'.join([
            f'table ID {table_id} {table_config}'
            for table_id, table_config in table_configs])

    def pipeline_tableids(self):
        """Return pipeline table IDs."""
        return {table.table_id for table in self.tables.values()}

    def _configure_tables(self):
        """Configure FAUCET pipeline with tables."""
        valve_cl = SUPPORTED_HARDWARE.get(self.hardware, None)
        test_config_condition(
            not valve_cl, f'hardware {self.hardware} must be in {list(SUPPORTED_HARDWARE)}')
        if valve_cl is None:
            return

        tables = {}
        self.groups = ValveGroupTable()
        relative_table_id = 0
        included_tables = copy.deepcopy(faucet_pipeline.MINIMUM_FAUCET_PIPELINE_TABLES)
        acl_tables = self._generate_acl_tables()
        if acl_tables:
            included_tables.update(set(acl_tables.keys()))
            self.has_acls = True
        # Only configure IP routing tables if enabled.
        for vlan in self.vlans.values():
            for ipv in vlan.ipvs():
                included_tables.add(f'ipv{ipv}_fib')
                included_tables.add('vip')
        if valve_cl.STATIC_TABLE_IDS:
            included_tables.add('port_acl')
            self.has_acls = True
        if self.hairpin_ports:
            included_tables.add('eth_dst_hairpin')
        if self.use_classification:
            included_tables.add('classification')
        if self.egress_pipeline:
            included_tables.add('egress')
        if self.coprocessor_ports():
            included_tables.add('copro')
        canonical_configs = [
            config for config in faucet_pipeline.FAUCET_PIPELINE
            if config.name in included_tables]
        table_configs = {}
        for relative_table_id, canonical_table_config in enumerate(canonical_configs, start=0):
            name = canonical_table_config.name
            table_config = acl_tables.get(
                name, copy.deepcopy(canonical_table_config))
            if not self.egress_pipeline:
                table_config.metadata_write = 0
                table_config.metadata_match = 0
            if not valve_cl.STATIC_TABLE_IDS:
                table_config.table_id = relative_table_id
            table_configs[name] = table_config

        # Stacking with external ports, so need external forwarding request field.
        if self.has_externals:
            for table_name in ('vlan', 'eth_dst', 'flood'):
                table = table_configs[table_name]
                table.match_types += ((valve_of.EXTERNAL_FORWARDING_FIELD, False),)
                if table.set_fields is not None:
                    table.set_fields += (valve_of.EXTERNAL_FORWARDING_FIELD,)
                else:
                    table.set_fields = (valve_of.EXTERNAL_FORWARDING_FIELD,)

        if self.restricted_bcast_arpnd_ports():
            table_configs['flood'].match_types += (('eth_type', False),)

        if 'egress_acl' in included_tables:
            table_configs['eth_dst'].miss_goto = 'egress_acl'

        oxm_fields = set(valve_of.MATCH_FIELDS.keys())

        for table_name, table_config in table_configs.items():
            if table_config.set_fields:
                set_fields = set(table_config.set_fields)
                test_config_condition(
                    not set_fields.issubset(oxm_fields),
                    f'set_fields not all OpenFlow OXM fields {set_fields - oxm_fields}')
            if table_config.match_types:
                matches = set(match for match, _ in table_config.match_types)
                test_config_condition(
                    not matches.issubset(oxm_fields),
                    f'matches not all OpenFlow OXM fields {matches - oxm_fields}')

            scale_factor = 1.0
            # Need flows for internal/external.
            if self.has_externals:
                scale_factor *= 2

            # Table scales with number of VLANs only.
            if table_config.vlan_scale:
                scale_factor *= (len(self.vlans) * table_config.vlan_scale)

            # Table scales with number of ports and VLANs.
            elif table_config.vlan_port_scale:
                scale_factor *= (len(self.vlans) * len(self.ports) * table_config.vlan_port_scale)
                scale_factor *= self.port_table_scale_factor

                if table_config.name == 'flood':
                    # We need flows for all ports when using combinatorial port flood.
                    if self.combinatorial_port_flood:
                        scale_factor *= len(self.ports)
                    # We need more flows for more broadcast rules.
                    if self.restricted_bcast_arpnd_ports():
                        scale_factor *= 2

            # Always multiple of min_wildcard_table_size
            table_size_multiple = int(scale_factor / self.min_wildcard_table_size) + 1
            size = table_size_multiple * self.min_wildcard_table_size

            if not table_config.exact_match:
                size = max(size, self.min_wildcard_table_size)
                size = min(size, self.max_wildcard_table_size)

            # Hard override for size if present.
            size = self.table_sizes.get(table_name, size)

            table_config.size = size
            table_config.next_tables = [
                tbl_name for tbl_name in table_config.next_tables
                if tbl_name in table_configs]
            next_table_ids = [
                table_configs[tbl_name].table_id for tbl_name in table_config.next_tables]
            tables[table_name] = ValveTable(
                table_name, table_config, self.cookie,
                notify_flow_removed=self.use_idle_timeout,
                next_tables=next_table_ids
            )
        self.tables = tables

    def set_defaults(self):
        super().set_defaults()
        self._set_default('dp_id', self._id)
        self._set_default('name', str(self._id))
        self._set_default('lowest_priority', self.priority_offset)
        self._set_default('low_priority', self.priority_offset + 9000)
        self._set_default('high_priority', self.low_priority + 1)
        self._set_default('highest_priority', self.high_priority + 98)
        self._set_default('description', self.name)

    def table_by_id(self, table_id):
        """Gets first table with table id"""
        tables = [table for table in self.tables.values() if table_id == table.table_id]
        if tables:
            return tables[0]
        return None

    def port_no_valid(self, port_no):
        """Return True if supplied port number valid on this datapath."""
        return not valve_of.ignore_port(port_no) and port_no in self.ports

    def base_prom_labels(self):
        """Return base Prometheus labels for this DP."""
        return dict(dp_id=hex(self.dp_id), dp_name=self.name)

    def port_labels(self, port_no):
        """Return port name and description labels for a port number."""
        port_name = str(port_no)
        port_description = None
        if port_no in self.ports:
            port = self.ports[port_no]
            port_name = port.name
            port_description = port.description
        elif port_no == valve_of.ofp.OFPP_CONTROLLER:
            port_name = 'CONTROLLER'
        elif port_no == valve_of.ofp.OFPP_LOCAL:
            port_name = 'LOCAL'
        if port_description is None:
            port_description = port_name
        return dict(self.base_prom_labels(), port=port_name, port_description=port_description)

    def classification_table(self):
        """Returns classification table"""
        if self.use_classification:
            return self.tables['classification']
        return self.tables['eth_src']

    def output_tables(self):
        """Return tables that cause a packet to be forwarded."""
        if self.hairpin_ports:
            return (self.tables['eth_dst_hairpin'], self.tables['eth_dst'])
        return (self.tables['eth_dst'],)

    def output_table(self):
        """Returns first output table"""
        return self.output_tables()[0]

    def match_tables(self, match_type):
        """Return list of tables with matches of a specific match type."""
        return [
            table for table in self.tables.values()
            if table.match_types is None or match_type in table.match_types]

    def non_vlan_ports(self):
        """Ports that don't have VLANs on them."""
        ports = set()
        for non_vlan in (self.output_only_ports, self.stack_ports(), self.coprocessor_ports()):
            ports.update(set(non_vlan))
        return ports

    def stack_ports(self):
        """Return list of stack ports"""
        if self.stack:
            return tuple(self.stack.ports)
        return []

    def coprocessor_ports(self):
        """Return list of coprocessor ports."""
        return tuple(port for port in self.ports.values() if port.coprocessor)

    def restricted_bcast_arpnd_ports(self):
        """Return ports that have restricted broadcast set."""
        return tuple(port for port in self.ports.values() if port.restricted_bcast_arpnd)

    def lacp_ports(self):
        """Return ports that have LACP."""
        return tuple(port for port in self.ports.values() if port.lacp)

    def lacp_up_ports(self):
        """Return ports that have LACP up."""
        return tuple(port for port in self.lacp_ports() if port.is_actor_up())

    def lacp_down_ports(self):
        """Return ports that have LACP not UP"""
        return tuple(port for port in self.lacp_ports() if not port.is_actor_up())

    def lacp_nosync_ports(self):
        """Return ports that have LACP status NO_SYNC."""
        return tuple(port for port in self.lacp_ports() if port.is_actor_nosync())

    def lags(self):
        """Return dict of LAGs mapped to member ports."""
        lags = defaultdict(list)
        for port in self.lacp_ports():
            lags[port.lacp].append(port)
        return lags

    def lags_up(self):
        """Return dict of LAGs mapped to member ports that have LACP up."""
        lags = defaultdict(list)
        for port in self.lacp_up_ports():
            lags[port.lacp].append(port)
        return lags

    def lags_nosync(self):
        """Return dict of LAGs mapped to member ports that have LACP in NO SYNC."""
        lags = defaultdict(list)
        for port in self.lacp_nosync_ports():
            lags[port.lacp].append(port)
        return lags

    def all_lags_up(self):
        """Return True if all LAGs have at least one port up."""
        return set(self.lags()) == set(self.lags_up())

    def add_acl(self, acl_ident, acl):
        """Add an ACL to this DP."""
        self.acls[acl_ident] = acl

    def add_router(self, router_ident, router):
        """Add a router to this DP."""
        self.routers[router_ident] = router

    def add_port(self, port):
        """Add a port to this DP."""
        port_num = port.number
        self.ports[port_num] = port
        if port.output_only:
            self.output_only_ports.append(port)
        if port.stack:
            self.stack.add_port(port)
        if port.lldp_beacon_enabled():
            self.lldp_beacon_ports.append(port)
        if port.hairpin or port.hairpin_unicast:
            self.hairpin_ports.append(port)
        if port.lacp and port.lacp_active:
            self.lacp_active_ports.append(port)

    def lldp_beacon_send_ports(self, now):
        """Return list of ports to send LLDP packets; stacked ports always send LLDP."""
        send_ports = []
        if self.lldp_beacon:
            priority_ports = {
                port for port in self.stack_ports()
                if port.running() and port.lldp_beacon_enabled()}
            cutoff_beacon_time = now - self.lldp_beacon['send_interval']
            nonpriority_ports = {
                port for port in self.lldp_beacon_ports
                if port.running() and (
                    port.dyn_last_lldp_beacon_time is None
                    or port.dyn_last_lldp_beacon_time < cutoff_beacon_time)}
            nonpriority_ports -= priority_ports
            send_ports.extend(list(priority_ports))
            nonpriority_ports = list(nonpriority_ports)
            random.shuffle(nonpriority_ports)
            nonpriority_ports = nonpriority_ports[:self.lldp_beacon['max_per_interval']]
            send_ports.extend(nonpriority_ports)
        return send_ports

    def resolve_stack_topology(self, dps, meta_dp_state):
        """Resolve inter-DP config for stacking"""
        if self.stack:
            self.stack.resolve_topology(dps, meta_dp_state)
            for dp in dps:
                # Must set externals flag for entire stack.
                if dp.stack and dp.has_externals:
                    self.has_externals = True
                    break
            self.finalize_tunnel_acls(dps)

    def finalize_tunnel_acls(self, dps):
        """Resolve each tunnels sources"""
        # Find all tunnel ACLs that are in `self.tunnel_acls` that are have a configured source
        if self.tunnel_acls:
            # TODO: A Tunnel ACL can contain multiple different tunnel IDs
            tunnel_ids = {tunnel_acl._id: tunnel_acl for tunnel_acl in self.tunnel_acls}
            referenced_acls = set()
            for dp in dps:
                if dp.dp_acls:
                    for acl in dp.dp_acls:
                        tunnel_acl = tunnel_ids.get(acl._id)
                        if tunnel_acl:
                            # ACL is configured on a DP
                            tunnel_acl.add_tunnel_source(dp.name, None)
                            referenced_acls.add(tunnel_acl._id)
                else:
                    for port in dp.ports.values():
                        if port.acls_in:
                            for acl in port.acls_in:
                                tunnel_acl = tunnel_ids.get(acl._id)
                                if tunnel_acl:
                                    tunnel_acl.add_tunnel_source(dp.name, port.number)
                                    referenced_acls.add(tunnel_acl._id)
            # Any tunnel ACL that has not been resolved should be ignored
            for tunnel_id, tunnel_acl in tunnel_ids.items():
                if tunnel_id not in referenced_acls:
                    self.tunnel_acls.remove(tunnel_acl)

    @staticmethod
    def canonical_port_order(ports):
        """Return iterable of ports in consistent order."""
        return sorted(ports, key=lambda x: x.number)

    def reset_refs(self, vlans=None):
        """Resets VLAN references."""

        if vlans is None:
            vlans = self.vlans
            router_vlans = {vlan._id for router in self.routers.values() for vlan in router.vlans}
        else:
            router_vlans = {vlan for router in self.routers.values() for vlan in router.vlans}

        vlan_ports = defaultdict(set)
        for port in self.ports.values():
            for vlan in port.vlans():
                vlan_ports[vlan].add(port)

        if self.stack_ports or self.stack.is_root():
            new_vlans = list(vlans.values())
        else:
            new_vlans = []
            for vlan in vlans.values():
                if (vlan_ports[vlan] or vlan.reserved_internal_vlan
                        or vlan.dot1x_assigned or vlan._id in router_vlans):
                    new_vlans.append(vlan)

        self.vlans = {}
        for vlan in new_vlans:
            vlan.reset_ports(vlan_ports[vlan])
            self.vlans[vlan.vid] = vlan

    def resolve_port(self, port_name):
        """Resolve a port by number or name."""
        if isinstance(port_name, int):
            if port_name in self.ports:
                return self.ports[port_name]
        elif isinstance(port_name, str):
            resolved_ports = [port for port in self.ports.values() if port_name == port.name]
            if resolved_ports:
                return resolved_ports[0]
        return None

    def finalize_config(self, dps):
        """Perform consistency checks after initial config parsing."""

        dp_by_name = {}
        vlan_by_name = {}
        acl_meters = set()

        def first_unused_vlan_id(vid):
            """Returns the first unused VID from the starting vid"""
            used_vids = sorted([vlan.vid for vlan in self.vlans.values()])
            while vid in used_vids:
                vid += 1
            return vid

        def create_vlan(vid):
            """Creates a VLAN object with the VID"""
            test_config_condition(vid in self.vlans, (
                'Attempting to dynamically create a VLAN with ID that already exists'))
            vlan = VLAN(vid, self.dp_id, None)
            self.vlans[vlan.vid] = vlan
            return vlan

        def resolve_ports(port_names):
            """Resolve list of ports, by port by name or number."""
            resolved_ports = []
            for port_name in port_names:
                port = self.resolve_port(port_name)
                if port is not None:
                    resolved_ports.append(port)
            return resolved_ports

        def resolve_vlan(vlan_name):
            """Resolve VLAN by name or VID."""
            test_config_condition(not isinstance(vlan_name, (str, int)), (
                f'VLAN must be type {str} or {int} not {type(vlan_name)}'))
            if vlan_name in vlan_by_name:
                return vlan_by_name[vlan_name]
            if vlan_name in self.vlans:
                return self.vlans[vlan_name]
            return None

        def resolve_vlans(vlan_names):
            """Resolve a list of VLAN names."""
            vlans = []
            for vlan_name in vlan_names:
                vlan = resolve_vlan(vlan_name)
                if vlan:
                    vlans.append(vlan)
            return vlans

        def resolve_stack_dps():
            """Resolve DP references in stacking config."""
            if self.stack_ports():
                port_stack_dp = {}
                for port in self.stack_ports():
                    stack_dp = port.stack['dp']
                    test_config_condition(stack_dp not in dp_by_name, (
                        f'stack DP {stack_dp} not defined'))
                    port_stack_dp[port] = dp_by_name[stack_dp]
                for port, dp in port_stack_dp.items():
                    port.stack['dp'] = dp
                    stack_port = dp.resolve_port(port.stack['port'])
                    test_config_condition(stack_port is None, (
                        f'stack port {port.stack["port"]} not defined in DP{dp.name}'))
                    port.stack['port'] = stack_port

        def resolve_mirror_destinations():
            """Resolve mirror port references and destinations."""
            mirror_from_port = defaultdict(list)
            for mirror_port in self.ports.values():
                if mirror_port.mirror is not None:
                    mirrored_ports = resolve_ports(mirror_port.mirror)
                    test_config_condition(len(mirrored_ports) != len(mirror_port.mirror), (
                        f'port mirror not defined in DP {self.name}'))
                    for mirrored_port in mirrored_ports:
                        mirror_from_port[mirrored_port].append(mirror_port)

            # TODO: confusingly, mirror at config time means what ports to mirror from.
            #   But internally we use as a list of ports to mirror to.
            for mirrored_port, mirror_ports in mirror_from_port.items():
                mirrored_port.mirror = []
                for mirror_port in mirror_ports:
                    mirrored_port.mirror.append(mirror_port.number)
                    if not mirror_port.coprocessor:
                        mirror_port.output_only = True

        def resolve_acl(acl_in, vid=None, port_num=None):
            """
            Resolve an individual ACL
            Args:
                acl_in (str): ACL name to find reference in the acl list
                vid (int): VID of the VLAN the ACL is being applied to
                port_num (int): The number of the port the ACl is being applied to
            Returns:
                matches, set_fields, meter (3-Tuple): ACL matches, set fields and meter values
            """
            test_config_condition(acl_in not in self.acls, (
                f'missing ACL {acl_in} in DP:{self.name}'))
            acl = self.acls[acl_in]
            tunnel_dsts_to_vlan = {}

            def resolve_port_cb(port_name):
                """Resolve port"""
                port = self.resolve_port(port_name)
                if port:
                    return port.number
                return port

            def get_tunnel_vlan(tunnel_id_name, resolved_dst):
                """
                Obtain the VLAN that is configured for a tunnel.
                If the tunnel VLAN exists, ensure it has the correct properties and is not used.
                If the VLAN does not exist, then create one.

                Args:
                    tunnel_id_name (str/int/None): Reference to VLAN object that the tunnel will use
                    resolved_dst (tuple): DP, port destination tuple
                Returns:
                    VLAN: VLAN object used by the tunnel
                """
                if not tunnel_id_name:
                    if resolved_dst in tunnel_dsts_to_vlan:
                        tunnel_vlan = tunnel_dsts_to_vlan[resolved_dst]
                    else:
                        # Create a VLAN using the first unused VLAN ID
                        # Get highest non-reserved VLAN
                        vlan_offset = max([
                            vlan.vid for vlan in self.vlans.values()
                            if not vlan.reserved_internal_vlan])
                        # Also need to account for the potential number of tunnels
                        ordered_acls = sorted(self.acls)
                        index = ordered_acls.index(acl_in) + 1
                        acl_tunnels = [self.acls[name].get_num_tunnels() for name in ordered_acls]
                        tunnel_offset = sum(acl_tunnels[:index])
                        start_pos = vlan_offset + tunnel_offset
                        tunnel_vid = first_unused_vlan_id(start_pos)
                        tunnel_vlan = create_vlan(tunnel_vid)
                        tunnel_vlan.reserved_internal_vlan = True
                else:
                    # Tunnel ID has been specified, so search for the VLAN
                    tunnel_vlan = resolve_vlan(tunnel_id_name)
                    if tunnel_vlan:
                        # VLAN exists, i.e: user specified the VLAN so check if it is reserved
                        test_config_condition(not tunnel_vlan.reserved_internal_vlan, (
                            f'VLAN {tunnel_vlan.name} is required for use by'
                            f' tunnel {tunnel_id_name} but is not reserved'))
                    else:
                        # VLAN does not exist, so the ID should be the VID the user wants
                        test_config_condition(isinstance(tunnel_id_name, str), (
                            f'Tunnel VLAN ({tunnel_id_name}) does not exist'))
                        # Create the tunnel VLAN object
                        tunnel_vlan = create_vlan(tunnel_id_name)
                        tunnel_vlan.reserved_internal_vlan = True
                    existing_tunnel_vlan = tunnel_dsts_to_vlan.get(resolved_dst, None)
                    if existing_tunnel_vlan is not None:
                        test_config_condition(
                            existing_tunnel_vlan == tunnel_vlan.vid,
                            f'Cannot have multiple tunnel IDs ({existing_tunnel_vlan.vid},'
                            f' {tunnel_vlan.vid}) to same destination {resolved_dst}')
                return tunnel_vlan

            def resolve_tunnel_objects(dst_dp_name, dst_port_name, tunnel_id_name):
                """
                Resolves the names of the tunnel src and dst (DP & port) pairs into the correct \
                    objects
                Args:
                    dst_dp (str): DP of the tunnel's destination port
                    dst_port (int/None): Destination port of the tunnel
                    tunnel_id_name (int/str/None): Tunnel identification number or VLAN reference
                Returns:
                    dst_dp name, dst_port name and tunnel id
                """
                # VLAN tunnel ACL
                test_config_condition(vid is not None, 'Tunnels do not support VLAN-ACLs')
                # Port & DP tunnel ACL
                test_config_condition(dst_dp_name not in dp_by_name, (
                    f'Could not find referenced destination DP ({dst_dp_name}) for tunnel ACL {acl_in}'))
                dst_dp = dp_by_name[dst_dp_name]
                dst_port = None
                if dst_port_name:
                    dst_port = dst_dp.resolve_port(dst_port_name)
                    test_config_condition(dst_port is None, (
                        f'Could not find referenced destination port ({dst_port_name}) for tunnel ACL {acl_in}'))
                    test_config_condition(dst_port.stack is None, (
                        f'destination port {dst_port_name} for tunnel ACL {acl_in} cannot be a stack port'))
                    dst_port = dst_port.number
                dst_dp = dst_dp.name
                resolved_dst = (dst_dp, dst_port)
                tunnel_vlan = get_tunnel_vlan(tunnel_id_name, resolved_dst)
                # Sources will be resolved later on
                self.tunnel_acls.append(self.acls[acl_in])
                tunnel_dsts_to_vlan[resolved_dst] = tunnel_vlan
                tunnel_id = tunnel_vlan.vid
                return (dst_dp, dst_port, tunnel_id)

            acl.resolve_ports(resolve_port_cb, resolve_tunnel_objects)
            for meter_name in acl.get_meters():
                test_config_condition(meter_name not in self.meters, (
                    f'meter {meter_name} is not configured'))
                acl_meters.add(meter_name)
            for port_no in acl.get_mirror_destinations():
                port = self.ports[port_no]
                port.output_only = True
            return acl.build(self.meters, vid, port_num)

        def verify_acl_exact_match(acls):
            """Verify ACLs have equal exact matches"""
            for acl in acls:
                test_config_condition(acl.exact_match != acls[0].exact_match, (
                    'ACLs when used together must have consistent exact_match'))

        def resolve_acls():
            """Resolve config references in ACLs."""
            for vlan in self.vlans.values():
                if vlan.acls_in:
                    acls = []
                    for acl in vlan.acls_in:
                        resolve_acl(acl, vid=vlan.vid)
                        acls.append(self.acls[acl])
                    vlan.acls_in = acls
                    verify_acl_exact_match(acls)
                if vlan.acls_out:
                    acls = []
                    for acl in vlan.acls_out:
                        resolve_acl(acl, vid=vlan.vid)
                        acls.append(self.acls[acl])
                    vlan.acls_out = acls
                    verify_acl_exact_match(acls)
            for port in self.ports.values():
                if port.acls_in:
                    acls = []
                    test_config_condition(self.dp_acls, (
                        'dataplane ACLs cannot be used with port ACLs.'))
                    for acl in port.acls_in:
                        resolve_acl(acl, port_num=port.number)
                        acls.append(self.acls[acl])
                    port.acls_in = acls
                    verify_acl_exact_match(acls)

                if port.dot1x_dyn_acl:
                    acl_names = [acl_name for acl_name, acl in self.acls.items()
                                 if acl.dot1x_assigned]

                    for acl_name in acl_names:
                        resolve_acl(acl_name, port_num=port.number)

                if port.dot1x_acl:
                    acl_names = [self.dot1x.get('auth_acl'),
                                 self.dot1x.get('noauth_acl')]

                    for acl_name in acl_names:
                        if self.acls.get(acl_name, None):
                            resolve_acl(acl_name, port_num=port.number)

            if self.dp_acls:
                acls = []
                for acl in self.dp_acls:
                    resolve_acl(acl)
                    acls.append(self.acls[acl])
                self.dp_acls = acls
            # Build unbuilt tunnel ACL rules (DP is not the source of the tunnel)
            for acl in self.acls:
                if self.acls[acl].is_tunnel_acl():
                    resolve_acl(acl, None)
            if self.tunnel_acls:
                for tunnel_acl in self.tunnel_acls:
                    tunnel_acl.verify_tunnel_rules()
            self.all_meters = copy.copy(self.meters)
            for unused_meter in set(self.meters.keys()) - acl_meters:
                del self.meters[unused_meter]

        def resolve_routers():
            """Resolve VLAN references in routers."""
            dp_routers = {}
            for router_name, router in self.routers.items():
                if router.bgp_vlan():
                    router.set_bgp_vlan(resolve_vlan(router.bgp_vlan()))
                vlans = resolve_vlans(router.vlans)
                if vlans or router.bgp_vlan():
                    dp_router = copy.copy(router)
                    dp_router.vlans = vlans
                    dp_routers[router_name] = dp_router
            self.routers = dp_routers

            if self.global_vlan:
                vids = {vlan.vid for vlan in self.vlans.values()}
                test_config_condition(
                    self.global_vlan in vids,
                    f'global_vlan VID {self.global_vlan} conflicts with existing VLAN')

            # Check for overlapping VIP subnets or VLANs.
            all_router_vlans = set()
            for router_name, router in self.routers.items():
                vips = set()
                if router.vlans and len(router.vlans) == 1:
                    lone_vlan = router.vlans[0]
                    test_config_condition(
                        lone_vlan in all_router_vlans,
                        f'single VLAN {lone_vlan} in more than one router')
                for vlan in router.vlans:
                    vips.update({vip for vip in vlan.faucet_vips if not vip.ip.is_link_local})
                all_router_vlans.update(router.vlans)
                for vip in vips:
                    for other_vip in vips - set([vip]):
                        test_config_condition(
                            vip.ip in other_vip.network,
                            f'VIPs {vip} and {other_vip} overlap in router {router_name}')
            bgp_routers = self.bgp_routers()
            if bgp_routers:
                for bgp_router in bgp_routers:
                    bgp_vlan = bgp_router.bgp_vlan()
                    vlan_dp_ids = [str(dp.dp_id) for dp in dps if bgp_vlan.vid in dp.vlans]
                    test_config_condition(len(vlan_dp_ids) != 1, (
                        f'DPs ({", ".join(vlan_dp_ids)}) sharing a BGP speaker VLAN ({bgp_vlan.vid}) is unsupported'))
                    test_config_condition(bgp_router.bgp_server_addresses() != (
                        bgp_routers[0].bgp_server_addresses()), (
                            'BGP server addresses must all be the same'))
                router_ids = {bgp_router.bgp_routerid() for bgp_router in bgp_routers}
                test_config_condition(
                    len(router_ids) != 1, f'BGP router IDs must all be the same: {router_ids}')
                bgp_ports = {bgp_router.bgp_port() for bgp_router in bgp_routers}
                test_config_condition(
                    len(bgp_ports) != 1, f'BGP ports must all be the same: {bgp_ports}')

        if not self.stack_ports():
            # Revert back to None if there are no stack ports
            self.stack = None
        if self.stack:
            # Set LLDP defaults for when stacking is configured
            self._lldp_defaults()

        test_config_condition(
            not self.vlans and not self.non_vlan_ports(),
            f'no VLANs referenced by interfaces in {self.name}')
        dp_by_name = {dp.name: dp for dp in dps}
        vlan_by_name = {vlan.name: vlan for vlan in self.vlans.values()}
        loop_protect_external_ports = {
            port for port in self.ports.values() if port.loop_protect_external}
        self.has_externals = bool(loop_protect_external_ports)

        # Populate port.lacp_port_id if it wasn't set in config
        for port in self.ports.values():
            if port.lacp and port.lacp_port_id == -1:
                dp_index = dps.index(self)
                port.lacp_port_id = dp_index * 100 + port.number

        resolve_stack_dps()
        resolve_mirror_destinations()
        resolve_acls()
        resolve_routers()

        for port in self.ports.values():
            port.finalize()
        for vlan in self.vlans.values():
            vlan.finalize()
        for acl in self.acls.values():
            acl.finalize()
        for router in self.routers.values():
            router.finalize()

    def finalize(self):
        """Need to configure OF tables as very last step."""
        self._configure_tables()
        super().finalize()

    def get_native_vlan(self, port_num):
        """Return native VLAN for a port by number, or None."""
        try:
            return self.ports[port_num].native_vlan
        except KeyError:
            return None

    def bgp_routers(self):
        """Return list of routers with BGP enabled."""
        return tuple(
            router for router in self.routers.values() if router.bgp_as() and router.bgp_vlan())

    def dot1x_ports(self):
        """Return list of ports with 802.1x enabled."""
        return tuple(port for port in self.ports.values() if port.dot1x)

    @staticmethod
    def _get_conf_changes(logger, conf_name, subconf, new_subconf, diff=False, ignore_keys=None):
        """Generic detection of config changes between DPs, with merge of unchanged instances."""
        if not ignore_keys:
            ignore_keys = []
        ignore_keys = frozenset(ignore_keys)
        curr_confs = frozenset(subconf.keys())
        new_confs = frozenset(new_subconf.keys())
        deleted_confs = set(curr_confs - new_confs)
        added_confs = set()
        changed_confs = set()
        same_confs = set()
        description_only_confs = set()

        for conf_id, new_conf in new_subconf.items():
            old_conf = subconf.get(conf_id, None)
            if old_conf:
                if old_conf.ignore_subconf(
                        new_conf, ignore_keys=ignore_keys):
                    same_confs.add(conf_id)
                elif old_conf.ignore_subconf(
                        new_conf, ignore_keys=(ignore_keys.union(['description']))):
                    same_confs.add(conf_id)
                    description_only_confs.add(conf_id)
                    logger.info(f'{conf_name} {conf_id} description only changed')
                else:
                    changed_confs.add(conf_id)
                    if diff:
                        logger.info(f'{conf_name} {conf_id} changed: {old_conf.conf_diff(new_conf)}')
                    else:
                        logger.info(f'{conf_name} {conf_id} changed')
            else:
                added_confs.add(conf_id)
                logger.info(f'{conf_name} {conf_id} added')

        for conf_id in same_confs:
            old_conf = subconf[conf_id]
            new_subconf[conf_id].merge_dyn(old_conf)

        changes = deleted_confs or added_confs or changed_confs
        if changes:
            if deleted_confs:
                logger.info(f'{conf_name}s deleted: {deleted_confs}')
            if added_confs:
                logger.info(f'{conf_name}s added: {added_confs}')
            if changed_confs:
                logger.info(f'{conf_name}s changed: {changed_confs}')
        else:
            logger.info(f'no {conf_name} changes')


        return (
            changes, deleted_confs, added_confs, changed_confs, same_confs, description_only_confs)

    def _get_acl_config_changes(self, logger, new_dp):
        """Detect any config changes to ACLs.

        Args:
            logger (ValveLogger): logger instance.
            new_dp (DP): new dataplane configuration.
        Returns:
            changed_acls (set): changed/added ACLs.
        """
        _, _, added_acls, changed_acls, _, _ = self._get_conf_changes(
            logger, 'ACL', self.acls, new_dp.acls, diff=True)
        return added_acls.union(changed_acls)

    def _get_vlan_config_changes(self, logger, new_dp, changed_acls):
        """Detect any config changes to VLANs.

        Args:
            logger (ValveLogger): logger instance.
            new_dp (DP): new dataplane configuration.
            changed_acls (set): changed/added ACL IDs.
        Returns:
            changes (tuple) of:
                deleted_vlans (set): deleted VLAN IDs.
                changed_vlans (set): changed/added VLAN IDs.
        """
        _, deleted_vlans, added_vlans, changed_vlans, same_vlans, _ = self._get_conf_changes(
            logger, 'VLAN', self.vlans, new_dp.vlans,
            diff=True, ignore_keys=frozenset(['acls_in']))
        changed_vlans = added_vlans.union(changed_vlans)
        # TODO: optimize for warm start.
        for vlan_id in same_vlans:
            old_vlan = self.vlans[vlan_id]
            new_vlan = new_dp.vlans[vlan_id]
            if self._acl_ref_changes(
                    'VLAN %u' % vlan_id, old_vlan, new_vlan, changed_acls, logger):
                changed_vlans.add(vlan_id)
        return (deleted_vlans, changed_vlans)

    def _acl_ref_changes(self, conf_desc, old_conf, new_conf, changed_acls, logger):
        changed = False
        new_acl_ids = new_conf.acls_in
        conf_acls_changed = set()
        if new_acl_ids:
            new_acl_ids = [acl._id for acl in new_acl_ids]
            conf_acls_changed = set(new_acl_ids).intersection(changed_acls)
        old_acl_ids = old_conf.acls_in
        if old_acl_ids:
            old_acl_ids = [acl._id for acl in old_acl_ids]
        if conf_acls_changed:
            changed = True
            logger.info('%s ACL changed (ACL %s content changed)' % (
                conf_desc, conf_acls_changed))
        elif (old_acl_ids or new_acl_ids) and old_acl_ids != new_acl_ids:
            changed = True
            logger.info('%s ACL changed (ACL %s to %s)' % (
                conf_desc, old_acl_ids, new_acl_ids))
        return changed

    def _get_port_config_changes(self, logger, new_dp, changed_vlans, deleted_vlans, changed_acls):
        """Detect any config changes to ports.

        Args:
            logger (ValveLogger): logger instance.
            new_dp (DP): new dataplane configuration.
            changed_vlans (set): changed/added VLAN IDs.
            deleted_vlans (set): deleted VLAN IDs.
            changed_acls (set): changed/added ACL IDs.
        Returns:
            changes (tuple) of:
                all_ports_changed (bool): True if all ports changed.
                deleted_ports (set): deleted port numbers.
                changed_ports (set): changed port numbers.
                added_ports (set): added port numbers.
                changed_acl_ports (set): changed ACL only port numbers.
                changed_vlans (set): changed/added VLAN IDs.
        """
        _, deleted_ports, added_ports, changed_ports, same_ports, _ = self._get_conf_changes(
            logger, 'port', self.ports, new_dp.ports,
            diff=True, ignore_keys=frozenset(['acls_in']))

        changed_acl_ports = set()
        all_ports_changed = False

        topology_changed = False
        if self.stack:
            topology_changed = bool(self.stack.hash() != new_dp.stack.hash())
        if topology_changed:
            # Topology changed so restart stack ports just to be safe
            stack_ports = [
                port.number for port in new_dp.stack_ports()
                if port.number not in deleted_ports
                and port.number not in added_ports]
            changed_ports.update(set(stack_ports))
            logger.info('Stack topology change detected, restarting stack ports')
            same_ports -= changed_ports

        if not same_ports:
            all_ports_changed = True
        # TODO: optimize case where only VLAN ACL changed.
        elif changed_vlans:
            all_ports = frozenset(new_dp.ports.keys())
            new_changed_vlans = {
                vlan for vlan in new_dp.vlans.values() if vlan.vid in changed_vlans}
            for vlan in new_changed_vlans:
                changed_port_nums = {port.number for port in vlan.get_ports()}
                changed_ports.update(changed_port_nums)
            all_ports_changed = changed_ports == all_ports

        # Detect changes to VLANs and ACLs based on port changes.
        if not all_ports_changed:
            def get_vids(vlans):
                if not vlans:
                    return set()
                if isinstance(vlans, Iterable):
                    return {vlan.vid for vlan in vlans}
                return {vlans.vid}

            def _add_changed_vlan_port(port, port_dp):
                changed_vlans.update(get_vids(port.vlans()))
                if port.stack:
                    changed_vlans.update(get_vids(port_dp.vlans.values()))

            def _add_changed_vlans(old_port, new_port):
                if old_port.vlans() != new_port.vlans():
                    old_vids = get_vids(old_port.vlans())
                    new_vids = get_vids(new_port.vlans())
                    changed_vlans.update(old_vids.symmetric_difference(new_vids))
                # stacking dis/enabled on a port.
                if bool(old_port.stack) != bool(new_port.stack):
                    changed_vlans.update(get_vids(new_dp.vlans.values()))

            for port_no in changed_ports:
                if port_no not in self.ports:
                    continue
                old_port = self.ports[port_no]
                new_port = new_dp.ports[port_no]
                _add_changed_vlans(old_port, new_port)
            for port_no in deleted_ports:
                port = self.ports[port_no]
                _add_changed_vlan_port(port, self)
            for port_no in added_ports:
                port = new_dp.ports[port_no]
                _add_changed_vlan_port(port, new_dp)
            for port_no in same_ports:
                old_port = self.ports[port_no]
                new_port = new_dp.ports[port_no]
                if old_port.mirror != new_port.mirror:
                    logger.info(f'port {port_no} mirror options changed: {new_port.mirror}')
                    changed_ports.add(port_no)
<<<<<<< HEAD
                # ACL changes
                new_acl_ids = new_port.acls_in
                port_acls_changed = set()
                if new_acl_ids:
                    new_acl_ids = [acl._id for acl in new_acl_ids]
                    port_acls_changed = set(new_acl_ids).intersection(changed_acls)
                old_acl_ids = old_port.acls_in
                if old_acl_ids:
                    old_acl_ids = [acl._id for acl in old_acl_ids]
                if port_acls_changed:
                    changed_acl_ports.add(port_no)
                    logger.info(f'port {port_no} ACL changed (ACL {port_acls_changed} content changed)')
                elif (old_acl_ids or new_acl_ids) and old_acl_ids != new_acl_ids:
                    changed_acl_ports.add(port_no)
                    logger.info(f'port {port_no} ACL changed (ACL {old_acl_ids} to {new_acl_ids})')
=======
                if self._acl_ref_changes(
                        'port %u' % port_no, old_port, new_port, changed_acls, logger):
                    changed_acl_ports.add(port_no)
>>>>>>> 20875640

            if changed_acl_ports:
                same_ports -= changed_acl_ports
                logger.info(f'ports where ACL only changed: {changed_acl_ports}')

        same_ports -= changed_ports
        changed_vlans -= deleted_vlans
        # TODO: limit scope to only routers that have affected VLANs.
        changed_vlans_with_vips = []
        for vid in changed_vlans:
            vlan = new_dp.vlans[vid]
            if vlan.faucet_vips:
                changed_vlans_with_vips.append(vlan)
        if changed_vlans_with_vips:
            logger.info(f'forcing cold start because {changed_vlans_with_vips} has routing')
            all_ports_changed = True

        return (all_ports_changed, deleted_ports,
                changed_ports, added_ports, changed_acl_ports,
                changed_vlans)

    def _get_meter_config_changes(self, logger, new_dp):
        """Detect any config changes to meters.
        Args:
            logger (ValveLogger): logger instance.
            new_dp (DP): new dataplane configuration.
        Returns:
            changes (tuple) of:
                deleted_meters (set): deleted Meter IDs.
                changed_meters (set): changed/added Meter IDs.
        """
        (all_meters_changed, deleted_meters,
         added_meters, changed_meters, _, _) = self._get_conf_changes(
             logger, 'METERS', self.meters, new_dp.meters)

        return (all_meters_changed, deleted_meters, added_meters, changed_meters)

    def get_config_changes(self, logger, new_dp):
        """Detect any config changes.

        Args:
            logger (ValveLogger): logger instance
            new_dp (DP): new dataplane configuration.
        Returns:
            (tuple): changes tuple containing:

                deleted_ports (set): deleted port numbers.
                changed_ports (set): changed port numbers.
                added_ports (set): added port numbers.
                changed_acl_ports (set): changed ACL only port numbers.
                deleted_vlans (set): deleted VLAN IDs.
                changed_vlans (set): changed/added VLAN IDs.
                all_ports_changed (bool): True if all ports changed.
                all_meters_changed (bool): True if all meters changed
                deleted_meters (set): deleted meter numbers
                added_meters (set): Added meter numbers
                changed_meters (set): changed/added meter numbers
        """
        if new_dp.stack and self.stack and new_dp.stack.root_name != self.stack.root_name:
            logger.info('Stack root change - requires cold start')
        elif new_dp.routers != self.routers:
            logger.info('DP routers config changed - requires cold start')
        elif not self.ignore_subconf(
                new_dp, ignore_keys=['interfaces', 'interface_ranges', 'routers']):
            logger.info(f'DP config changed - requires cold start: {self.conf_diff(new_dp)}')
        else:
            changed_acls = self._get_acl_config_changes(logger, new_dp)
            deleted_vlans, changed_vlans = self._get_vlan_config_changes(logger, new_dp, changed_acls)
            (all_meters_changed, deleted_meters,
             added_meters, changed_meters) = self._get_meter_config_changes(logger, new_dp)
            (all_ports_changed, deleted_ports, changed_ports, added_ports,
             changed_acl_ports, changed_vlans) = self._get_port_config_changes(
                 logger, new_dp, changed_vlans, deleted_vlans, changed_acls)
            return (deleted_ports, changed_ports, added_ports, changed_acl_ports,
                    deleted_vlans, changed_vlans, all_ports_changed,
                    all_meters_changed, deleted_meters,
                    added_meters, changed_meters)
        # default cold start
        return (set(), set(), set(), set(), set(), set(), True, True, set(), set(), set())

    def get_tables(self):
        """Return tables as dict for API call."""
        return {
            table_name: table.table_id for table_name, table in self.tables.items()}

    def get_config_dict(self):
        """Return DP config as a dict for API call."""
        return {
            'dps': {self.name: self.to_conf()},
            'vlans': {vlan.name: vlan.to_conf() for vlan in self.vlans.values()},
            'acls': {acl_id: acl.to_conf() for acl_id, acl in self.acls.items()}}<|MERGE_RESOLUTION|>--- conflicted
+++ resolved
@@ -1436,27 +1436,9 @@
                 if old_port.mirror != new_port.mirror:
                     logger.info(f'port {port_no} mirror options changed: {new_port.mirror}')
                     changed_ports.add(port_no)
-<<<<<<< HEAD
-                # ACL changes
-                new_acl_ids = new_port.acls_in
-                port_acls_changed = set()
-                if new_acl_ids:
-                    new_acl_ids = [acl._id for acl in new_acl_ids]
-                    port_acls_changed = set(new_acl_ids).intersection(changed_acls)
-                old_acl_ids = old_port.acls_in
-                if old_acl_ids:
-                    old_acl_ids = [acl._id for acl in old_acl_ids]
-                if port_acls_changed:
-                    changed_acl_ports.add(port_no)
-                    logger.info(f'port {port_no} ACL changed (ACL {port_acls_changed} content changed)')
-                elif (old_acl_ids or new_acl_ids) and old_acl_ids != new_acl_ids:
-                    changed_acl_ports.add(port_no)
-                    logger.info(f'port {port_no} ACL changed (ACL {old_acl_ids} to {new_acl_ids})')
-=======
                 if self._acl_ref_changes(
                         'port %u' % port_no, old_port, new_port, changed_acls, logger):
                     changed_acl_ports.add(port_no)
->>>>>>> 20875640
 
             if changed_acl_ports:
                 same_ports -= changed_acl_ports
