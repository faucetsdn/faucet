#!/usr/bin/env python3
"""Topology components for FAUCET Mininet unit tests."""

from collections import namedtuple
import os
import socket
import string
import shutil
import subprocess
import time

import netifaces

# pylint: disable=too-many-arguments

from mininet.log import output, warn
from mininet.topo import Topo
from mininet.node import Controller
from mininet.node import CPULimitedHost
from mininet.node import OVSSwitch
from mininet.link import TCIntf, Link

from clib import mininet_test_util


SWITCH_START_PORT = 5


class FaucetIntf(TCIntf):
    """TCIntf that doesn't complain unnecessarily"""

    def delete(self):
        """Ignore interface deletion failure;
           this is common after a veth pair has been deleted
           on the other side."""
        self.cmd('ip link del', self.name, '|| true')
        self.node.delIntf(self)
        self.link = None


class FaucetLink(Link):
    """Link using FaucetIntfs"""

    def __init__(self, node1, node2, port1=None, port2=None,
                 intf_name1=None, intf_name2=None,
                 addr1=None, addr2=None, **params):
        Link.__init__(self, node1, node2, port1=port1, port2=port2,
                      intfName1=intf_name1, intfName2=intf_name2,
                      cls1=FaucetIntf, cls2=FaucetIntf,
                      addr1=addr1, addr2=addr2,
                      params1=params, params2=params)


class FaucetHost(CPULimitedHost):
    """Base Mininet Host class, for Mininet-based tests."""

    def __init__(self, *args, **kwargs):
        self.pid_files = []
        super().__init__(*args, **kwargs)

    def terminate(self):
        # If any 'dnsmasq' processes were started, terminate them now
        for pid_file in self.pid_files:
            with open(pid_file, 'r', encoding='utf-8') as pf:
                for _, pid in enumerate(pf):
                    os.kill(int(pid), 15)
        super().terminate()

    def create_dnsmasq(self, tmpdir, iprange, router, vlan, interface=None):
        """Start dnsmasq instance inside dnsmasq namespace"""
        if interface is None:
            interface = self.defaultIntf()
        dhcp_leasefile = os.path.join(tmpdir, f'nfv-dhcp-{self.name}-{iprange}-vlan{vlan}.leases')
        log_facility = os.path.join(tmpdir, f'nfv-dhcp-{self.name}-{iprange}-vlan{vlan}.log')
        pid_file = os.path.join(tmpdir, f'dnsmasq-{self.name}-{iprange}-vlan{vlan}.pid')
        self.pid_files.append(pid_file)
        cmd = 'dnsmasq'
        opts = ''
        opts += f' --dhcp-range={iprange},255.255.255.0'
        opts += ' --dhcp-sequential-ip'
        opts += f' --dhcp-option=option:router,{router}'
        opts += ' --no-resolv --txt-record=does.it.work,yes'
        opts += ' --bind-interfaces'
        opts += ' --except-interface=lo'
        opts += f' --interface={interface}'
        opts += f' --dhcp-leasefile={dhcp_leasefile}'
        opts += f' --log-facility={log_facility}'
        opts += f' --pid-file={pid_file}'
        opts += ' --conf-file='
        return self.cmd(cmd + opts)

    def run_dhclient(self, tmpdir, interface=None, timeout=10):
        """Run DHCLIENT to obtain ip address via DHCP"""
        if interface is None:
            interface = self.defaultIntf()
        cmd = 'dhclient'
        opts = ''
        opts += ' -1'
        opts += ' -d'
        opts += f' -pf {tmpdir}/dhclient-{self.name}.pid'
        opts += f' -lf {tmpdir}/dhclient-{self.name}.leases'
        opts += f' {interface}'
        dhclient_cmd = cmd + opts
        return self.cmd(mininet_test_util.timeout_cmd(dhclient_cmd, timeout), verbose=True)

    def return_ip(self):
        """Return host IP as a string"""
        return self.cmd('hostname -I')


class VLANHost(FaucetHost):
    """Implementation of a Mininet host on a tagged VLAN."""

    intf_root_name = None

    vlans = None
    vlan_intfs = None

    def config(self, vlans=None, **params):  # pylint: disable=arguments-differ
        """Configure VLANHost according to (optional) parameters:

        vlans (list): List of VLAN IDs (for the VLANs the host is configured to have)
            for default interface
        vlan_intfs (dict): Dictionary of interface IP addresses keyed by VLAN indices
        """
        super_config = super().config(**params)
        if vlans is None:
            vlans = [100]
        self.vlans = vlans
        self.vlan_intfs = {}
        cmds = []
        intf = self.defaultIntf()
        self.intf_root_name = intf.name
        if 'vlan_intfs' in params:
            vlan_intfs = params.get('vlan_intfs', {})
            for vlan_id, ip_addr in vlan_intfs.items():
                if isinstance(vlan_id, tuple):
                    # Interface will take multiply VLAN tagged packets
                    intf_name = f'{intf.name}'
                    for vlan_i in vlan_id:
                        prev_name = intf_name
                        # Cannot have intf name tu0xy-eth0.VID1.VID2 as that takes up too many bytes
                        intf_name += f'.{vlan_i}'
                        cmds.extend([
                            f'ip link add link {prev_name} name {intf_name} type vlan id {vlans[vlan_i]}',
                            f'ip link set dev {intf_name} up'
                        ])
                        self.nameToIntf[intf_name] = intf
                        self.vlan_intfs.setdefault(vlan_id, [])
                        self.vlan_intfs[vlan_id].append(intf_name)
                    cmds.append(f'ip -4 addr add {ip_addr} dev {intf_name}')
                else:
                    intf_name = f'{intf}.{vlans[vlan_id]}'
                    cmds.extend([
                        f'vconfig add {intf.name} {vlans[vlan_id]}',
                        f'ip -4 addr add {ip_addr} dev {intf_name}',
                        f'ip link set dev {intf_name} up'])
                    self.nameToIntf[intf_name] = intf
                    self.vlan_intfs[vlan_id] = intf_name
        else:
            vlan_intf_name = f'{intf}.{".".join(str(v) for v in vlans)}'
            cmds.extend([
                f'ip link set dev {vlan_intf_name} up',
                f'ip -4 addr add {params["ip"]} dev {vlan_intf_name}'])
            for vlan in vlans:
                cmds.append(f'vconfig add {intf} {vlan}')
            intf.name = vlan_intf_name
            self.nameToIntf[vlan_intf_name] = intf
        cmds.extend([
            f'ip -4 addr flush dev {intf}',
            f'ip -6 addr flush dev {intf}'])
        for cmd in cmds:
            self.cmd(cmd)
        return super_config


class FaucetSwitch(OVSSwitch):
    """Switch that will be used by all tests (netdev based OVS)."""

    clist = None

    controller_params = {
        'controller_burst_limit': 25,
        'controller_rate_limit': 100,
    }

    def __init__(self, name, **params):
        self.clist = []
        super().__init__(
            name=name, reconnectms=8000, **params)

    @staticmethod
    def _workaround(args):
        """Workarounds/hacks for errors resulting from
           cmd() calls within Mininet"""
        # Workaround: ignore ethtool errors on tap interfaces
        # This allows us to use tap tunnels as cables to switch ports,
        # for example to test against OvS in a VM.
        if (len(args) > 1 and args[0] == 'ethtool -K'
                and getattr(args[1], 'name', '').startswith('tap')):
            return True
        return False

    def cmd(self, *args, success=0, **kwargs):
        """Commands typically must succeed for proper switch operation,
           so we check the exit code of the last command in *args.
           success: desired exit code (or None to skip check)"""
        # pylint: disable=arguments-differ
        cmd_output = super().cmd(*args, **kwargs)
        exit_code = int(super().cmd('echo $?'))
        if success is not None and exit_code != success:
            msg = f"{args} exited with ({exit_code}):'{cmd_output}'"
            if self._workaround(args):
                warn('Ignoring:', msg, '\n')
            else:
                raise RuntimeError(msg)
        return cmd_output

    def attach(self, intf):
        "Attach an interface and set its port"
        super().attach(intf)
        # This should be done in Mininet, but we do it for now
        port = self.ports[intf]
        self.cmd('ovs-vsctl set Interface', intf, f'ofport_request={port}')

    def add_controller(self, controller):
        self.clist.append((
            self.name + controller.name,
            f'{controller.protocol}:{controller.IP()}:{controller.port}'))
        if self.listenPort:
            self.clist.append((self.name + '-listen',
                               f'ptcp:{self.listenPort}'))
        ccmd = '-- --id=@%s create Controller target=\\"%s\\"'
        if self.reconnectms:
            ccmd += f' max_backoff={self.reconnectms}'
        for param, value in self.controller_params.items():
            ccmd += f' {param}={value}'
        cargs = ' '.join(ccmd % (name, target)
                         for name, target in self.clist)
        # Controller ID list
        cids = ','.join('@%s' % name for name, _target in self.clist)
        # One ovs-vsctl command to rule them all!
        self.vsctl(cargs
                   + f' -- set bridge {self} controller=[{cids}]')

    def start(self, controllers):
        # Transcluded from Mininet source, since need to insert
        # controller parameters at switch creation time.
        int(self.dpid, 16)  # DPID must be a hex string
        switch_intfs = [intf for intf in self.intfList() if self.ports[intf] and not intf.IP()]
        # Command to add interfaces
        intfs = ' '.join(f' -- add-port {self} {intf}'
                         + self.intfOpts(intf)
                         for intf in switch_intfs)
        # Command to create controller entries
        self.clist = [(self.name + c.name, f'{c.protocol}:{c.IP()}:{c.port}')
                      for c in controllers]
        if self.listenPort:
            self.clist.append((self.name + '-listen',
                               f'ptcp:{self.listenPort}'))
        ccmd = '-- --id=@%s create Controller target=\\"%s\\"'
        if self.reconnectms:
            ccmd += f' max_backoff={self.reconnectms}'
        for param, value in self.controller_params.items():
            ccmd += f' {param}={value}'
        cargs = ' '.join(ccmd % (name, target)
                         for name, target in self.clist)
        # Controller ID list
        cids = ','.join('@%s' % name for name, _target in self.clist)
        # Try to delete any existing bridges with the same name
        if not self.isOldOVS():
            cargs += f' -- --if-exists del-br {self}'
        # One ovs-vsctl command to rule them all!
        self.vsctl(cargs
                   + f' -- add-br {self}'
                   + f' -- set bridge {self} controller=[{cids}]'
                   + self.bridgeOpts()
                   + intfs)
        # switch interfaces on mininet host, must have no IP config.
        for intf in switch_intfs:
            for ipv in (4, 6):
                self.cmd(f'ip -{ipv} addr flush dev {intf}')
            assert self.cmd(f'echo 1 > /proc/sys/net/ipv6/conf/{intf}/disable_ipv6') == ''
        # If necessary, restore TC config overwritten by OVS
        if not self.batch:
            for intf in self.intfList():
                self.TCReapply(intf)


class NoControllerFaucetSwitch(FaucetSwitch):
    """A switch without any controllers (typically for remapping hardware to software."""

    def start(self, _controllers):
        super().start(controllers=[])


class FaucetSwitchTopo(Topo):
    """FAUCET switch topology that contains a software switch."""

    CPUF = 0.5
    DELAY = '1ms'

    def __init__(self, *args, **kwargs):
        self.dpid_names = {}  # maps dpids to switch names
        self.switch_dpids = {}  # maps switch names to dpids
        self.switch_ports = {}  # maps switch names to port lists
        self.dpid_port_host = {}  # maps switch hosts to ports
        super().__init__(*args, **kwargs)

    @staticmethod
    def _get_sid_prefix(ports_served):
        """Return a unique switch/host prefix for a test."""
        # Linux tools require short interface names.
        id_chars = ''.join(sorted(string.ascii_letters + string.digits))  # pytype: disable=module-attr
        id_a = int(ports_served / len(id_chars))
        id_b = ports_served - (id_a * len(id_chars))
        return f'{id_chars[id_a]}{id_chars[id_b]}'

    def _add_tagged_host(self, sid_prefix, tagged_vids, host_n):
        """Add a single tagged test host."""
        host_name = 't%s%1.1u' % (sid_prefix, host_n + 1)
        return self.addHost(
            name=host_name, cls=VLANHost, vlans=tagged_vids, cpu=self.CPUF)

    def _add_untagged_host(self, sid_prefix, host_n, in_namespace=True):
        """Add a single untagged test host."""
        host_name = 'u%s%1.1u' % (sid_prefix, host_n + 1)
        return self.addHost(name=host_name, cls=FaucetHost, cpu=self.CPUF, inNamespace=in_namespace)

    def _add_extended_host(self, sid_prefix, host_n, e_cls, tmpdir):
        """Add a single extended test host."""
        host_name = 'e%s%1.1u' % (sid_prefix, host_n + 1)
        return self.addHost(name=host_name, cls=e_cls, host_n=host_n, tmpdir=tmpdir)

    def _add_faucet_switch(self, sid_prefix, dpid, hw_dpid, ovs_type):
        """Add a FAUCET switch."""
        switch_cls = FaucetSwitch
        switch_name = f's{sid_prefix}'
        self.switch_dpids[switch_name] = dpid
        self.dpid_names[dpid] = switch_name
        if hw_dpid and hw_dpid == dpid:
            remap_dpid = str(int(dpid) + 1)
            output('bridging hardware switch DPID %s (%x) dataplane via OVS DPID %s (%x)\n' % (
                dpid, int(dpid), remap_dpid, int(remap_dpid)))
            dpid = remap_dpid
            switch_cls = NoControllerFaucetSwitch
        return self.addSwitch(
            name=switch_name,
            cls=switch_cls,
            datapath=ovs_type,
            dpid=mininet_test_util.mininet_dpid(dpid))

    # Hardware switch port virtualization through
    # transparent OVS attachment bridge/patch panel
    #
    # Since FAUCET is talking to the hardware switch, it needs
    # to use the hardware switch's OpenFlow ports, rather than
    # the OpenFlow ports of the (transparent) OVS attachment bridge.

    def hw_remap_port(self, dpid, port):
        """Map OVS attachment bridge port number -> HW port number if necessary"""
        if dpid != self.hw_dpid:
            return port
        assert self.hw_ports
        return self.hw_ports[port - self.start_port]

    peer_link = namedtuple('peer_link', 'port peer_dpid peer_port')

    def hw_remap_peer_link(self, dpid, link):
        """Remap HW port numbers -> OVS port numbers in link if necessary"""
        port = self.hw_remap_port(dpid, link.port)
        peer_port = self.hw_remap_port(link.peer_dpid, link.peer_port)
        return self.peer_link(port, link.peer_dpid, peer_port)

    def dpid_ports(self, dpid):
        """Return port list for dpid, remapping if necessary"""
        name = self.dpid_names[dpid]
        ports = self.switch_ports[name]
        return [self.hw_remap_port(dpid, port) for port in ports]

    @staticmethod
    def extend_port_order(port_order=None, max_length=16):
        """Extend port_order to max_length if needed"""
        if not port_order:
            port_order = []
        return port_order + list(range(len(port_order), max_length + 1))

    def _add_links(self, switch, dpid, hosts, links_per_host):
        self.switch_ports.setdefault(switch, [])
        self.dpid_port_host.setdefault(int(dpid), {})
        index = 0
        for host in hosts:
            for _ in range(links_per_host):
                # Order of switch/host is important, since host may be in a container.
                port = self.start_port + self.port_order[index]
                self.addLink(switch, host, port1=port, delay=self.DELAY, use_htb=True)
                # Keep track of switch ports
                self.switch_ports.setdefault(switch, [])
                self.switch_ports[switch].append(port)
                self.dpid_port_host[int(dpid)][port] = host
                index += 1
        return index

    # pylint: disable=too-many-locals,arguments-differ
    def build(self, ovs_type, ports_sock, test_name, dpids,
              n_tagged=0, tagged_vid=100, n_untagged=0, links_per_host=0,
              n_extended=0, e_cls=None, tmpdir=None, hw_dpid=None, switch_map=None,
              host_namespace=None, start_port=SWITCH_START_PORT, port_order=None,
              get_serialno=mininet_test_util.get_serialno):
        if not host_namespace:
            host_namespace = {}
        self.hw_dpid = hw_dpid
        self.hw_ports = sorted(switch_map) if switch_map else []
        self.start_port = start_port
        maxlength = n_tagged + n_untagged + n_extended
        self.port_order = self.extend_port_order(
            port_order, maxlength)
        for dpid in dpids:
            serialno = get_serialno(ports_sock, test_name)
            sid_prefix = self._get_sid_prefix(serialno)
            tagged = [self._add_tagged_host(sid_prefix, [tagged_vid], host_n)
                      for host_n in range(n_tagged)]
            untagged = [self._add_untagged_host(
                sid_prefix, host_n, host_namespace.get(host_n, True))
                for host_n in range(n_untagged)]
            extended = [self._add_extended_host(sid_prefix, host_n, e_cls, tmpdir)
                        for host_n in range(n_extended)]
            switch = self._add_faucet_switch(sid_prefix, dpid, hw_dpid, ovs_type)
            self._add_links(switch, dpid, tagged + untagged + extended, links_per_host)


class BaseFAUCET(Controller):
    """Base class for FAUCET and Gauge controllers."""

    # Set to True to have cProfile output to controller log.
    CPROFILE = False
    controller_intf = None
    controller_ipv6 = False
    controller_ip = None
    pid_file = None
    tmpdir = None
    ofcap = None
    MAX_OF_PKTS = 5000
    MAX_CTL_TIME = 600

    BASE_CARGS = ' '.join((
        '--verbose',
        '--use-stderr',
        '--ryu-ofp-tcp-listen-port=%s'))

    RYU_CONF = """
[DEFAULT]
echo_request_interval=10
maximum_unreplied_echo_requests=5
socket_timeout=15
"""

    def __init__(self, name, tmpdir, controller_intf=None, controller_ipv6=False,
                 cargs='', **kwargs):
<<<<<<< HEAD
        name = f'{name}-{os.getpid()}'
=======
        self.name_no_pid = name
        name_with_pid = '%s-%u' % (name, os.getpid())
>>>>>>> dac59d31
        self.tmpdir = tmpdir
        self.controller_intf = controller_intf
        self.controller_ipv6 = controller_ipv6
        super().__init__(
            name_with_pid, cargs=self._add_cargs(cargs, name_with_pid), **kwargs)

    def _add_cargs(self, cargs, name):
        ofp_listen_host_arg = ''
        if self.controller_intf is not None:
            socket_type = socket.AF_INET
            if self.controller_ipv6:
                socket_type = socket.AF_INET6
            self.controller_ip = netifaces.ifaddresses(  # pylint: disable=c-extension-no-member
                self.controller_intf)[socket_type][0]['addr']
            ofp_listen_host_arg = f'--ryu-ofp-listen-host={self.controller_ip}'
        self.pid_file = os.path.join(self.tmpdir, name + '.pid')
        pid_file_arg = f'--ryu-pid-file={self.pid_file}'
        ryu_conf_file = os.path.join(self.tmpdir, 'ryu.conf')
        with open(ryu_conf_file, 'w', encoding='utf-8') as ryu_conf:
            ryu_conf.write(self.RYU_CONF)
        ryu_conf_arg = f'--ryu-config-file={ryu_conf_file}'
        return ' '.join((
            self.BASE_CARGS, pid_file_arg, ryu_conf_arg, ofp_listen_host_arg, cargs))

    def IP(self):  # pylint: disable=invalid-name,arguments-differ
        if self.controller_intf is not None:
            return self.controller_ip
        return super().IP()

    def _start_tcpdump(self):
        """Start a tcpdump for OF port."""
        self.ofcap = os.path.join(self.tmpdir, '-'.join((self.name, 'of.cap')))
        tcpdump_args = ' '.join((
            '-s 0',
            '-e',
            '-n',
            '-U',
            '-q',
            '-W 1',  # max files 1
            f'-G {self.MAX_CTL_TIME - 1}',
            f'-c {self.MAX_OF_PKTS}',
            f'-i {self.controller_intf}',
            f'-w {self.ofcap}',
            f'tcp and port {self.port}',
            '>/dev/null',
            '2>/dev/null',
        ))
        self.cmd(f'timeout {self.MAX_CTL_TIME} tcpdump {tcpdump_args} &')
        for _ in range(5):
            if os.path.exists(self.ofcap):
                return
            time.sleep(1)
        assert False, 'tcpdump of OF channel did not start'

    @staticmethod
    def _tls_cargs(ofctl_port, ctl_privkey, ctl_cert, ca_certs):
        """Add TLS/cert parameters to Ryu."""
        tls_cargs = []
        for carg_val, carg_key in ((ctl_privkey, 'ryu-ctl-privkey'),
                                   (ctl_cert, 'ryu-ctl-cert'),
                                   (ca_certs, 'ryu-ca-certs')):
            if carg_val:
                tls_cargs.append((f'--{carg_key}={carg_val}'))
        if tls_cargs:
            tls_cargs.append((f'--ryu-ofp-ssl-listen-port={ofctl_port}'))
        return ' '.join(tls_cargs)

    def _command(self, env, tmpdir, name, args):
        """Wrap controller startup command in shell script with environment."""
        env_vars = []
        for var, val in sorted(env.items()):
            env_vars.append('='.join((var, val)))
        script_wrapper_name = os.path.join(tmpdir, f'start-{name}.sh')
        cprofile_args = ''
        if self.CPROFILE:
            cprofile_args = 'python3 -m cProfile -s time'
        full_faucet_dir = os.path.abspath(mininet_test_util.FAUCET_DIR)
        with open(script_wrapper_name, 'w', encoding='utf-8') as script_wrapper:
            faucet_cli = (
                'PYTHONPATH=%s %s exec timeout %u %s %s %s $*\n' % (
                    os.path.dirname(full_faucet_dir),
                    ' '.join(env_vars),
                    self.MAX_CTL_TIME,
                    os.path.join(full_faucet_dir, '__main__.py'),
                    cprofile_args,
                    args))
            script_wrapper.write(faucet_cli)
        return f'/bin/sh {script_wrapper_name}'

    def ryu_pid(self):
        """Return PID of ryu-manager process."""
        if os.path.exists(self.pid_file) and os.path.getsize(self.pid_file) > 0:
            pid = None
            with open(self.pid_file, encoding='utf-8') as pid_file:
                pid = int(pid_file.read())
            return pid
        return None

    def listen_port(self, port, state='LISTEN'):
        """Return True if port in specified TCP state."""
        for ipv in (4, 6):
            listening_out = self.cmd(
                mininet_test_util.tcp_listening_cmd(port, ipv=ipv, state=state)).split()
            for pid in listening_out:
                if int(pid) == self.ryu_pid():
                    return True
        return False

    # pylint: disable=invalid-name
    @staticmethod
    def checkListening():
        """Mininet's checkListening() causes occasional false positives (with
           exceptions we can't catch), and we handle port conflicts ourselves anyway."""
        return

    def listening(self):
        """Return True if controller listening on required ports."""
        return self.listen_port(self.port)

    def connected(self):
        """Return True if at least one switch connected and controller healthy."""
        return self.healthy() and self.listen_port(self.port, state='ESTABLISHED')

    def logname(self):
        """Return log file for controller."""
        return os.path.join('/tmp', self.name + '.log')

    def healthy(self):
        """Return True if controller logging and listening on required ports."""
        if (os.path.exists(self.logname())
                and os.path.getsize(self.logname())
                and self.listening()):
            return True
        return False

    def start(self):
        """Start tcpdump for OF port and then start controller."""
        self._start_tcpdump()
        super().start()

    def _stop_cap(self):
        """Stop tcpdump for OF port and run tshark to decode it."""
        if os.path.exists(self.ofcap):
            self.cmd(' '.join(['fuser', '-15', '-k', self.ofcap]))
            text_ofcap_log = f'{self.ofcap}.txt'
            with open(text_ofcap_log, 'w', encoding='utf-8') as text_ofcap:
                subprocess.call(
                    ['timeout', str(self.MAX_CTL_TIME),
                     'tshark', '-l', '-n', '-Q',
                     '-d', f'tcp.port=={self.port},openflow',
                     '-O', 'openflow_v4',
                     '-Y', 'openflow_v4',
                     '-r', self.ofcap],
                    stdout=text_ofcap,
                    stdin=mininet_test_util.DEVNULL,
                    stderr=mininet_test_util.DEVNULL,
                    close_fds=True)

    def stop(self):  # pylint: disable=arguments-differ
        """Stop controller."""
        try:
            if self.CPROFILE:
                os.kill(self.ryu_pid(), 2)
            else:
                os.kill(self.ryu_pid(), 15)
        except (ProcessLookupError, TypeError):
            pass
        self._stop_cap()
        super().stop()
        if os.path.exists(self.logname()):
            tmpdir_logname = os.path.join(
                self.tmpdir, self.name + '-stdout-stderr.log')
            if os.path.exists(tmpdir_logname):
                os.remove(tmpdir_logname)
            shutil.move(self.logname(), tmpdir_logname)


class FAUCET(BaseFAUCET):
    """Start a FAUCET controller."""

    START_ARGS = ['--ryu-app=ryu.app.ofctl_rest']

    def __init__(self, name, tmpdir, controller_intf, controller_ipv6, env,
                 ctl_privkey, ctl_cert, ca_certs,
                 ports_sock, prom_port, port, test_name, **kwargs):
        self.prom_port = prom_port
        self.ofctl_port = mininet_test_util.find_free_port(
            ports_sock, test_name)
        cargs = ' '.join((
            f'--ryu-wsapi-host={mininet_test_util.LOCALHOSTV6}',
            f'--ryu-wsapi-port={self.ofctl_port}',
            self._tls_cargs(port, ctl_privkey, ctl_cert, ca_certs)))
        super().__init__(
            name,
            tmpdir,
            controller_intf,
            controller_ipv6,
            cargs=cargs,
            command=self._command(env, tmpdir, name, ' '.join(self.START_ARGS)),
            port=port,
            **kwargs)

    def listening(self):
        return (
            self.listen_port(self.ofctl_port)
            and self.listen_port(self.prom_port)
            and super().listening())


class Gauge(BaseFAUCET):
    """Start a Gauge controller."""

    def __init__(self, name, tmpdir, controller_intf, controller_ipv6, env,
                 ctl_privkey, ctl_cert, ca_certs,
                 port, **kwargs):
        super().__init__(
            name,
            tmpdir,
            controller_intf, controller_ipv6,
            cargs=self._tls_cargs(port, ctl_privkey, ctl_cert, ca_certs),
            command=self._command(env, tmpdir, name, '--gauge'),
            port=port,
            **kwargs)<|MERGE_RESOLUTION|>--- conflicted
+++ resolved
@@ -457,12 +457,8 @@
 
     def __init__(self, name, tmpdir, controller_intf=None, controller_ipv6=False,
                  cargs='', **kwargs):
-<<<<<<< HEAD
-        name = f'{name}-{os.getpid()}'
-=======
         self.name_no_pid = name
-        name_with_pid = '%s-%u' % (name, os.getpid())
->>>>>>> dac59d31
+        name_with_pid = f'{name}-{os.getpid()}'
         self.tmpdir = tmpdir
         self.controller_intf = controller_intf
         self.controller_ipv6 = controller_ipv6
