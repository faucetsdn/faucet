# Copyright (C) 2013 Nippon Telegraph and Telephone Corporation.
# Copyright (C) 2015 Brad Cowie, Christopher Lorier and Joe Stringer.
# Copyright (C) 2015 Research and Education Advanced Network New Zealand Ltd.
#
# Licensed under the Apache License, Version 2.0 (the "License");
# you may not use this file except in compliance with the License.
# You may obtain a copy of the License at
#
#    http://www.apache.org/licenses/LICENSE-2.0
#
# Unless required by applicable law or agreed to in writing, software
# distributed under the License is distributed on an "AS IS" BASIS,
# WITHOUT WARRANTIES OR CONDITIONS OF ANY KIND, either express or
# implied.
# See the License for the specific language governing permissions and
# limitations under the License.

import logging
from logging.handlers import TimedRotatingFileHandler
import os
import signal

import ipaddr

from config_parser import dp_parser
from valve import valve_factory
from util import kill_on_exception

from ryu.base import app_manager
from ryu.controller.handler import CONFIG_DISPATCHER
from ryu.controller.handler import MAIN_DISPATCHER
from ryu.controller.handler import set_ev_cls
from ryu.controller import dpset
from ryu.controller import event
from ryu.controller import ofp_event
from ryu.lib import hub
from ryu.lib.packet import ethernet
from ryu.lib.packet import packet
from ryu.lib.packet import vlan as ryu_vlan
from ryu.ofproto import ofproto_v1_3, ether
from ryu.services.protocols.bgp.bgpspeaker import BGPSpeaker


class EventFaucetReconfigure(event.EventBase):
    pass


class EventFaucetResolveGateways(event.EventBase):
    pass


class EventFaucetHostExpire(event.EventBase):
    pass


class Faucet(app_manager.RyuApp):
    """A Ryu app that performs layer 2 switching with VLANs.

    The intelligence is largely provided by a Valve class. Faucet's role is
    mainly to perform set up and to provide a communication layer between ryu
    and valve.
    """
    OFP_VERSIONS = [ofproto_v1_3.OFP_VERSION]

    _CONTEXTS = {'dpset': dpset.DPSet}

    logname = 'faucet'
    exc_logname = logname + '.exception'

    def __init__(self, *args, **kwargs):
        super(Faucet, self).__init__(*args, **kwargs)

        # There doesnt seem to be a sensible method of getting command line
        # options into ryu apps. Instead I am using the environment variable
        # FAUCET_CONFIG to allow this to be set, if it is not set it will
        # default to valve.yaml
        self.config_file = os.getenv(
            'FAUCET_CONFIG', '/etc/ryu/faucet/faucet.yaml')
        self.logfile = os.getenv(
            'FAUCET_LOG', '/var/log/ryu/faucet/faucet.log')
        self.exc_logfile = os.getenv(
            'FAUCET_EXCEPTION_LOG', '/var/log/ryu/faucet/faucet_exception.log')

        # Set the signal handler for reloading config file
        signal.signal(signal.SIGHUP, self.signal_handler)

        # Create dpset object for querying Ryu's DPSet application
        self.dpset = kwargs['dpset']

        # Setup logging
        self.logger = logging.getLogger(self.logname)
        logger_handler = TimedRotatingFileHandler(
            self.logfile,
            when='midnight')
        log_fmt = '%(asctime)s %(name)-6s %(levelname)-8s %(message)s'
        logger_handler.setFormatter(
            logging.Formatter(log_fmt, '%b %d %H:%M:%S'))
        self.logger.addHandler(logger_handler)
        self.logger.propagate = 0
        self.logger.setLevel(logging.DEBUG)

        # Set up separate logging for exceptions
        exc_logger = logging.getLogger(self.exc_logname)
        exc_logger_handler = logging.FileHandler(self.exc_logfile)
        exc_logger_handler.setFormatter(
            logging.Formatter(log_fmt, '%b %d %H:%M:%S'))
        exc_logger.addHandler(exc_logger_handler)
        exc_logger.propagate = 1
        exc_logger.setLevel(logging.CRITICAL)

<<<<<<< HEAD
        # Set up a valve object for each datapath
        self.valves = {}
        for dp in self.parse_config(self.config_file, self.logname):
            valve = valve_factory(dp)
            if valve is None:
                self.logger.error('Hardware type not supported')
            else:
                self.valves[dp.dp_id] = valve
=======
        dp = dp_parser(self.config_file, self.logname)[0]
        self.valve = valve_factory(dp)(dp, self.logname)
        if self.valve is None:
            self.logger.error('Hardware type not supported')
>>>>>>> 080c32c6

        self.gateway_resolve_request_thread = hub.spawn(
            self.gateway_resolve_request)
        self.host_expire_request_thread = hub.spawn(
            self.host_expire_request)

        self.dp_bgp_speakers = {}
        self.reset_bgp()

    def bgp_route_handler(self, path_change, vlan):
        prefix = ipaddr.IPNetwork(path_change.prefix)
        nexthop = ipaddr.IPAddress(path_change.nexthop)
        withdraw = path_change.is_withdraw
        flowmods = []
        valve = self.valves[vlan.dp_id]
        ryudp = self.dpset.get(valve.dp.dp_id)
        for connected_network in vlan.controller_ips:
            if nexthop in connected_network:
                if nexthop == connected_network.ip:
                    self.logger.error(
                        'BGP nexthop %s for prefix %s cannot be us' % (
                            nexthop, prefix))
                elif withdraw:
                    self.logger.info('BGP withdraw %s nexthop %s' % (
                        prefix, nexthop))
                    flowmods = valve.del_route(vlan, prefix)
                else:
                    self.logger.info('BGP add %s nexthop %s' % (
                        prefix, nexthop))
                    flowmods = valve.add_route(vlan, nexthop, prefix)
                if flowmods:
                    self.send_flow_msgs(ryudp, flowmods)
                return
        self.logger.error(
            'BGP nexthop %s for prefix %s is not a connected network' % (
                nexthop, prefix))

    def reset_bgp(self):
        # TODO: port status changes should cause us to withdraw a route.
        # TODO: configurable behavior - withdraw routes if peer goes down.
        for dp_id, valve in self.valves.iteritems():
            if dp_id not in self.dp_bgp_speakers:
                self.dp_bgp_speakers[dp_id] = {}
            bgp_speakers = self.dp_bgp_speakers[dp_id]
            for bgp_speaker in bgp_speakers.itervalues():
                bgp_speaker.shutdown()
            for vlan in valve.dp.vlans.itervalues():
                if vlan.bgp_as:
                    handler = lambda x: self.bgp_route_handler(x, vlan)
                    bgp_speaker = BGPSpeaker(
                        as_number=vlan.bgp_as,
                        router_id=vlan.bgp_routerid,
                        bgp_server_port=vlan.bgp_port,
                        best_path_change_handler=handler)
                    for controller_ip in vlan.controller_ips:
                        prefix = ipaddr.IPNetwork(
                            '/'.join(
                                (str(controller_ip.ip),
                                 str(controller_ip.prefixlen))))
                        bgp_speaker.prefix_add(
                            prefix=str(prefix),
                            next_hop=controller_ip.ip)
                    for route_table in (vlan.ipv4_routes, vlan.ipv6_routes):
                        for ip_dst, ip_gw in route_table.iteritems():
                            bgp_speaker.prefix_add(
                                prefix=str(ip_dst),
                                next_hop=str(ip_gw))
                    bgp_speaker.neighbor_add(
                        address=vlan.bgp_neighbor_address,
                        remote_as=vlan.bgp_neighbor_as)
                    bgp_speakers[vlan] = bgp_speaker

    def gateway_resolve_request(self):
        while True:
            self.send_event('Faucet', EventFaucetResolveGateways())
            hub.sleep(2)

    def host_expire_request(self):
        while True:
            self.send_event('Faucet', EventFaucetHostExpire())
            hub.sleep(5)

<<<<<<< HEAD
    def parse_config(self, config_file, log_name):
        new_dps = []
        for new_dp in DP.parser(config_file, log_name):
            try:
                new_dp.sanity_check()
                new_dps.append(new_dp)
            except AssertionError:
                self.logger.exception('Error in config file:')
        return new_dps

=======
>>>>>>> 080c32c6
    def send_flow_msgs(self, dp, flow_msgs):
        if dp.id not in self.valves:
            self.logger.error("send_flow_msgs: unknown dp with id: {0}".format(dp.id))
            return
        self.valves[dp.id].ofchannel_log(flow_msgs)
        for flow_msg in flow_msgs:
            flow_msg.datapath = dp
            dp.send_msg(flow_msg)

    def signal_handler(self, sigid, frame):
        if sigid == signal.SIGHUP:
            self.send_event('Faucet', EventFaucetReconfigure())

    @set_ev_cls(EventFaucetReconfigure, MAIN_DISPATCHER)
    def reload_config(self, ev):
        new_config_file = os.getenv('FAUCET_CONFIG', self.config_file)
<<<<<<< HEAD
        new_dps = self.parse_config(new_config_file, self.logname)
        for new_dp in new_dps:
            flowmods = self.valves[new_dp.dp_id].reload_config(new_dp)
=======
        new_dp = dp_parser(new_config_file, self.logname)[0]
        if new_dp:
            flowmods = self.valve.reload_config(new_dp)
>>>>>>> 080c32c6
            ryudp = self.dpset.get(new_dp.dp_id)
            self.send_flow_msgs(ryudp, flowmods)
            self.reset_bgp()

    @set_ev_cls(EventFaucetResolveGateways, MAIN_DISPATCHER)
    def resolve_gateways(self, ev):
        for dp_id, valve in self.valves.iteritems():
            flowmods = valve.resolve_gateways()
            if flowmods:
                ryudp = self.dpset.get(dp_id)
                self.send_flow_msgs(ryudp, flowmods)

    @set_ev_cls(EventFaucetHostExpire, MAIN_DISPATCHER)
    def host_expire(self, ev):
        for valve in self.valves.values():
            valve.host_expire()

    @set_ev_cls(ofp_event.EventOFPPacketIn, MAIN_DISPATCHER) # pylint: disable=no-member
    @kill_on_exception(exc_logname)
    def _packet_in_handler(self, ev):
        msg = ev.msg
        dp = msg.datapath
        valve = self.valves[dp.id] if dp.id in self.valves else None

        if not valve:
            self.logger.error("_packet_in_handler: unknown dp with id: {0}".format(dp.id))
            return

        valve.ofchannel_log([msg])

        pkt = packet.Packet(msg.data)
        eth_pkt = pkt.get_protocols(ethernet.ethernet)[0]
        eth_type = eth_pkt.ethertype

        if eth_type == ether.ETH_TYPE_8021Q:
            # tagged packet
            vlan_proto = pkt.get_protocols(ryu_vlan.vlan)[0]
            vlan_vid = vlan_proto.vid
        else:
            return

        in_port = msg.match['in_port']
        flowmods = valve.rcv_packet(dp.id, in_port, vlan_vid, pkt)
        self.send_flow_msgs(dp, flowmods)

    @set_ev_cls(ofp_event.EventOFPErrorMsg, MAIN_DISPATCHER) # pylint: disable=no-member
    @kill_on_exception(exc_logname)
    def _error_handler(self, ev):
        msg = ev.msg
        dp = msg.datapath
        if dp.id in self.valves:
            self.valves[dp.id].ofchannel_log([msg])
            self.logger.error('Got OFError: %s', msg)
        else:
            self.logger.error("_error_handler: unknown dp with id: {0}".format(dp.id))

    @set_ev_cls(ofp_event.EventOFPSwitchFeatures, CONFIG_DISPATCHER) # # pylint: disable=no-member
    def handler_features(self, ev):
        msg = ev.msg
        dp = msg.datapath
        if dp.id in self.valves:
            flowmods = self.valves[dp.id].switch_features(dp.id, msg)
            self.send_flow_msgs(dp, flowmods)
        else:
            self.logger.error("handler_features: unknown dp with id: {0}".format(dp.id))

    @set_ev_cls(dpset.EventDP, dpset.DPSET_EV_DISPATCHER)
    @kill_on_exception(exc_logname)
    def handler_connect_or_disconnect(self, ev):
        dp = ev.dp

        if not ev.enter:
            if dp.id in self.valves:
                # Datapath down message
                self.logger.debug('DP %s disconnected' % str(dp.id))
                self.valves[dp.id].datapath_disconnect(dp.id)
            else:
                self.logger.error("handler_connect_or_disconnect: unknown dp with id: {0}".format(dp.id))
            return

        self.logger.debug('DP %s connected' % str(dp.id))
        self.handler_datapath(dp)

    @set_ev_cls(dpset.EventDPReconnected, dpset.DPSET_EV_DISPATCHER)
    @kill_on_exception(exc_logname)
    def handler_reconnect(self, ev):
        dp = ev.dp
        self.logger.debug('DP %s reconnected' % str(dp.id))
        self.handler_datapath(dp)

    def handler_datapath(self, dp):
        discovered_ports = [
            p.port_no for p in dp.ports.values() if p.state == 0]
        if dp.id in self.valves:
            flowmods = self.valves[dp.id].datapath_connect(dp.id, discovered_ports)
            self.send_flow_msgs(dp, flowmods)
        else:
            self.logger.error("handler_datapath: unknown dp with id: {0}".format(dp.id))

    @set_ev_cls(ofp_event.EventOFPPortStatus, MAIN_DISPATCHER) # pylint: disable=no-member
    @kill_on_exception(exc_logname)
    def port_status_handler(self, ev):
        msg = ev.msg
        dp = msg.datapath
        ofp = msg.datapath.ofproto
        reason = msg.reason
        port_no = msg.desc.port_no

        if dp.id not in self.valves:
            self.logger.error("port_status_handler: unknown dp with id: {0}".format(dp.id))
            return

        valve = self.valves[dp.id]
        flowmods = []
        if reason == ofp.OFPPR_ADD:
            flowmods = valve.port_add(dp.id, port_no)
        elif reason == ofp.OFPPR_DELETE:
            flowmods = valve.port_delete(dp.id, port_no)
        elif reason == ofp.OFPPR_MODIFY:
            port_down = msg.desc.state & ofp.OFPPS_LINK_DOWN
            if port_down:
                flowmods = valve.port_delete(dp.id, port_no)
            else:
                flowmods = valve.port_add(dp.id, port_no)
        else:
            self.logger.warning('Unhandled port status %s for port %u',
                                reason, port_no)

        self.send_flow_msgs(dp, flowmods)<|MERGE_RESOLUTION|>--- conflicted
+++ resolved
@@ -67,6 +67,10 @@
     logname = 'faucet'
     exc_logname = logname + '.exception'
 
+    # FIXME: references to 'DP' class members when setting up valve
+    # object map give a no-member error in pylint, but it works fine
+    # in practice
+    #pylint: disable=no-member
     def __init__(self, *args, **kwargs):
         super(Faucet, self).__init__(*args, **kwargs)
 
@@ -108,21 +112,14 @@
         exc_logger.propagate = 1
         exc_logger.setLevel(logging.CRITICAL)
 
-<<<<<<< HEAD
         # Set up a valve object for each datapath
         self.valves = {}
-        for dp in self.parse_config(self.config_file, self.logname):
-            valve = valve_factory(dp)
+        for dp in dp_parser(self.config_file, self.logname):
+            valve = valve_factory(dp)(dp, self.logname)
             if valve is None:
-                self.logger.error('Hardware type not supported')
+                self.logger.error('Hardware type not supported for DP: %s' % dp.name)
             else:
                 self.valves[dp.dp_id] = valve
-=======
-        dp = dp_parser(self.config_file, self.logname)[0]
-        self.valve = valve_factory(dp)(dp, self.logname)
-        if self.valve is None:
-            self.logger.error('Hardware type not supported')
->>>>>>> 080c32c6
 
         self.gateway_resolve_request_thread = hub.spawn(
             self.gateway_resolve_request)
@@ -205,19 +202,6 @@
             self.send_event('Faucet', EventFaucetHostExpire())
             hub.sleep(5)
 
-<<<<<<< HEAD
-    def parse_config(self, config_file, log_name):
-        new_dps = []
-        for new_dp in DP.parser(config_file, log_name):
-            try:
-                new_dp.sanity_check()
-                new_dps.append(new_dp)
-            except AssertionError:
-                self.logger.exception('Error in config file:')
-        return new_dps
-
-=======
->>>>>>> 080c32c6
     def send_flow_msgs(self, dp, flow_msgs):
         if dp.id not in self.valves:
             self.logger.error("send_flow_msgs: unknown dp with id: {0}".format(dp.id))
@@ -234,15 +218,9 @@
     @set_ev_cls(EventFaucetReconfigure, MAIN_DISPATCHER)
     def reload_config(self, ev):
         new_config_file = os.getenv('FAUCET_CONFIG', self.config_file)
-<<<<<<< HEAD
-        new_dps = self.parse_config(new_config_file, self.logname)
+        new_dps = dp_parser(new_config_file, self.logname)
         for new_dp in new_dps:
             flowmods = self.valves[new_dp.dp_id].reload_config(new_dp)
-=======
-        new_dp = dp_parser(new_config_file, self.logname)[0]
-        if new_dp:
-            flowmods = self.valve.reload_config(new_dp)
->>>>>>> 080c32c6
             ryudp = self.dpset.get(new_dp.dp_id)
             self.send_flow_msgs(ryudp, flowmods)
             self.reset_bgp()
