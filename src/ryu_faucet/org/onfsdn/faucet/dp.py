# Copyright (C) 2015 Brad Cowie, Christopher Lorier and Joe Stringer.
# Copyright (C) 2015 Research and Education Advanced Network New Zealand Ltd.
#
# Licensed under the Apache License, Version 2.0 (the "License");
# you may not use this file except in compliance with the License.
# You may obtain a copy of the License at
#
#    http://www.apache.org/licenses/LICENSE-2.0
#
# Unless required by applicable law or agreed to in writing, software
# distributed under the License is distributed on an "AS IS" BASIS,
# WITHOUT WARRANTIES OR CONDITIONS OF ANY KIND, either express or implied.
# See the License for the specific language governing permissions and
# limitations under the License.

import copy

from conf import Conf
from vlan import VLAN
from port import Port

class DP(Conf):
    """Object to hold the configuration for a faucet controlled datapath."""

    acls = None
    vlans = None
    ports = None
    running = False
    influxdb_stats = False

    # Values that are set to None will be set using set_defaults
    # they are included here for testing and informational purposes
    defaults = {
        'dp_id': None,
        # Name for this dp, used for stats reporting and configuration
        'name': None,
        'table_offset': 0,
        # The table for internally associating vlans
        'vlan_table': None,
        'acl_table': None,
        'eth_src_table': None,
        'ipv4_fib_Table': None,
        'ipv6_fib_table': None,
        'eth_dst_table': None,
        'flood_table': None,
        # How much to offset default priority by
        'priority_offset': 0,
        # Some priority values
        'lowest_priority': None,
        'low_priority': None,
        'high_priority': None,
        'highest_priority': None,
        # Identification cookie value to allow for multiple controllers to
        # control the same datapath
        'cookie': 1524372928,
        # inactive MAC timeout
        'timeout': 300,
        # description, strictly informational
        'description': None,
        # The hardware maker (for chosing an openflow driver)
        'hardware': 'Open_vSwitch',
        # ARP and neighbor timeout (seconds)
        'arp_neighbor_timeout': 500,
        # OF channel log
        'ofchannel_log': None,
        }

    def __init__(self, _id, conf):
        self._id = _id
        self.update(conf)
        self.set_defaults()
        self.acls = {}
        self.vlans = {}
        self.ports = {}
        self.mirror_from_port = {}
        self.acl_in = {}
<<<<<<< HEAD
        self.logger = logging.getLogger(logname)
        self.set_defaults()

    @classmethod
    def _parser_v1(cls, conf, config_file, logname):
        logger = logging.getLogger(logname)

        if 'dp_id' not in conf:
            logger.error("dp_id not configured in file: {0}".format(config_file))
            return None

        dp_id = conf['dp_id']
        dp = DP(dp_id, logname)

        interfaces = conf.pop('interfaces', {})
        vlans = conf.pop('vlans', {})
        acls = conf.pop('acls', {})
        dp.__dict__.update(conf)
        dp.set_defaults()

        for vid, vlan_conf in vlans.iteritems():
            dp.add_vlan(vid, vlan_conf)
        for port_num, port_conf in interfaces.iteritems():
            dp.add_port(port_num, port_conf)
        for acl_num, acl_conf in acls.iteritems():
            dp.add_acl(acl_num, acl_conf)

        return [dp]

    @classmethod
    def _parser_v2(cls, conf, config_file, logname):
        logger = logging.getLogger(logname)

        if 'dps' not in conf:
            logger.error("dps not configured in file: {0}".format(config_file))
            return None

        vlans = conf.pop('vlans', {})
        acls = conf.pop('acls', {})

        dps = []
        for dp_id, cf in conf['dps'].iteritems():
            dp = DP(dp_id, logname)
            interfaces = cf.pop('interfaces', {})
            dp.__dict__.update(cf)
            dp.set_defaults()

            for vid, vlan_conf in vlans.iteritems():
                dp.add_vlan(vid, vlan_conf)
            for port_num, port_conf in interfaces.iteritems():
                dp.add_port(port_num, port_conf)
            for acl_num, acl_conf in acls.iteritems():
                dp.add_acl(acl_num, acl_conf)

            dps.append(dp)

        if dps:
            return dps
        else:
            logger.error("dps configured with no elements in file: {0}".format(config_file))
            return None

    @classmethod
    def parser(cls, config_file, logname=__name__):
        logger = logging.getLogger(logname)
        try:
            with open(config_file, 'r') as stream:
                conf = yaml.load(stream)
        except yaml.YAMLError as ex:
            mark = ex.problem_mark
            logger.error("Error in file: {0} at ({1}, {2})".format(
                config_file,
                mark.line + 1,
                mark.column + 1))
            return None

        version = conf.pop('version', 1)

        if version == 1:
            return DP._parser_v1(conf, config_file, logname)
        elif version == 2:
            return DP._parser_v2(conf, config_file, logname)
        else:
            logger.error("unsupported config version number: {0}".format(version))
            return None
=======
>>>>>>> 080c32c6

    def sanity_check(self):
        # TODO: this shouldnt use asserts
        assert 'dp_id' in self.__dict__
        assert isinstance(self.dp_id, (int, long))
        for vid, vlan in self.vlans.iteritems():
            assert isinstance(vid, int)
            assert isinstance(vlan, VLAN)
            assert all(isinstance(p, Port) for p in vlan.get_ports())
        for portnum, port in self.ports.iteritems():
            assert isinstance(portnum, int)
            assert isinstance(port, Port)

    def set_defaults(self):
        for key, value in self.defaults.iteritems():
            self._set_default(key, value)
        # fix special cases
        self._set_default('dp_id', self._id)
        self._set_default('name', str(self._id))
        self._set_default('vlan_table', self.table_offset)
        self._set_default('acl_table', self.table_offset + 1)
        self._set_default('eth_src_table', self.acl_table + 1)
        self._set_default('ipv4_fib_table', self.eth_src_table + 1)
        self._set_default('ipv6_fib_table', self.ipv4_fib_table + 1)
        self._set_default('eth_dst_table', self.ipv6_fib_table + 1)
        self._set_default('flood_table', self.eth_dst_table + 1)
        self._set_default('lowest_priority', self.priority_offset)
        self._set_default('low_priority', self.priority_offset + 9000)
        self._set_default('high_priority', self.low_priority + 1)
        self._set_default('highest_priority', self.high_priority + 98)
        self._set_default('description', self.name)

    def add_acl(self, acl_ident, acl_conf=None):
        if acl_conf is not None:
            self.acls[acl_ident] = [x['rule'] for x in acl_conf]

    def add_port(self, port):
        port_num = port.number
        self.ports[port_num] = port
        if port.mirror is not None:
            self.mirror_from_port[port.mirror] = port.number
            # other configuration entries ignored
            return
        if port.acl_in is not None:
            self.acl_in[port_num] = port.acl_in

<<<<<<< HEAD
        # add native vlan
        port_conf.setdefault('native_vlan', None)
        if port_conf['native_vlan'] is not None:
            vid = port_conf['native_vlan']
            if vid not in self.vlans:
                self.vlans[vid] = VLAN(vid, self.dp_id)
            self.vlans[vid].untagged.append(self.ports[port_num])

        # add vlans
        port_conf.setdefault('tagged_vlans', [])
        for vid in port_conf['tagged_vlans']:
            if vid not in self.vlans:
                self.vlans[vid] = VLAN(vid, self.dp_id)
            self.vlans[vid].tagged.append(port)

        # add ACL
        port_conf.setdefault('acl_in', None)
        if port_conf['acl_in'] is not None:
            self.acl_in[port_num] = port_conf['acl_in']

    def add_vlan(self, vid, vlan_conf=None):
        vlan_conf = copy.copy(vlan_conf) if vlan_conf else {}

        self.vlans.setdefault(vid, VLAN(vid, self.dp_id, vlan_conf))
=======
    def add_vlan(self, vlan):
        self.vlans[vlan.vid] = vlan
>>>>>>> 080c32c6

    def get_native_vlan(self, port_num):
        if port_num not in self.ports:
            return None

        port = self.ports[port_num]

        for vlan in self.vlans.values():
            if port in vlan.untagged:
                return vlan

        return None

    def __str__(self):
        return self.name<|MERGE_RESOLUTION|>--- conflicted
+++ resolved
@@ -74,94 +74,6 @@
         self.ports = {}
         self.mirror_from_port = {}
         self.acl_in = {}
-<<<<<<< HEAD
-        self.logger = logging.getLogger(logname)
-        self.set_defaults()
-
-    @classmethod
-    def _parser_v1(cls, conf, config_file, logname):
-        logger = logging.getLogger(logname)
-
-        if 'dp_id' not in conf:
-            logger.error("dp_id not configured in file: {0}".format(config_file))
-            return None
-
-        dp_id = conf['dp_id']
-        dp = DP(dp_id, logname)
-
-        interfaces = conf.pop('interfaces', {})
-        vlans = conf.pop('vlans', {})
-        acls = conf.pop('acls', {})
-        dp.__dict__.update(conf)
-        dp.set_defaults()
-
-        for vid, vlan_conf in vlans.iteritems():
-            dp.add_vlan(vid, vlan_conf)
-        for port_num, port_conf in interfaces.iteritems():
-            dp.add_port(port_num, port_conf)
-        for acl_num, acl_conf in acls.iteritems():
-            dp.add_acl(acl_num, acl_conf)
-
-        return [dp]
-
-    @classmethod
-    def _parser_v2(cls, conf, config_file, logname):
-        logger = logging.getLogger(logname)
-
-        if 'dps' not in conf:
-            logger.error("dps not configured in file: {0}".format(config_file))
-            return None
-
-        vlans = conf.pop('vlans', {})
-        acls = conf.pop('acls', {})
-
-        dps = []
-        for dp_id, cf in conf['dps'].iteritems():
-            dp = DP(dp_id, logname)
-            interfaces = cf.pop('interfaces', {})
-            dp.__dict__.update(cf)
-            dp.set_defaults()
-
-            for vid, vlan_conf in vlans.iteritems():
-                dp.add_vlan(vid, vlan_conf)
-            for port_num, port_conf in interfaces.iteritems():
-                dp.add_port(port_num, port_conf)
-            for acl_num, acl_conf in acls.iteritems():
-                dp.add_acl(acl_num, acl_conf)
-
-            dps.append(dp)
-
-        if dps:
-            return dps
-        else:
-            logger.error("dps configured with no elements in file: {0}".format(config_file))
-            return None
-
-    @classmethod
-    def parser(cls, config_file, logname=__name__):
-        logger = logging.getLogger(logname)
-        try:
-            with open(config_file, 'r') as stream:
-                conf = yaml.load(stream)
-        except yaml.YAMLError as ex:
-            mark = ex.problem_mark
-            logger.error("Error in file: {0} at ({1}, {2})".format(
-                config_file,
-                mark.line + 1,
-                mark.column + 1))
-            return None
-
-        version = conf.pop('version', 1)
-
-        if version == 1:
-            return DP._parser_v1(conf, config_file, logname)
-        elif version == 2:
-            return DP._parser_v2(conf, config_file, logname)
-        else:
-            logger.error("unsupported config version number: {0}".format(version))
-            return None
-=======
->>>>>>> 080c32c6
 
     def sanity_check(self):
         # TODO: this shouldnt use asserts
@@ -208,35 +120,8 @@
         if port.acl_in is not None:
             self.acl_in[port_num] = port.acl_in
 
-<<<<<<< HEAD
-        # add native vlan
-        port_conf.setdefault('native_vlan', None)
-        if port_conf['native_vlan'] is not None:
-            vid = port_conf['native_vlan']
-            if vid not in self.vlans:
-                self.vlans[vid] = VLAN(vid, self.dp_id)
-            self.vlans[vid].untagged.append(self.ports[port_num])
-
-        # add vlans
-        port_conf.setdefault('tagged_vlans', [])
-        for vid in port_conf['tagged_vlans']:
-            if vid not in self.vlans:
-                self.vlans[vid] = VLAN(vid, self.dp_id)
-            self.vlans[vid].tagged.append(port)
-
-        # add ACL
-        port_conf.setdefault('acl_in', None)
-        if port_conf['acl_in'] is not None:
-            self.acl_in[port_num] = port_conf['acl_in']
-
-    def add_vlan(self, vid, vlan_conf=None):
-        vlan_conf = copy.copy(vlan_conf) if vlan_conf else {}
-
-        self.vlans.setdefault(vid, VLAN(vid, self.dp_id, vlan_conf))
-=======
     def add_vlan(self, vlan):
         self.vlans[vlan.vid] = vlan
->>>>>>> 080c32c6
 
     def get_native_vlan(self, port_num):
         if port_num not in self.ports:
