"""Utility functions for parsing and building Ethernet packet/contents."""

# Copyright (C) 2013 Nippon Telegraph and Telephone Corporation.
# Copyright (C) 2015 Brad Cowie, Christopher Lorier and Joe Stringer.
# Copyright (C) 2015 Research and Education Advanced Network New Zealand Ltd.
# Copyright (C) 2015--2019 The Contributors
#
# Licensed under the Apache License, Version 2.0 (the "License");
# you may not use this file except in compliance with the License.
# You may obtain a copy of the License at
#
#    http://www.apache.org/licenses/LICENSE-2.0
#
# Unless required by applicable law or agreed to in writing, software
# distributed under the License is distributed on an "AS IS" BASIS
# WITHOUT WARRANTIES OR CONDITIONS OF ANY KIND, either express or implied.
# See the License for the specific language governing permissions and
# limitations under the License.

import functools
import ipaddress
import socket
import struct
from netaddr import EUI

from os_ken.lib import addrconv
from os_ken.lib.mac import BROADCAST, DONTCARE, is_multicast, haddr_to_bin
from os_ken.lib.packet import (
    arp,
    bpdu,
    ethernet,
    icmp,
    icmpv6,
    ipv4,
    ipv6,
    lldp,
    slow,
    packet,
    vlan,
)
from os_ken.lib.packet.stream_parser import StreamParser

from faucet import valve_util
from faucet import valve_of
from faucet.valve_util import LRU_MAX

FAUCET_MAC = "0e:00:00:00:00:01"  # Default FAUCET MAC address

ETH_HEADER_SIZE = 14
ETH_VLAN_HEADER_SIZE = (
    ETH_HEADER_SIZE + 4
)  # https://en.wikipedia.org/wiki/IEEE_802.1Q#Frame_format
IPV4_HEADER_SIZE = 20  # https://en.wikipedia.org/wiki/IPv4#Header
ICMP_ECHO_REQ_SIZE = (
    8 + 128
)  # https://en.wikipedia.org/wiki/Ping_(networking_utility)#ICMP_packet
ICMP6_ECHO_REQ_SIZE = (
    8 + 128
)  # https://en.wikipedia.org/wiki/Ping_(networking_utility)#ICMP_packet
IPV6_HEADER_SIZE = 40  # https://en.wikipedia.org/wiki/IPv6_packet#Fixed_header
ARP_REQ_PKT_SIZE = 28
ARP_PKT_SIZE = (
    46  # https://en.wikipedia.org/wiki/Address_Resolution_Protocol#Packet_structure
)
VLAN_ARP_REQ_PKT_SIZE = ETH_VLAN_HEADER_SIZE + ARP_REQ_PKT_SIZE
VLAN_ARP_PKT_SIZE = ETH_VLAN_HEADER_SIZE + ARP_PKT_SIZE
VLAN_ICMP_ECHO_REQ_SIZE = ETH_VLAN_HEADER_SIZE + IPV4_HEADER_SIZE + ICMP_ECHO_REQ_SIZE
VLAN_ICMP6_ECHO_REQ_SIZE = ETH_VLAN_HEADER_SIZE + IPV6_HEADER_SIZE + ICMP6_ECHO_REQ_SIZE

ETH_EAPOL = 0x888E
EAPOL_ETH_DST = "01:80:c2:00:00:03"
SLOW_PROTOCOL_MULTICAST = slow.SLOW_PROTOCOL_MULTICAST
BRIDGE_GROUP_ADDRESS = bpdu.BRIDGE_GROUP_ADDRESS
BRIDGE_GROUP_MASK = "ff:ff:ff:ff:ff:f0"
LLDP_MAC_NEAREST_BRIDGE = lldp.LLDP_MAC_NEAREST_BRIDGE
CISCO_CDP_VTP_UDLD_ADDRESS = "01:00:0c:cc:cc:cc"
CISCO_SPANNING_GROUP_ADDRESS = "01:00:0c:cc:cc:cd"
IPV6_ALL_NODES_MCAST = "33:33:00:00:00:01"
IPV6_ALL_ROUTERS_MCAST = "33:33:00:00:00:02"
IPV6_ALL_NODES = ipaddress.IPv6Address("ff02::1")
IPV6_MAX_HOP_LIM = 255
IPV6_RA_HOP_LIM = 64

LLDP_FAUCET_DP_ID = 1
LLDP_FAUCET_STACK_STATE = 2

LACP_SIZE = 124

EUI_BITS = len(EUI(0).packed * 8)
MAC_MASK_BITMAP = {
    (2**EUI_BITS - 2**i): (EUI_BITS - i) for i in range(0, EUI_BITS + 1)
}


@functools.lru_cache(maxsize=LRU_MAX)
def mac_mask_bits(mac_mask):
    """Return number of bits in MAC mask or 0."""
    if mac_mask is not None:
        return MAC_MASK_BITMAP.get(EUI(mac_mask).value, 0)
    return 0


@functools.lru_cache(maxsize=LRU_MAX)
def int_from_mac(mac):
    int_hi, int_lo = [int(i, 16) for i in mac.split(":")[-2:]]
    return (int_hi << 8) + int_lo


@functools.lru_cache(maxsize=LRU_MAX)
def int_in_mac(mac, to_int):
    int_mac = mac.split(":")[:4] + ["%x" % (to_int >> 8), "%x" % (to_int & 0xFF)]
    return ":".join(int_mac)


@functools.lru_cache(maxsize=LRU_MAX)
def ipv4_parseable(ip_header_data):
    """Return True if an IPv4 packet we could parse."""
    # TODO: python library parsers are fragile
    # Perform sanity checking on the header to limit exposure of the parser
    ipv4_header = struct.unpack("!BBHHHBBH4s4s", ip_header_data[:IPV4_HEADER_SIZE])
    header_size = (ipv4_header[0] & 0xF) * 32 / 8
    if header_size < IPV4_HEADER_SIZE:
        return False
    flags = ipv4_header[4] >> 12
    # MF bit set
    if flags & 0x2:
        return False
    # fragment - discard
    ip_off = ipv4_header[4] & 0xFFF
    if ip_off:
        return False
    # not a protocol conservatively known to parse
    protocol = ipv4_header[6]
    if protocol not in (socket.IPPROTO_ICMP, socket.IPPROTO_UDP, socket.IPPROTO_TCP):
        return False
    return True


def mac_byte_mask(mask_bytes=0):
    """Return a MAC address mask with n bytes masked out."""
    assert mask_bytes <= 6
    return ":".join(["ff"] * mask_bytes + (["00"] * (6 - mask_bytes)))


def parse_eth_pkt(pkt):
    """Return parsed Ethernet packet.

    Args:
        pkt (ryu.lib.packet.packet): packet received from dataplane.
    Returns:
        ryu.lib.packet.ethernet: Ethernet packet.
    """
    return pkt.get_protocol(ethernet.ethernet)


def parse_lacp_pkt(pkt):
    """Return parsed LACP packet.

    Args:
        pkt (ryu.lib.packet.packet): packet received from dataplane.
    Returns:
        ryu.lib.packet.lacp: LACP packet.
    """
    return pkt.get_protocol(slow.lacp)


def parse_lldp(pkt):
    """Return parsed LLDP packet.

    Args:
        pkt (ryu.lib.packet.packet): packet received from dataplane.
    Returns:
        ryu.lib.packet.lldp: LLDP packet.
    """
    return pkt.get_protocol(lldp.lldp)


@functools.lru_cache(maxsize=LRU_MAX)
def parse_packet_in_pkt(data, max_len, eth_pkt=None, vlan_pkt=None):
    """Parse a packet received via packet in from the dataplane.

    Args:
        data (bytearray): packet data from dataplane.
        max_len (int): max number of packet data bytes to parse.
    Returns:
        ryu.lib.packet.packet: raw packet
        ryu.lib.packet.ethernet: parsed Ethernet packet.
        int: Ethernet type of packet (inside VLAN)
        int: VLAN VID (or None if no VLAN)
    """
    pkt = None
    eth_type = None
    vlan_vid = None

    if max_len:
        data = data[:max_len]

    try:
        # Packet may or may not have a VLAN tag - whether it is user
        # traffic, or control like LACP/LLDP.
        if vlan_pkt is None:
            if eth_pkt is None:
                pkt = packet.Packet(data[:ETH_HEADER_SIZE])
                eth_pkt = parse_eth_pkt(pkt)
            eth_type = eth_pkt.ethertype
            if eth_type == valve_of.ether.ETH_TYPE_8021Q:
                pkt, vlan_pkt = packet.Packet(data[:ETH_VLAN_HEADER_SIZE])
        if vlan_pkt:
            vlan_vid = vlan_pkt.vid
            eth_type = vlan_pkt.ethertype
        if len(data) > ETH_VLAN_HEADER_SIZE:
            pkt = packet.Packet(data)
    except (AttributeError, AssertionError, StreamParser.TooSmallException):
        pass

    return (pkt, eth_pkt, eth_type, vlan_pkt, vlan_vid)


@functools.lru_cache(maxsize=LRU_MAX)
def mac_addr_all_zeros(mac_addr):
    """Returns True if mac_addr is all zeros.

    Args:
        mac_addr (str): MAC address.
    Returns:
        bool: True if all zeros.
    """
    mac_bin = haddr_to_bin(mac_addr)
    return mac_bin == DONTCARE


@functools.lru_cache(maxsize=LRU_MAX)
def mac_addr_is_unicast(mac_addr):
    """Returns True if mac_addr is a unicast Ethernet address.

    Args:
        mac_addr (str): MAC address.
    Returns:
        bool: True if a unicast Ethernet address.
    """
    mac_bin = haddr_to_bin(mac_addr)
    if mac_bin == BROADCAST:
        return False
    return not is_multicast(mac_bin)


def build_pkt_header(vid, eth_src, eth_dst, dl_type):
    """Return an Ethernet packet header.

    Args:
        vid (int or None): VLAN VID to use (or None).
        eth_src (str): source Ethernet MAC address.
        eth_dst (str): destination Ethernet MAC address.
        dl_type (int): EtherType.
    Returns:
        ryu.lib.packet.ethernet: Ethernet packet with header.
    """
    pkt_header = packet.Packet()
    if vid is None:
        eth_header = ethernet.ethernet(eth_dst, eth_src, dl_type)
        pkt_header.add_protocol(eth_header)
    else:
        eth_header = ethernet.ethernet(eth_dst, eth_src, valve_of.ether.ETH_TYPE_8021Q)
        pkt_header.add_protocol(eth_header)
        vlan_header = vlan.vlan(vid=vid, ethertype=dl_type)
        pkt_header.add_protocol(vlan_header)
    return pkt_header


def lldp_beacon(
    eth_src, chassis_id, port_id, ttl, org_tlvs=None, system_name=None, port_descr=None
):
    """Return an LLDP frame suitable for a host/access port.

    Args:
        eth_src (str): source Ethernet MAC address.
        chassis_id (str): Chassis ID.
        port_id (int): port ID,
        TTL (int): TTL for payload.
        org_tlvs (list): list of tuples of (OUI, subtype, info).
    Returns:
        ryu.lib.packet.ethernet: Ethernet packet with header.
    """
    pkt = build_pkt_header(
        None, eth_src, lldp.LLDP_MAC_NEAREST_BRIDGE, valve_of.ether.ETH_TYPE_LLDP
    )
    tlvs = [
        lldp.ChassisID(
            subtype=lldp.ChassisID.SUB_MAC_ADDRESS,
            chassis_id=addrconv.mac.text_to_bin(chassis_id),
        ),
        lldp.PortID(
            subtype=lldp.PortID.SUB_INTERFACE_NAME, port_id=str(port_id).encode("utf-8")
        ),
        lldp.TTL(ttl=ttl),
    ]
    for tlv, info_name, info in (
        (lldp.SystemName, "system_name", system_name),
        (lldp.PortDescription, "port_description", port_descr),
    ):
        if info is not None:
            info_args = {info_name: info.encode("UTF-8")}
            tlvs.append(tlv(**info_args))
    if org_tlvs is not None:
        for tlv_oui, tlv_subtype, tlv_info in org_tlvs:
            tlvs.append(
                lldp.OrganizationallySpecific(
                    oui=tlv_oui, subtype=tlv_subtype, info=tlv_info
                )
            )
    tlvs.append(lldp.End())
    lldp_pkt = lldp.lldp(tlvs)
    pkt.add_protocol(lldp_pkt)
    pkt.serialize()
    return pkt


def faucet_oui(mac):
    """Return first 3 bytes of MAC address (given as str)."""
    return addrconv.mac.text_to_bin(mac)[:3]


def faucet_lldp_tlvs(dp):
    """Return LLDP TLVs for a datapath."""
    tlvs = []
    tlvs.append(
        (faucet_oui(dp.faucet_dp_mac), LLDP_FAUCET_DP_ID, str(dp.dp_id).encode("utf-8"))
    )
    return tlvs


def faucet_lldp_stack_state_tlvs(dp, port):
    """Return a LLDP TLV for state of a stack port."""
    tlvs = []
    if not port.stack:
        return []
    tlvs.append(
        (
            faucet_oui(dp.faucet_dp_mac),
            LLDP_FAUCET_STACK_STATE,
            str(port.dyn_stack_current_state).encode("utf-8"),
        )
    )
    return tlvs


def tlvs_by_type(tlvs, tlv_type):
    """Return list of TLVs with matching type."""
    return [tlv for tlv in tlvs if tlv.tlv_type == tlv_type]


def tlvs_by_subtype(tlvs, subtype):
    """Return list of TLVs with matching type."""
    return [tlv for tlv in tlvs if tlv.subtype == subtype]


def tlv_cast(tlvs, tlv_attr, cast_func):
    """Return cast'd attribute of first TLV or None."""
    tlv_val = None
    if tlvs:
        try:
            tlv_val = cast_func(getattr(tlvs[0], tlv_attr))
        except (AttributeError, ValueError, TypeError):
            pass
    return tlv_val


def faucet_tlvs(lldp_pkt, faucet_dp_mac):
    """Return list of TLVs with FAUCET OUI."""
    return [
        tlv
        for tlv in tlvs_by_type(lldp_pkt.tlvs, lldp.LLDP_TLV_ORGANIZATIONALLY_SPECIFIC)
        if tlv.oui == faucet_oui(faucet_dp_mac)
    ]


def parse_faucet_lldp(lldp_pkt, faucet_dp_mac):
    """Parse and return FAUCET TLVs from LLDP packet."""
    remote_dp_id = None
    remote_dp_name = None
    remote_port_id = None
    remote_port_state = None

    tlvs = faucet_tlvs(lldp_pkt, faucet_dp_mac)
    if tlvs:
        dp_id_tlvs = tlvs_by_subtype(tlvs, LLDP_FAUCET_DP_ID)
        dp_name_tlvs = tlvs_by_type(lldp_pkt.tlvs, lldp.LLDP_TLV_SYSTEM_NAME)
        port_id_tlvs = tlvs_by_type(lldp_pkt.tlvs, lldp.LLDP_TLV_PORT_ID)
        port_state_tlvs = tlvs_by_subtype(tlvs, LLDP_FAUCET_STACK_STATE)
        remote_dp_id = tlv_cast(dp_id_tlvs, "info", int)
        remote_port_id = tlv_cast(port_id_tlvs, "port_id", int)
        remote_port_state = tlv_cast(port_state_tlvs, "info", int)
        remote_dp_name = tlv_cast(dp_name_tlvs, "system_name", valve_util.utf8_decode)
    return (remote_dp_id, remote_dp_name, remote_port_id, remote_port_state)


def lacp_actor_up(lacp_pkt):
    """Return 1 if remote LACP link is up."""
    if (
        lacp_pkt.actor_state_synchronization
        and lacp_pkt.actor_state_collecting
        and lacp_pkt.actor_state_distributing
    ):
        return 1
    return 0


<<<<<<< HEAD
@functools.lru_cache(maxsize=LRU_MAX)
def lacp_reqreply(eth_src,
                  actor_system, actor_key, actor_port,
                  actor_port_priority=0,
                  actor_state_synchronization=0,
                  actor_state_activity=0,
                  actor_state_collecting=1,
                  actor_state_distributing=1,
                  partner_system='00:00:00:00:00:00',
                  partner_key=0,
                  partner_port=0,
                  partner_system_priority=0,
                  partner_port_priority=0,
                  partner_state_defaulted=0,
                  partner_state_expired=0,
                  partner_state_timeout=0,
                  partner_state_collecting=0,
                  partner_state_distributing=0,
                  partner_state_aggregation=0,
                  partner_state_synchronization=0,
                  partner_state_activity=0):
=======
@functools.lru_cache(maxsize=1024)
def lacp_reqreply(
    eth_src,
    actor_system,
    actor_key,
    actor_port,
    actor_port_priority=0,
    actor_state_synchronization=0,
    actor_state_activity=0,
    actor_state_collecting=1,
    actor_state_distributing=1,
    partner_system="00:00:00:00:00:00",
    partner_key=0,
    partner_port=0,
    partner_system_priority=0,
    partner_port_priority=0,
    partner_state_defaulted=0,
    partner_state_expired=0,
    partner_state_timeout=0,
    partner_state_collecting=0,
    partner_state_distributing=0,
    partner_state_aggregation=0,
    partner_state_synchronization=0,
    partner_state_activity=0,
):
>>>>>>> 943efd77
    """Return a LACP frame.

    Args:
        eth_src (str): source Ethernet MAC address.
        actor_system (str): actor system ID (MAC address)
        actor_key (int): actor's LACP key assigned to this port.
        actor_port (int): actor port number.
        actor_state_synchronization (int): 1 if we will use this link.
        actor_state_activity (int): 1 if actively sending LACP.
        actor_state_collecting (int): 1 if receiving on this link.
        actor_state_distibuting (int): 1 if transmitting on this link.
        partner_system (str): partner system ID (MAC address)
        partner_key (int): partner's LACP key assigned to this port.
        partner_port (int): partner port number.
        partner_system_priority (int): partner's system priority.
        partner_port_priority (int): partner's port priority.
        partner_state_defaulted (int): 1 if partner reverted to defaults.
        partner_state_expired (int): 1 if partner thinks LACP expired.
        partner_state_timeout (int): 1 if partner has short timeout.
        partner_state_collecting (int): 1 if partner receiving on this link.
        partner_state_distributing (int): 1 if partner transmitting on this link.
        partner_state_aggregation (int): 1 if partner can aggregate this link.
        partner_state_synchronization (int): 1 if partner will use this link.
        partner_state_activity (int): 1 if partner actively sends LACP.
    Returns:
        ryu.lib.packet.ethernet: Ethernet packet with header.
    """
    pkt = build_pkt_header(
        None, eth_src, slow.SLOW_PROTOCOL_MULTICAST, valve_of.ether.ETH_TYPE_SLOW
    )
    lacp_pkt = slow.lacp(
        version=1,
        actor_system=actor_system,
        actor_port=actor_port,
        partner_system=partner_system,
        partner_port=partner_port,
        actor_key=actor_key,
        partner_key=partner_key,
        actor_system_priority=65535,
        partner_system_priority=partner_system_priority,
        actor_port_priority=actor_port_priority,
        partner_port_priority=partner_port_priority,
        actor_state_defaulted=0,
        partner_state_defaulted=partner_state_defaulted,
        actor_state_expired=0,
        partner_state_expired=partner_state_expired,
        actor_state_timeout=1,
        partner_state_timeout=partner_state_timeout,
        actor_state_collecting=actor_state_collecting,
        partner_state_collecting=partner_state_collecting,
        actor_state_distributing=actor_state_distributing,
        partner_state_distributing=partner_state_distributing,
        actor_state_aggregation=1,
        partner_state_aggregation=partner_state_aggregation,
        actor_state_synchronization=actor_state_synchronization,
        partner_state_synchronization=partner_state_synchronization,
        actor_state_activity=actor_state_activity,
        partner_state_activity=partner_state_activity,
    )
    pkt.add_protocol(lacp_pkt)
    pkt.serialize()
    return pkt


@functools.lru_cache(maxsize=LRU_MAX)
def arp_request(vid, eth_src, eth_dst, src_ip, dst_ip):
    """Return an ARP request packet.

    Args:
        vid (int or None): VLAN VID to use (or None).
        eth_src (str): Ethernet source address.
        eth_dst (str): Ethernet destination address.
        src_ip (ipaddress.IPv4Address): source IPv4 address.
        dst_ip (ipaddress.IPv4Address): requested IPv4 address.
    Returns:
        ryu.lib.packet.arp: serialized ARP request packet.
    """
    pkt = build_pkt_header(vid, eth_src, eth_dst, valve_of.ether.ETH_TYPE_ARP)
    arp_pkt = arp.arp(
        opcode=arp.ARP_REQUEST,
        src_mac=eth_src,
        src_ip=str(src_ip),
        dst_mac=valve_of.mac.DONTCARE_STR,
        dst_ip=str(dst_ip),
    )
    pkt.add_protocol(arp_pkt)
    pkt.serialize()
    return pkt


@functools.lru_cache(maxsize=LRU_MAX)
def arp_reply(vid, eth_src, eth_dst, src_ip, dst_ip):
    """Return an ARP reply packet.

    Args:
        vid (int or None): VLAN VID to use (or None).
        eth_src (str): Ethernet source address.
        eth_dst (str): destination Ethernet MAC address.
        src_ip (ipaddress.IPv4Address): source IPv4 address.
        dst_ip (ipaddress.IPv4Address): destination IPv4 address.
    Returns:
        ryu.lib.packet.arp: serialized ARP reply packet.
    """
    pkt = build_pkt_header(vid, eth_src, eth_dst, valve_of.ether.ETH_TYPE_ARP)
    arp_pkt = arp.arp(
        opcode=arp.ARP_REPLY,
        src_mac=eth_src,
        src_ip=src_ip,
        dst_mac=eth_dst,
        dst_ip=dst_ip,
    )
    pkt.add_protocol(arp_pkt)
    pkt.serialize()
    return pkt


def echo_reply(vid, eth_src, eth_dst, src_ip, dst_ip, data):
    """Return an ICMP echo reply packet.

    Args:
        vid (int or None): VLAN VID to use (or None).
        eth_src (str): Ethernet source address.
        eth_dst (str): destination Ethernet MAC address.
        src_ip (ipaddress.IPv4Address): source IPv4 address.
        dst_ip (ipaddress.IPv4Address): destination IPv4 address.
    Returns:
        ryu.lib.packet.icmp: serialized ICMP echo reply packet.
    """
    pkt = build_pkt_header(vid, eth_src, eth_dst, valve_of.ether.ETH_TYPE_IP)
    ipv4_pkt = ipv4.ipv4(dst=dst_ip, src=src_ip, proto=valve_of.inet.IPPROTO_ICMP)
    pkt.add_protocol(ipv4_pkt)
    icmp_pkt = icmp.icmp(
        type_=icmp.ICMP_ECHO_REPLY, code=icmp.ICMP_ECHO_REPLY_CODE, data=data
    )
    pkt.add_protocol(icmp_pkt)
    pkt.serialize()
    return pkt


@functools.lru_cache(maxsize=LRU_MAX)
def ipv6_link_eth_mcast(dst_ip):
    """Return an Ethernet multicast address from an IPv6 address.

    See RFC 2464 section 7.

    Args:
        dst_ip (ipaddress.IPv6Address): IPv6 address.
    Returns:
        str: Ethernet multicast address.
    """
    mcast_mac_bytes = b"\x33\x33\xff" + dst_ip.packed[-3:]
    mcast_mac = ":".join(["%02X" % x for x in mcast_mac_bytes])
    return mcast_mac


@functools.lru_cache(maxsize=LRU_MAX)
def ipv6_solicited_node_from_ucast(ucast):
    """Return IPv6 solicited node multicast address from IPv6 unicast address.

    See RFC 3513 section 2.7.1.

    Args:
       ucast (ipaddress.IPv6Address): IPv6 unicast address.
    Returns:
       ipaddress.IPv6Address: IPv6 solicited node multicast address.
    """
    link_mcast_prefix = ipaddress.ip_interface("ff02::1:ff00:0/104")
    mcast_bytes = link_mcast_prefix.packed[:13] + ucast.packed[-3:]
    link_mcast = ipaddress.IPv6Address(mcast_bytes)
    return link_mcast


@functools.lru_cache(maxsize=LRU_MAX)
def nd_request(vid, eth_src, eth_dst, src_ip, dst_ip):
    """Return IPv6 neighbor discovery request packet.

    Args:
        vid (int or None): VLAN VID to use (or None).
        eth_src (str): source Ethernet MAC address.
        eth_dst (str): Ethernet destination address.
        src_ip (ipaddress.IPv6Address): source IPv6 address.
        dst_ip (ipaddress.IPv6Address): requested IPv6 address.
    Returns:
        ryu.lib.packet.ethernet: Serialized IPv6 neighbor discovery packet.
    """
    if mac_addr_is_unicast(eth_dst):
        nd_mac = eth_dst
        nd_ip = dst_ip
    else:
        nd_mac = ipv6_link_eth_mcast(dst_ip)
        nd_ip = ipv6_solicited_node_from_ucast(dst_ip)
    pkt = build_pkt_header(vid, eth_src, nd_mac, valve_of.ether.ETH_TYPE_IPV6)
    ipv6_pkt = ipv6.ipv6(src=str(src_ip), dst=nd_ip, nxt=valve_of.inet.IPPROTO_ICMPV6)
    pkt.add_protocol(ipv6_pkt)
    icmpv6_pkt = icmpv6.icmpv6(
        type_=icmpv6.ND_NEIGHBOR_SOLICIT,
        data=icmpv6.nd_neighbor(
            dst=dst_ip, option=icmpv6.nd_option_sla(hw_src=eth_src)
        ),
    )
    pkt.add_protocol(icmpv6_pkt)
    pkt.serialize()
    return pkt


@functools.lru_cache(maxsize=LRU_MAX)
def nd_advert(vid, eth_src, eth_dst, src_ip, dst_ip):
    """Return IPv6 neighbor avertisement packet.

    Args:
        vid (int or None): VLAN VID to use (or None).
        eth_src (str): source Ethernet MAC address.
        eth_dst (str): destination Ethernet MAC address.
        src_ip (ipaddress.IPv6Address): source IPv6 address.
        dst_ip (ipaddress.IPv6Address): destination IPv6 address.
    Returns:
        ryu.lib.packet.ethernet: Serialized IPv6 neighbor discovery packet.
    """
    pkt = build_pkt_header(vid, eth_src, eth_dst, valve_of.ether.ETH_TYPE_IPV6)
    ipv6_icmp6 = ipv6.ipv6(
        src=src_ip,
        dst=dst_ip,
        nxt=valve_of.inet.IPPROTO_ICMPV6,
        hop_limit=IPV6_MAX_HOP_LIM,
    )
    pkt.add_protocol(ipv6_icmp6)
    icmpv6_nd_advert = icmpv6.icmpv6(
        type_=icmpv6.ND_NEIGHBOR_ADVERT,
        data=icmpv6.nd_neighbor(
            dst=src_ip, option=icmpv6.nd_option_tla(hw_src=eth_src), res=7
        ),
    )
    pkt.add_protocol(icmpv6_nd_advert)
    pkt.serialize()
    return pkt


def icmpv6_echo_reply(vid, eth_src, eth_dst, src_ip, dst_ip, hop_limit, id_, seq, data):
    r"""Return IPv6 ICMP echo reply packet.

    Args:
        vid (int or None): VLAN VID to use (or None).
        eth_src (str): source Ethernet MAC address.
        eth_dst (str): destination Ethernet MAC address.
        src_ip (ipaddress.IPv6Address): source IPv6 address.
        dst_ip (ipaddress.IPv6Address): destination IPv6 address.
        hop_limit (int): IPv6 hop limit.
        id_ (int): identifier for echo reply.
        seq (int): sequence number for echo reply.
        data (str): payload for echo reply.
    Returns:
        ryu.lib.packet.ethernet: Serialized IPv6 ICMP echo reply packet.
    """
    pkt = build_pkt_header(vid, eth_src, eth_dst, valve_of.ether.ETH_TYPE_IPV6)
    ipv6_reply = ipv6.ipv6(
        src=src_ip, dst=dst_ip, nxt=valve_of.inet.IPPROTO_ICMPV6, hop_limit=hop_limit
    )
    pkt.add_protocol(ipv6_reply)
    icmpv6_reply = icmpv6.icmpv6(
        type_=icmpv6.ICMPV6_ECHO_REPLY, data=icmpv6.echo(id_=id_, seq=seq, data=data)
    )
    pkt.add_protocol(icmpv6_reply)
    pkt.serialize()
    return pkt


def router_advert(vid, eth_src, eth_dst, src_ip, dst_ip, vips, pi_flags=0x6):
    """Return IPv6 ICMP Router Advert.

    Args:
        vid (int or None): VLAN VID to use (or None).
        eth_src (str): source Ethernet MAC address.
        eth_dst (str): dest Ethernet MAC address.
        src_ip (ipaddress.IPv6Address): source IPv6 address.
        vips (list): prefixes (ipaddress.IPv6Address) to advertise.
        pi_flags (int): flags to set in prefix information field (default set A and L)
    Returns:
        ryu.lib.packet.ethernet: Serialized IPv6 ICMP RA packet.
    """
    pkt = build_pkt_header(vid, eth_src, eth_dst, valve_of.ether.ETH_TYPE_IPV6)
    ipv6_pkt = ipv6.ipv6(
        src=src_ip,
        dst=dst_ip,
        nxt=valve_of.inet.IPPROTO_ICMPV6,
        hop_limit=IPV6_MAX_HOP_LIM,
    )
    pkt.add_protocol(ipv6_pkt)
    options = []
    for vip in vips:
        options.append(
            icmpv6.nd_option_pi(
                prefix=vip.network.network_address,
                pl=vip.network.prefixlen,
                res1=pi_flags,
                val_l=86400,
                pre_l=14400,
            )
        )
    options.append(icmpv6.nd_option_sla(hw_src=eth_src))
    # https://tools.ietf.org/html/rfc4861#section-4.6.2
    icmpv6_ra_pkt = icmpv6.icmpv6(
        type_=icmpv6.ND_ROUTER_ADVERT,
        data=icmpv6.nd_router_advert(rou_l=1800, ch_l=IPV6_RA_HOP_LIM, options=options),
    )
    pkt.add_protocol(icmpv6_ra_pkt)
    pkt.serialize()
    return pkt


class PacketMeta:
    """Original, and parsed Ethernet packet metadata."""

    __slots__ = [
        "data",
        "orig_len",
        "pkt",
        "eth_pkt",
        "vlan_pkt",
        "port",
        "vlan",
        "eth_src",
        "eth_dst",
        "eth_type",
        "l3_pkt",
        "l3_src",
        "l3_dst",
    ]

    ETH_TYPES_PARSERS = {
        valve_of.ether.ETH_TYPE_IP: (4, ipv4_parseable, ipv4.ipv4),
        valve_of.ether.ETH_TYPE_ARP: (None, None, arp.arp),
        valve_of.ether.ETH_TYPE_IPV6: (6, None, ipv6.ipv6),
    }

    MIN_ETH_TYPE_PKT_SIZE = {
        valve_of.ether.ETH_TYPE_ARP: VLAN_ARP_REQ_PKT_SIZE,
        valve_of.ether.ETH_TYPE_IP: ETH_VLAN_HEADER_SIZE + IPV4_HEADER_SIZE,
        valve_of.ether.ETH_TYPE_IPV6: ETH_VLAN_HEADER_SIZE + IPV6_HEADER_SIZE,
    }

    MAX_ETH_TYPE_PKT_SIZE = {
        valve_of.ether.ETH_TYPE_ARP: VLAN_ARP_PKT_SIZE,
        valve_of.ether.ETH_TYPE_IP: VLAN_ICMP_ECHO_REQ_SIZE,
    }

    def __init__(
        self,
        data,
        orig_len,
        pkt,
        eth_pkt,
        vlan_pkt,
        port,
        valve_vlan,
        eth_src,
        eth_dst,
        eth_type,
    ):
        self.data = data
        self.orig_len = orig_len
        self.pkt = pkt
        self.eth_pkt = eth_pkt
        self.vlan_pkt = vlan_pkt
        self.port = port
        self.vlan = valve_vlan
        self.eth_src = eth_src
        self.eth_dst = eth_dst
        self.eth_type = eth_type
        self.l3_pkt = None
        self.l3_src = None
        self.l3_dst = None

    def log(self):
        vlan_msg = ""
        if self.vlan:
<<<<<<< HEAD
            vlan_msg = f'VLAN {self.vlan.vid}'
        return '%s (L2 type 0x%4.4x, L2 dst %s, L3 src %s, L3 dst %s) %s %s' % (
            self.eth_src, self.eth_type, self.eth_dst, self.l3_src, self.l3_dst,
            self.port, vlan_msg)
=======
            vlan_msg = "VLAN %u" % self.vlan.vid
        return "%s (L2 type 0x%4.4x, L2 dst %s, L3 src %s, L3 dst %s) %s %s" % (
            self.eth_src,
            self.eth_type,
            self.eth_dst,
            self.l3_src,
            self.l3_dst,
            self.port,
            vlan_msg,
        )
>>>>>>> 943efd77

    def reparse(self, max_len):
        """Reparse packet using data up to the specified maximum length."""
        pkt, eth_pkt, eth_type, vlan_pkt, _ = parse_packet_in_pkt(
            self.data, max_len, eth_pkt=self.eth_pkt, vlan_pkt=self.vlan_pkt
        )
        if pkt is None or eth_type is None:
            return
        right_size = self.MAX_ETH_TYPE_PKT_SIZE.get(eth_type, len(self.data))
        if len(self.data) > right_size:
            self.data = self.data[:right_size]
        self.pkt = pkt
        self.eth_pkt = eth_pkt
        self.vlan_pkt = vlan_pkt

    def reparse_all(self):
        """Reparse packet with all available data."""
        self.reparse(0)

    def ip_ver(self):
        """Return IP version number."""
        if len(self.data) > ETH_VLAN_HEADER_SIZE:
            ip_header = self.data[ETH_VLAN_HEADER_SIZE:]
            return ip_header[0] >> 4
        return None

    def reparse_ip(self, payload=0):
        """Reparse packet with specified IP header type and optionally payload."""
        if self.eth_type in self.ETH_TYPES_PARSERS:
            header_size = self.MIN_ETH_TYPE_PKT_SIZE[self.eth_type]
            ip_ver, ip_parseable, pkt_parser = self.ETH_TYPES_PARSERS[self.eth_type]
            if ip_ver is not None:
                if ip_ver != self.ip_ver():
                    return
                if self.vlan is not None and self.vlan.minimum_ip_size_check:
                    if len(self.data) < header_size:
                        return
                ip_header_data = self.data[ETH_VLAN_HEADER_SIZE:]
                if ip_parseable is not None and not ip_parseable(ip_header_data):
                    return
            parse_limit = header_size + payload
            self.reparse(parse_limit)
            self.l3_pkt = self.pkt.get_protocol(pkt_parser)
            if self.l3_pkt:
                if hasattr(self.l3_pkt, "src"):
                    self.l3_src = self.l3_pkt.src
                    self.l3_dst = self.l3_pkt.dst
                elif hasattr(self.l3_pkt, "src_ip"):
                    self.l3_src = self.l3_pkt.src_ip
                    self.l3_dst = self.l3_pkt.dst_ip
                self.l3_src = ipaddress.ip_address(self.l3_src)
                self.l3_dst = ipaddress.ip_address(self.l3_dst)

    def packet_complete(self):
        """True if we have the complete packet."""
        return len(self.data) == self.orig_len<|MERGE_RESOLUTION|>--- conflicted
+++ resolved
@@ -42,7 +42,6 @@
 
 from faucet import valve_util
 from faucet import valve_of
-from faucet.valve_util import LRU_MAX
 
 FAUCET_MAC = "0e:00:00:00:00:01"  # Default FAUCET MAC address
 
@@ -92,7 +91,7 @@
 }
 
 
-@functools.lru_cache(maxsize=LRU_MAX)
+@functools.lru_cache(maxsize=1024)
 def mac_mask_bits(mac_mask):
     """Return number of bits in MAC mask or 0."""
     if mac_mask is not None:
@@ -100,19 +99,19 @@
     return 0
 
 
-@functools.lru_cache(maxsize=LRU_MAX)
+@functools.lru_cache(maxsize=1024)
 def int_from_mac(mac):
     int_hi, int_lo = [int(i, 16) for i in mac.split(":")[-2:]]
     return (int_hi << 8) + int_lo
 
 
-@functools.lru_cache(maxsize=LRU_MAX)
+@functools.lru_cache(maxsize=1024)
 def int_in_mac(mac, to_int):
     int_mac = mac.split(":")[:4] + ["%x" % (to_int >> 8), "%x" % (to_int & 0xFF)]
     return ":".join(int_mac)
 
 
-@functools.lru_cache(maxsize=LRU_MAX)
+@functools.lru_cache(maxsize=1024)
 def ipv4_parseable(ip_header_data):
     """Return True if an IPv4 packet we could parse."""
     # TODO: python library parsers are fragile
@@ -175,7 +174,7 @@
     return pkt.get_protocol(lldp.lldp)
 
 
-@functools.lru_cache(maxsize=LRU_MAX)
+@functools.lru_cache(maxsize=1024)
 def parse_packet_in_pkt(data, max_len, eth_pkt=None, vlan_pkt=None):
     """Parse a packet received via packet in from the dataplane.
 
@@ -216,7 +215,7 @@
     return (pkt, eth_pkt, eth_type, vlan_pkt, vlan_vid)
 
 
-@functools.lru_cache(maxsize=LRU_MAX)
+@functools.lru_cache(maxsize=1024)
 def mac_addr_all_zeros(mac_addr):
     """Returns True if mac_addr is all zeros.
 
@@ -229,7 +228,7 @@
     return mac_bin == DONTCARE
 
 
-@functools.lru_cache(maxsize=LRU_MAX)
+@functools.lru_cache(maxsize=1024)
 def mac_addr_is_unicast(mac_addr):
     """Returns True if mac_addr is a unicast Ethernet address.
 
@@ -405,29 +404,6 @@
     return 0
 
 
-<<<<<<< HEAD
-@functools.lru_cache(maxsize=LRU_MAX)
-def lacp_reqreply(eth_src,
-                  actor_system, actor_key, actor_port,
-                  actor_port_priority=0,
-                  actor_state_synchronization=0,
-                  actor_state_activity=0,
-                  actor_state_collecting=1,
-                  actor_state_distributing=1,
-                  partner_system='00:00:00:00:00:00',
-                  partner_key=0,
-                  partner_port=0,
-                  partner_system_priority=0,
-                  partner_port_priority=0,
-                  partner_state_defaulted=0,
-                  partner_state_expired=0,
-                  partner_state_timeout=0,
-                  partner_state_collecting=0,
-                  partner_state_distributing=0,
-                  partner_state_aggregation=0,
-                  partner_state_synchronization=0,
-                  partner_state_activity=0):
-=======
 @functools.lru_cache(maxsize=1024)
 def lacp_reqreply(
     eth_src,
@@ -453,7 +429,6 @@
     partner_state_synchronization=0,
     partner_state_activity=0,
 ):
->>>>>>> 943efd77
     """Return a LACP frame.
 
     Args:
@@ -518,7 +493,7 @@
     return pkt
 
 
-@functools.lru_cache(maxsize=LRU_MAX)
+@functools.lru_cache(maxsize=1024)
 def arp_request(vid, eth_src, eth_dst, src_ip, dst_ip):
     """Return an ARP request packet.
 
@@ -544,7 +519,7 @@
     return pkt
 
 
-@functools.lru_cache(maxsize=LRU_MAX)
+@functools.lru_cache(maxsize=1024)
 def arp_reply(vid, eth_src, eth_dst, src_ip, dst_ip):
     """Return an ARP reply packet.
 
@@ -593,7 +568,7 @@
     return pkt
 
 
-@functools.lru_cache(maxsize=LRU_MAX)
+@functools.lru_cache(maxsize=1024)
 def ipv6_link_eth_mcast(dst_ip):
     """Return an Ethernet multicast address from an IPv6 address.
 
@@ -609,7 +584,7 @@
     return mcast_mac
 
 
-@functools.lru_cache(maxsize=LRU_MAX)
+@functools.lru_cache(maxsize=1024)
 def ipv6_solicited_node_from_ucast(ucast):
     """Return IPv6 solicited node multicast address from IPv6 unicast address.
 
@@ -626,7 +601,7 @@
     return link_mcast
 
 
-@functools.lru_cache(maxsize=LRU_MAX)
+@functools.lru_cache(maxsize=1024)
 def nd_request(vid, eth_src, eth_dst, src_ip, dst_ip):
     """Return IPv6 neighbor discovery request packet.
 
@@ -659,7 +634,7 @@
     return pkt
 
 
-@functools.lru_cache(maxsize=LRU_MAX)
+@functools.lru_cache(maxsize=1024)
 def nd_advert(vid, eth_src, eth_dst, src_ip, dst_ip):
     """Return IPv6 neighbor avertisement packet.
 
@@ -829,12 +804,6 @@
     def log(self):
         vlan_msg = ""
         if self.vlan:
-<<<<<<< HEAD
-            vlan_msg = f'VLAN {self.vlan.vid}'
-        return '%s (L2 type 0x%4.4x, L2 dst %s, L3 src %s, L3 dst %s) %s %s' % (
-            self.eth_src, self.eth_type, self.eth_dst, self.l3_src, self.l3_dst,
-            self.port, vlan_msg)
-=======
             vlan_msg = "VLAN %u" % self.vlan.vid
         return "%s (L2 type 0x%4.4x, L2 dst %s, L3 src %s, L3 dst %s) %s %s" % (
             self.eth_src,
@@ -845,7 +814,6 @@
             self.port,
             vlan_msg,
         )
->>>>>>> 943efd77
 
     def reparse(self, max_len):
         """Reparse packet using data up to the specified maximum length."""
