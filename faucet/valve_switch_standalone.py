--- conflicted
+++ resolved
@@ -26,7 +26,6 @@
 from faucet import valve_packet
 from faucet.valve_manager_base import ValveManagerBase
 from faucet.vlan import NullVLAN
-from faucet.valve_util import LRU_MAX
 
 
 class ValveSwitchManager(ValveManagerBase):  # pylint: disable=too-many-public-methods
@@ -181,7 +180,7 @@
         """Return True if the given dp floods (only) to root switch"""
         return False
 
-    @functools.lru_cache(maxsize=LRU_MAX)
+    @functools.lru_cache(maxsize=1024)
     def _mask_flood_priority(self, eth_dst_mask):
         return self.flood_priority + valve_packet.mac_mask_bits(eth_dst_mask)
 
@@ -251,7 +250,7 @@
             priority=flood_priority,
         )
 
-    @functools.lru_cache(maxsize=LRU_MAX)
+    @functools.lru_cache(maxsize=1024)
     def _vlan_flood_priority(self, eth_type, eth_dst_mask):
         priority = self._mask_flood_priority(eth_dst_mask)
         if eth_type:
@@ -714,16 +713,10 @@
                     )
                     port.dyn_learn_ban_count += 1
                     self.logger.info(
-<<<<<<< HEAD
-                        f'max hosts {port.max_hosts} reached on {port}, '
-                        f'temporarily banning learning on this port, '
-                        f'and not learning {eth_src}')
-=======
                         "max hosts %u reached on %s, "
                         "temporarily banning learning on this port, "
                         "and not learning %s" % (port.max_hosts, port, eth_src)
                     )
->>>>>>> 943efd77
             if vlan is not None and vlan.max_hosts:
                 hosts_count = vlan.hosts_count()
                 if hosts_count == vlan.max_hosts:
@@ -734,17 +727,11 @@
                     )
                     vlan.dyn_learn_ban_count += 1
                     self.logger.info(
-<<<<<<< HEAD
-                        f'max hosts {vlan.max_hosts} reached on VLAN {vlan.vid}, '
-                        f'temporarily banning learning on this VLAN, '
-                        f'and not learning {eth_src} on {port}')
-=======
                         "max hosts %u reached on VLAN %u, "
                         "temporarily banning learning on this VLAN, "
                         "and not learning %s on %s"
                         % (vlan.max_hosts, vlan.vid, eth_src, port)
                     )
->>>>>>> 943efd77
         return ofmsgs
 
     def _temp_ban_host_learning(self, match):
@@ -770,13 +757,9 @@
         if expired_hosts:
             vlan.dyn_last_time_hosts_expired = now
             self.logger.info(
-<<<<<<< HEAD
-                f'{vlan.hosts_count()} recently active hosts on VLAN {vlan.vid}, expired {expired_hosts}')
-=======
                 "%u recently active hosts on VLAN %u, expired %s"
                 % (vlan.hosts_count(), vlan.vid, expired_hosts)
             )
->>>>>>> 943efd77
         return expired_hosts
 
     def _jitter_learn_timeout(self, base_learn_timeout, port, eth_dst):
@@ -1023,15 +1006,10 @@
                 if port != cache_port and cache_age < self.cache_update_guard_time:
                     learn_ban = True
                     port.dyn_learn_ban_count += 1
-<<<<<<< HEAD
-                    self.logger.info(f'rapid move of {eth_src} from {cache_port} '
-                                     f'to {port}, temp loop ban {port}')
-=======
                     self.logger.info(
                         "rapid move of %s from %s to %s, temp loop ban %s"
                         % (eth_src, cache_port, port, port)
                     )
->>>>>>> 943efd77
 
             # already, or newly in protect mode, apply the ban rules.
             if learn_ban:
@@ -1176,11 +1154,6 @@
             lacp_up, now=now, lacp_pkt=lacp_pkt, cold_start=cold_start
         )
         if prev_actor_state != new_actor_state:
-<<<<<<< HEAD
-            self.logger.info(f'LAG {port.lacp} {port} actor state '
-                             f'{port.actor_state_name(new_actor_state)} (previous state '
-                             f'{port.actor_state_name(prev_actor_state)})')
-=======
             self.logger.info(
                 "LAG %u %s actor state %s (previous state %s)"
                 % (
@@ -1190,7 +1163,6 @@
                     port.actor_state_name(prev_actor_state),
                 )
             )
->>>>>>> 943efd77
         return prev_actor_state != new_actor_state
 
     def enable_forwarding(self, port):
@@ -1230,15 +1202,10 @@
             for peer_num in port.lacp_passthrough:
                 lacp_peer = self.ports.get(peer_num, None)
                 if not lacp_peer.dyn_lacp_up:
-<<<<<<< HEAD
-                    self.logger.warning(f'Suppressing LACP LAG {port.lacp} on '
-                                        f'{port}, peer {lacp_peer} link is down')
-=======
                     self.logger.warning(
                         "Suppressing LACP LAG %s on %s, peer %s link is down"
                         % (port.lacp, port, lacp_peer)
                     )
->>>>>>> 943efd77
                     return []
         actor_state_activity = 0
         if port.lacp_active:
@@ -1279,16 +1246,11 @@
                 actor_state_synchronization=actor_state_sync,
                 actor_state_activity=actor_state_activity,
                 actor_state_collecting=actor_state_col,
-<<<<<<< HEAD
-                actor_state_distributing=actor_state_dist)
-        self.logger.debug(f'Sending LACP {pkt} on {port} activity {actor_state_activity}')
-=======
                 actor_state_distributing=actor_state_dist,
             )
         self.logger.debug(
             "Sending LACP %s on %s activity %s" % (pkt, port, actor_state_activity)
         )
->>>>>>> 943efd77
         return [valve_of.packetout(port.number, bytes(pkt.data))]
 
     @staticmethod
@@ -1330,11 +1292,6 @@
             valve.dp.dp_id == nominated_dpid, cold_start=cold_start
         )
         if new_state != prev_state:
-<<<<<<< HEAD
-            self.logger.info(f'LAG {port.lacp} {port} '
-                             f'{port.port_role_name(new_state)} '
-                             f'(previous state{port.port_role_name(prev_state)})')
-=======
             self.logger.info(
                 "LAG %u %s %s (previous state %s)"
                 % (
@@ -1344,7 +1301,6 @@
                     port.port_role_name(prev_state),
                 )
             )
->>>>>>> 943efd77
         return new_state != prev_state
 
     def lacp_handler(
@@ -1372,11 +1328,7 @@
             pkt_meta.reparse_all()
             lacp_pkt = valve_packet.parse_lacp_pkt(pkt_meta.pkt)
             if lacp_pkt:
-<<<<<<< HEAD
-                self.logger.debug(f'receive LACP {lacp_pkt} on {pkt_meta.port}')
-=======
                 self.logger.debug("receive LACP %s on %s" % (lacp_pkt, pkt_meta.port))
->>>>>>> 943efd77
                 # Respond to new LACP packet or if we haven't sent anything in a while
                 age = None
                 if pkt_meta.port.dyn_lacp_last_resp_time:
@@ -1412,10 +1364,6 @@
                     other_actor_system = other_lag_port.dyn_last_lacp_pkt.actor_system
                     if actor_system != other_actor_system:
                         self.logger.error(
-<<<<<<< HEAD
-                            f'LACP actor system mismatch {pkt_meta.port}: '
-                            f'{actor_system}, {other_lag_port} {other_actor_system}')
-=======
                             "LACP actor system mismatch %s: %s, %s %s"
                             % (
                                 pkt_meta.port,
@@ -1424,7 +1372,6 @@
                                 other_actor_system,
                             )
                         )
->>>>>>> 943efd77
         return ofmsgs_by_valve
 
     @staticmethod
@@ -1486,11 +1433,7 @@
         entry = vlan.cached_host_on_port(eth_src, port)
         if entry is not None:
             vlan.expire_cache_host(eth_src)
-<<<<<<< HEAD
-            self.logger.info(f'expired src_rule for host {eth_src}')
-=======
             self.logger.info("expired src_rule for host %s" % eth_src)
->>>>>>> 943efd77
         return ofmsgs
 
     def _dst_rule_expire(self, now, vlan, eth_dst):
@@ -1500,17 +1443,10 @@
         ofmsgs = []
         entry = vlan.cached_host(eth_dst)
         if entry is not None:
-<<<<<<< HEAD
-            ofmsgs.extend(self.learn_host_on_vlan_ports(
-                now, entry.port, vlan, eth_dst, delete_existing=False))
-            self.logger.info(
-                f'refreshing host {eth_dst} from VLAN {vlan.vid}')
-=======
             ofmsgs.extend(
                 self.learn_host_on_vlan_ports(
                     now, entry.port, vlan, eth_dst, delete_existing=False
                 )
             )
             self.logger.info("refreshing host %s from VLAN %u" % (eth_dst, vlan.vid))
->>>>>>> 943efd77
         return ofmsgs