#!/usr/bin/env python3

"""Launch forwarder script for Faucet/Gauge"""

# Copyright (C) 2015 Brad Cowie, Christopher Lorier and Joe Stringer.
# Copyright (C) 2015 Research and Education Advanced Network New Zealand Ltd.
# Copyright (C) 2015--2019 The Contributors
#
# Licensed under the Apache License, Version 2.0 (the "License");
# you may not use this file except in compliance with the License.
# You may obtain a copy of the License at
#
#    http://www.apache.org/licenses/LICENSE-2.0
#
# Unless required by applicable law or agreed to in writing, software
# distributed under the License is distributed on an "AS IS" BASIS,
# WITHOUT WARRANTIES OR CONDITIONS OF ANY KIND, either express or implied.
# See the License for the specific language governing permissions and
# limitations under the License.

import argparse
import os
import sys

from pbr.version import VersionInfo

if sys.version_info < (3,) or sys.version_info < (3, 6):
    raise ImportError("""You are trying to run faucet on python {py}

Faucet is not compatible with python {py}, please upgrade to python 3.6 or newer."""
                      .format(py='.'.join([str(v) for v in sys.version_info[:3]])))

RYU_OPTIONAL_ARGS = [
    ('ca-certs', 'CA certificates'),
    ('config-dir', """Path to a config directory to pull `*.conf` files
                      from. This file set is sorted, so as to provide a
                      predictable parse order if individual options are
                      over-ridden. The set is parsed after the file(s)
                      specified via previous --config-file, arguments hence
                      over-ridden options in the directory take precedence."""),
    ('config-file', """Path to a config file to use. Multiple config files
                       can be specified, with values in later files taking
                       precedence. Defaults to None.""", "/etc/faucet/ryu.conf"),
    ('ctl-cert', 'controller certificate'),
    ('ctl-privkey', 'controller private key'),
    ('default-log-level', 'default log level'),
    ('log-config-file', 'Path to a logging config file to use'),
    ('log-dir', 'log file directory'),
    ('log-file', 'log file name'),
    ('log-file-mode', 'default log file permission'),
    ('observe-links', 'observe link discovery events'),
    ('ofp-listen-host', 'openflow listen host (default 0.0.0.0)'),
    ('ofp-ssl-listen-port', 'openflow ssl listen port (default: 6653)'),
    ('ofp-switch-address-list', """list of IP address and port pairs (default empty).
                                   e.g., "127.0.0.1:6653,[::1]:6653"""),
    ('ofp-switch-connect-interval', 'interval in seconds to connect to switches (default 1)'),
    ('ofp-tcp-listen-port', 'openflow tcp listen port (default: 6653)'),
    ('pid-file', 'pid file name'),
    ('user-flags', 'Additional flags file for user applications'),
    ('wsapi-host', 'webapp listen host (default 0.0.0.0)'),
    ('wsapi-port', 'webapp listen port (default 8080)')
]


def parse_args(sys_args):
    """Parse Faucet/Gauge arguments.

    Returns:
        argparse.Namespace: command line arguments
    """

    args = argparse.ArgumentParser(
        prog='faucet', description='Faucet SDN Controller')
    args.add_argument('--gauge', action='store_true', help='run Gauge instead')
    args.add_argument(
        '-v', '--verbose', action='store_true', help='produce verbose output')
    args.add_argument(
        '-V', '--version', action='store_true', help='print version and exit')
    args.add_argument(
        '--use-stderr', action='store_true', help='log to standard error')
    args.add_argument(
        '--use-syslog', action='store_true', help='output to syslog')
    args.add_argument(
        '--ryu-app',
        action='append',
        help='add Ryu app (can be specified multiple times)',
        metavar='APP')

    for ryu_arg in RYU_OPTIONAL_ARGS:
        if len(ryu_arg) >= 3:
            args.add_argument(
                f'--ryu-{ryu_arg[0]}',
                help=ryu_arg[1],
                default=ryu_arg[2])
        else:
            args.add_argument(
                f'--ryu-{ryu_arg[0]}',
                help=ryu_arg[1])

    return args.parse_args(sys_args)


def print_version():
    """Print version number and exit."""
<<<<<<< HEAD
    version = VersionInfo('faucet').semantic_version().release_string()
    message = f'Faucet {version}'
=======
    version = VersionInfo('c65faucet').semantic_version().release_string()
    message = 'c65faucet %s' % version
>>>>>>> 84f1167f
    print(message)


def build_ryu_args(argv):
    args = parse_args(argv[1:])

    # Checking version number?
    if args.version:
        print_version()
        return []

    prog = os.path.basename(argv[0])
    ryu_args = []

    # Handle log location
    if args.use_stderr:
        ryu_args.append('--use-stderr')
    if args.use_syslog:
        ryu_args.append('--use-syslog')

    # Verbose output?
    if args.verbose:
        ryu_args.append('--verbose')

    for arg, val in vars(args).items():
        if not val or not arg.startswith('ryu'):
            continue
        if arg == 'ryu_app':
            continue
        if arg == 'ryu_config_file' and not os.path.isfile(val):
            continue
        arg_name = arg.replace('ryu_', '').replace('_', '-')
        ryu_args.append(f'--{arg_name}={val}')

    # Running Faucet or Gauge?
    if args.gauge or os.path.basename(prog) == 'gauge':
        ryu_args.append('faucet.gauge')
    else:
        ryu_args.append('faucet.faucet')

    # Check for additional Ryu apps.
    if args.ryu_app:
        ryu_args.extend(args.ryu_app)

    # Replace current process with ryu-manager from PATH (no PID change).
    ryu_args.insert(0, 'ryu-manager')
    return ryu_args


def main():
    """Main program."""
    ryu_args = build_ryu_args(sys.argv)
    if ryu_args:
        os.execvp(ryu_args[0], ryu_args)


if __name__ == '__main__':
    main()<|MERGE_RESOLUTION|>--- conflicted
+++ resolved
@@ -102,13 +102,8 @@
 
 def print_version():
     """Print version number and exit."""
-<<<<<<< HEAD
-    version = VersionInfo('faucet').semantic_version().release_string()
-    message = f'Faucet {version}'
-=======
     version = VersionInfo('c65faucet').semantic_version().release_string()
     message = 'c65faucet %s' % version
->>>>>>> 84f1167f
     print(message)
 
 
