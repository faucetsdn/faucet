"""Manage Fake OF tables for unit tests"""

# pylint: disable=too-many-lines

# Copyright (C) 2015 Research and Innovation Advanced Network New Zealand Ltd.
# Copyright (C) 2015--2019 The Contributors
#
# Licensed under the Apache License, Version 2.0 (the "License");
# you may not use this file except in compliance with the License.
# You may obtain a copy of the License at
#
#    http://www.apache.org/licenses/LICENSE-2.0
#
# Unless required by applicable law or agreed to in writing, software
# distributed under the License is distributed on an "AS IS" BASIS,
# WITHOUT WARRANTIES OR CONDITIONS OF ANY KIND, either express or implied.
# See the License for the specific language governing permissions and
# limitations under the License.

import sys
import argparse
import json
import ast
import heapq
import pprint

from collections import OrderedDict

from bitstring import Bits

from os_ken.ofproto import ofproto_v1_3 as ofp
from os_ken.ofproto import ofproto_v1_3_parser as parser
from os_ken.ofproto import ofproto_parser as ofp_parser
from os_ken.lib import addrconv


CONTROLLER_PORT = 4294967293
IN_PORT = 4294967288


class FakeOFTableException(Exception):
    """Indicates an erroneous flow or group mod"""


class DFS:
    """Provides a way of tracking the search through the FakeOFNetwork"""

    visited = None
    heap = None

    def __init__(self):
        self.visited = {}
        self.heap = []

    def visit(self, dp_id, pkt):
        """
        Notifies the DFS that a packet has visited the dp_id
        Args:
            dp_id: The DP ID for the node that is being visited
            pkt: The packet that is visiting the node
        """
        self.visited.setdefault(dp_id, [])
        if pkt not in self.visited[dp_id]:
            self.visited[dp_id].append(pkt)

    def has_visited(self, dp_id, pkt):
        """
        Returns true if the packet has visited the node DP ID before
        Args:
            dp_id: The DP ID for the node is being visited
            pkt: The packet that is visiting the node
        """
        if dp_id in self.visited:
            if pkt in self.visited[dp_id]:
                return True
        return False

    def peek(self):
        """
        Returns the first item in the heap (with the highest priority (smallest value))
        with popping from the heap
        Returns:
            dp_id, pkt
        """
        if not self.heap:
            return None, None
        item = self.heap[0]
        return item[1][0], item[1][1]

    def push(self, dp_id, pkt, priority):
        """
        Pushes the dp_id and pkt onto the heap with priority
        Args:
            dp_id:
            pkt:
            priority:
        """
        heapq.heappush(self.heap, (priority, (dp_id, tuple(pkt.items()))))

    def pop(self):
        """
        Obtains the item with the highest priority
        Returns:
            dp_id, pkt
        """
        if not self.heap:
            return None, None
        item = heapq.heappop(self.heap)
        return item[1][0], item[1][1]


class FakeOFNetwork:
    """
    FakeOFNetwork is a virtual openflow pipeline used for testing openflow controllers
    The network contains multiple FakeOFTables to represent multiple switches in a network
    """

    def __init__(self, valves_manager, num_tables, requires_tfm=True):
        """
        Args:
            valves_manager (ValvesManager): Valves manager class to resolve stack traversals
            num_tables (int): The number of tables to configure in each FakeOFTable
            requires_tfm (bool): Whether TFMs are required
        """
        self.valves_manager = valves_manager
        self.tables = {}
        for dp_id in self.valves_manager.valves:
            self.tables[dp_id] = FakeOFTable(dp_id, num_tables, requires_tfm)

    def apply_ofmsgs(self, dp_id, ofmsgs, ignore_errors=False):
        """Applies ofmsgs to a FakeOFTable for DP ID"""
        self.tables[dp_id].apply_ofmsgs(ofmsgs, ignore_errors=ignore_errors)

    def print_table(self, dp_id):
        """Prints the table in string format to STDERR"""
        sys.stderr.write("TABLE %x" % dp_id)
        sys.stderr.write(str(self.tables[dp_id]) + "\n")
        sys.stderr.write("======================\n\n")

    def shortest_path_len(self, src_dpid, dst_dpid):
        """Returns the length of the shortest path from the source to the destination"""
        if src_dpid == dst_dpid:
            return 1
        src_valve = self.valves_manager.valves[src_dpid]
        dst_valve = self.valves_manager.valves[dst_dpid]
        if src_valve.dp.stack and dst_valve.dp.stack:
            return len(src_valve.dp.stack.shortest_path(dst_valve.dp.name))
        return 2

    def is_output(self, match, src_dpid, dst_dpid, port=None, vid=None, trace=False):
        """
        Traverses a packet through the network until we have searched everything
        or successfully output a packet to the destination with expected port and vid
        If port is None return True if output to any port (including special ports)
        regardless of VLAN tag.
        If vid is None return True if output to specified port regardless of VLAN tag.
        If vid OFPVID_PRESENT bit is 0, return True if output packet does not have
        a VLAN tag OR packet OFPVID_PRESENT is 0
        Args:
            match (dict): A dictionary keyed by header field names with values
            src_dpid: The source DP ID of the match packet entering the Fake OF network
            dst_dpid: The expected destination DP ID of the packet match
            port: The expected output port on the destination DP
            vid: The expected output vid on the destination DP
            trace (bool): Print the trace of traversing the tables
        Returns:
            true if packets with match fields is output to port with correct VLAN
        """
        found = False
        dfs = DFS()
        priority = self.shortest_path_len(src_dpid, dst_dpid)
        pkt = match.copy()
        dfs.push(src_dpid, pkt, priority)
        dfs.visit(src_dpid, pkt)
        while not found:
            # Search through the packet paths until we have searched everything or
            #   successfully output the packet to the destination in the expected format
            dp_id, pkt = dfs.pop()
            if dp_id is None or pkt is None:
                break
            pkt = dict(pkt)
            if dp_id == dst_dpid:
                # A packet has reached the destination, so test for the output
                found = self.tables[dp_id].is_full_output(pkt, port, vid, trace=trace)
                if not found and trace:
                    # A packet on the destination DP is not output in the expected state so
                    #   continue searching (flood reflection)
                    sys.stderr.write("Output is away from destination\n")
            if not found:
                # Packet not reached destination, so continue traversing
                if trace:
<<<<<<< HEAD
                    sys.stderr.write(f'FakeOFTable {dp_id}: {pkt}\n')
=======
                    sys.stderr.write("FakeOFTable %s: %s\n" % (dp_id, pkt))
>>>>>>> ad6726b8
                port_outputs = self.tables[dp_id].get_port_outputs(pkt, trace=trace)
                valve = self.valves_manager.valves[dp_id]
                for out_port, out_pkts in port_outputs.items():
                    if out_port == IN_PORT:
                        # Rebind output to the packet in_port value
                        out_port = pkt["in_port"]
                    if out_port not in valve.dp.ports:
                        # Ignore output to improper ports & controller
                        # TODO: Here we should actually send the packet to the
                        #   controller, and maybe install necessary rules to
                        #   help testing routing implementations
                        continue
                    for out_pkt in out_pkts:
                        port_obj = valve.dp.ports[out_port]
                        if port_obj.stack:
                            # Need to continue traversing through the FakeOFNetwork
                            adj_port = port_obj.stack["port"]
                            adj_dpid = port_obj.stack["dp"].dp_id
                            new_pkt = out_pkt.copy()
                            new_pkt["in_port"] = adj_port.number
                            if not dfs.has_visited(adj_dpid, new_pkt):
                                # Add packet to the heap if we have not visited the node with
                                #   this packet before
                                priority = self.shortest_path_len(adj_dpid, dst_dpid)
                                dfs.push(adj_dpid, new_pkt, priority)
                                dfs.visit(adj_dpid, new_pkt)
                        elif trace:
                            # Output to non-stack port, can ignore this output
                            sys.stderr.write(
<<<<<<< HEAD
                                f'Ignoring non-stack output {valve.dp.name}:{out_port}\n')
=======
                                "Ignoring non-stack output %s:%s\n"
                                % (valve.dp.name, out_port)
                            )
>>>>>>> ad6726b8
            if trace:
                sys.stderr.write("\n")
        return found

    def table_state(self, dp_id):
        """Return tuple of table hash & table str"""
        return self.tables[dp_id].table_state()

    def hash_table(self, dp_id):
        """Return a hash of a single FakeOFTable"""
        return self.tables[dp_id].__hash__()


class FakeOFTable:
    """Fake OFTable is a virtual openflow pipeline used for testing openflow
    controllers.

    The tables are populated using apply_ofmsgs and can be queried with
    is_output.
    """

    def __init__(self, dp_id, num_tables=1, requires_tfm=True):
        self.dp_id = dp_id
        self.tables = [[] for _ in range(0, num_tables)]
        self.groups = {}
        self.requires_tfm = requires_tfm
        self.tfm = {}

    def table_state(self):
        """Return tuple of table hash & table str"""
        table_str = str(self.tables)
        return (hash(frozenset(table_str)), table_str)

    def __hash__(self):
        """Return a host of the tables"""
        return hash(frozenset(str(self.tables)))

    def _apply_groupmod(self, ofmsg):
        """Maintain group table."""

        def _del(_ofmsg, group_id):
            if group_id == ofp.OFPG_ALL:
                self.groups = {}
                return
            if group_id in self.groups:
                del self.groups[group_id]

        def _add(ofmsg, group_id):
            if group_id in self.groups:
<<<<<<< HEAD
                raise FakeOFTableException(
                    f'group already in group table: {ofmsg}')
=======
                raise FakeOFTableException("group already in group table: %s" % ofmsg)
>>>>>>> ad6726b8
            self.groups[group_id] = ofmsg

        def _modify(ofmsg, group_id):
            if group_id not in self.groups:
<<<<<<< HEAD
                raise FakeOFTableException(
                    f'group not in group table: {ofmsg}')
=======
                raise FakeOFTableException("group not in group table: %s" % ofmsg)
>>>>>>> ad6726b8
            self.groups[group_id] = ofmsg

        _groupmod_handlers = {
            ofp.OFPGC_DELETE: _del,
            ofp.OFPGC_ADD: _add,
            ofp.OFPGC_MODIFY: _modify,
        }

        _groupmod_handlers[ofmsg.command](ofmsg, ofmsg.group_id)

    def _apply_flowmod(self, ofmsg):
        """Adds, Deletes and modify flow modification messages are applied
        according to section 6.4 of the OpenFlow 1.3 specification."""

        def _validate_flowmod_tfm(table_id, tfm_body, ofmsg):
            if not self.requires_tfm:
                return

            if table_id == ofp.OFPTT_ALL:
                if ofmsg.match.items() and not self.tfm:
                    raise FakeOFTableException(
<<<<<<< HEAD
                        f'got {ofmsg} with matches before TFM that defines tables')
=======
                        "got %s with matches before TFM that defines tables" % ofmsg
                    )
>>>>>>> ad6726b8
                return

            if tfm_body is None:
                raise FakeOFTableException(
<<<<<<< HEAD
                    f'got {ofmsg} before TFM that defines table {table_id}'
=======
                    "got %s before TFM that defines table %u" % (ofmsg, table_id)
>>>>>>> ad6726b8
                )

        def _add(table, flowmod):
            # From the 1.3 spec, section 6.4:
            # For add requests (OFPFC_ADD) with the
            # OFPFF_CHECK_OVERLAP flag set, the switch must first
            # check for any overlapping flow entries in the
            # requested table.  Two flow entries overlap if a
            # single packet may match both, and both flow entries
            # have the same priority, but the two flow entries
            # don't have the exact same match.  If an overlap
            # conflict exists between an existing flow entry and
            # the add request, the switch must refuse the addition
            # and respond with an ofp_error_msg with
            # OFPET_FLOW_MOD_FAILED type and OFPFMFC_OVERLAP code.
            #
            # Without the check overlap flag it seems like it is
            # possible that we can have overlapping flow table
            # entries which will cause ambiguous behaviour. This is
            # obviously unnacceptable so we will assume this is
            # always set
            for fte in table:
                if flowmod.fte_matches(fte, strict=True):
                    table.remove(fte)
                    break
                if flowmod.overlaps(fte):
<<<<<<< HEAD
                    raise FakeOFTableException(f'Overlapping flowmods {flowmod} and {fte}')
=======
                    raise FakeOFTableException(
                        "Overlapping flowmods {} and {}".format(flowmod, fte)
                    )
>>>>>>> ad6726b8
            table.append(flowmod)

        def _del(table, flowmod):
            removals = [fte for fte in table if flowmod.fte_matches(fte)]
            for fte in removals:
                table.remove(fte)

        def _del_strict(table, flowmod):
            for fte in table:
                if flowmod.fte_matches(fte, strict=True):
                    table.remove(fte)
                    break

        def _modify(table, flowmod):
            for fte in table:
                if flowmod.fte_matches(fte):
                    fte.instructions = flowmod.instructions

        def _modify_strict(table, flowmod):
            for fte in table:
                if flowmod.fte_matches(fte, strict=True):
                    fte.instructions = flowmod.instructions
                    break

        _flowmod_handlers = {
            ofp.OFPFC_ADD: _add,
            ofp.OFPFC_DELETE: _del,
            ofp.OFPFC_DELETE_STRICT: _del_strict,
            ofp.OFPFC_MODIFY: _modify,
            ofp.OFPFC_MODIFY_STRICT: _modify_strict,
        }

        table_id = ofmsg.table_id
        tfm_body = self.tfm.get(table_id, None)

        if table_id == ofp.OFPTT_ALL or table_id is None:
            tables = self.tables
        else:
            tables = [self.tables[table_id]]

        _validate_flowmod_tfm(table_id, tfm_body, ofmsg)
        flowmod = FlowMod(ofmsg)

        for table in tables:
            _flowmod_handlers[ofmsg.command](table, flowmod)

        if tfm_body:
            for table in tables:
                entries = len(table)
                if entries > tfm_body.max_entries:
<<<<<<< HEAD
                    tfm_table_details = f'self.dp_id: table {table_id} {tfm_body.name} ' \
                                        f'full ({entries}/{tfm_body.max_entries})'
                    flow_dump = '\n\n'.join(
                        (tfm_table_details, str(ofmsg), str(tfm_body)))
=======
                    tfm_table_details = "%s : table %u %s full (%u/%u)" % (
                        self.dp_id,
                        table_id,
                        tfm_body.name,
                        entries,
                        tfm_body.max_entries,
                    )
                    flow_dump = "\n\n".join(
                        (tfm_table_details, str(ofmsg), str(tfm_body))
                    )
>>>>>>> ad6726b8
                    raise FakeOFTableException(flow_dump)

    def _apply_tfm(self, ofmsg):
        self.tfm = {body.table_id: body for body in ofmsg.body}

    def _apply_flowstats(self, ofmsg):
        """Update state of flow tables to match an OFPFlowStatsReply message.

        This assumes a tfm is not required."""
        self.tables = []
        self.requires_tfm = False
        self.tfm = {}
        for stat in ofmsg.body:
            while len(self.tables) <= stat.table_id:
                self.tables.append([])
            self.tables[stat.table_id].append(FlowMod(stat))

    def apply_ofmsgs(self, ofmsgs, ignore_errors=False):
        """Update state of test flow tables."""
        for ofmsg in ofmsgs:
            try:
                if isinstance(ofmsg, parser.OFPBarrierRequest):
                    continue
                if isinstance(ofmsg, parser.OFPPacketOut):
                    continue
                if isinstance(ofmsg, parser.OFPSetConfig):
                    continue
                if isinstance(ofmsg, parser.OFPSetAsync):
                    continue
                if isinstance(ofmsg, parser.OFPDescStatsRequest):
                    continue
                if isinstance(ofmsg, parser.OFPMeterMod):
                    # TODO: handle OFPMeterMod
                    continue
                if isinstance(ofmsg, parser.OFPTableFeaturesStatsRequest):
                    self._apply_tfm(ofmsg)
                    continue
                if isinstance(ofmsg, parser.OFPGroupMod):
                    self._apply_groupmod(ofmsg)
                    continue
                if isinstance(ofmsg, parser.OFPFlowMod):
                    self._apply_flowmod(ofmsg)
                    self.sort_tables()
                    continue
                if isinstance(ofmsg, parser.OFPFlowStatsReply):
                    self._apply_flowstats(ofmsg)
                    self.sort_tables()
                    continue
            except FakeOFTableException:
                if not ignore_errors:
                    raise
            if not ignore_errors:
                raise FakeOFTableException("Unsupported flow %s" % str(ofmsg))

    def single_table_lookup(self, match, table_id, trace=False):
        """
        Searches through a single table with `table_id` for entries
        that will be applied to the packet with fields represented by match
        Args:
            match (dict): A dictionary keyed by header field names with values
            table_id (int): The table ID to send the match packet through
            trace (bool): Print the trace of traversing the table
        Returns:
            matching_fte: First matching flowmod in the table
        """
        packet_dict = match.copy()
        table = self.tables[table_id]
        matching_fte = None
        # Find matching flowmods
        for fte in table:
            if fte.pkt_matches(packet_dict):
                matching_fte = fte
                break
        if trace:
<<<<<<< HEAD
            sys.stderr.write(f'{table_id}: {matching_fte}\n')
=======
            sys.stderr.write("%s: %s\n" % (table_id, matching_fte))
>>>>>>> ad6726b8
        return matching_fte

    def _process_instruction(self, match, instruction):
        """
        Process an instructions actions into an output dictionary
        Args:
            match (dict): A dictionary keyed by header field names with values
            instruction: The instruction being applied to the packet match
        Returns:
            outputs: OrderedDict of an output port to list of output packets
            packet_dict: final dictionary of the packet
        """
        outputs = OrderedDict()
        packet_dict = match.copy()
        pending_actions = []
        for action in instruction.actions:
            if action.type == ofp.OFPAT_OUTPUT:
                # Save the packet that is output to a port
                outputs.setdefault(action.port, [])
                outputs[action.port].append(packet_dict.copy())
                pending_actions = []
                continue

            pending_actions.append(action)

            if action.type == ofp.OFPAT_SET_FIELD:
                # Set field, modify a packet header
                packet_dict[action.key] = action.value
            elif action.type == ofp.OFPAT_PUSH_VLAN:
                if (
                    "vlan_vid" in packet_dict
                    and packet_dict["vlan_vid"] & ofp.OFPVID_PRESENT
                ):
                    # Pushing on another tag, so create another
                    #   field for the encapsulated VID
                    packet_dict["encap_vid"] = packet_dict["vlan_vid"]
                # Push the VLAN header to the packet
                packet_dict["vlan_vid"] = ofp.OFPVID_PRESENT
            elif action.type == ofp.OFPAT_POP_VLAN:
                # Remove VLAN header from the packet
                packet_dict.pop("vlan_vid")
                if "vlan_pcp" in packet_dict:
                    # Also make sure to pop off any VLAN header information too
                    packet_dict.pop("vlan_pcp")
                if "encap_vid" in packet_dict:
                    # Move the encapsulated VID to the front
                    packet_dict["vlan_vid"] = packet_dict["encap_vid"]
                    packet_dict.pop("encap_vid")
                else:
                    packet_dict["vlan_vid"] = 0
            elif action.type == ofp.OFPAT_GROUP:
                # Group mod so make sure that we process the group buckets
                if action.group_id not in self.groups:
<<<<<<< HEAD
                    raise FakeOFTableException(f'output group not in group table: {action}')
=======
                    raise FakeOFTableException(
                        "output group not in group table: %s" % action
                    )
>>>>>>> ad6726b8
                buckets = self.groups[action.group_id].buckets
                for bucket in buckets:
                    bucket_outputs, _, _ = self._process_instruction(
                        packet_dict, bucket
                    )
                    for out_port, out_pkts in bucket_outputs.items():
                        outputs.setdefault(out_port, [])
                        outputs[out_port].extend(out_pkts)
                        pending_actions = []

        return outputs, packet_dict, pending_actions

    def get_table_output(self, match, table_id, trace=False):
        """
        Send a packet through a single table and return the output
        ports mapped to the output packet
        Args:
            match (dict): A dictionary keyed by header field names with values
            table_id (int): The table ID to send the packet match through
            trace (bool): Print the trace of traversing the table
        Returns:
            outputs: OrderedDict of an output port to output packet map
            packet_dict: The last version of the packet
            next_table: Table ID of the next table
        """
        next_table = None
        packet_dict = match.copy()
        outputs = OrderedDict()
        matching_fte = self.single_table_lookup(match, table_id, trace)
        pending_actions = []
        if matching_fte:
            for instruction in matching_fte.instructions:
                if instruction.type == ofp.OFPIT_GOTO_TABLE:
                    if table_id < instruction.table_id:
                        next_table = instruction.table_id
                    else:
                        raise FakeOFTableException("goto to lower table ID")
                elif instruction.type == ofp.OFPIT_APPLY_ACTIONS:
                    if not instruction.actions:
                        raise FakeOFTableException("no-op instruction actions")
                    (
                        instruction_outputs,
                        packet_dict,
                        pending_actions,
                    ) = self._process_instruction(packet_dict, instruction)
                    for out_port, out_pkts in instruction_outputs.items():
                        outputs.setdefault(out_port, [])
                        outputs[out_port].extend(out_pkts)
                elif instruction.type == ofp.OFPIT_WRITE_METADATA:
                    metadata = packet_dict.get("metadata", 0)
                    mask = instruction.metadata_mask
                    mask_compl = mask ^ 0xFFFFFFFFFFFFFFFF
                    packet_dict["metadata"] = (metadata & mask_compl) | (
                        instruction.metadata & mask
                    )
        if next_table:
            pending_actions = []
        if pending_actions:
<<<<<<< HEAD
            raise FakeOFTableException(f'flow performs actions on packet after \
                                       output with no goto: {matching_fte}')
=======
            raise FakeOFTableException(
                "flow performs actions on packet after \
                                       output with no goto: %s"
                % matching_fte
            )
>>>>>>> ad6726b8
        return outputs, packet_dict, next_table

    def get_output(self, match, trace=False):
        """
        Get all of the outputs of the tables with the output packets
        for each table in the FakeOFTable that match progresses through
        Args:
            match (dict): A dictionary keyed by header field names with values
            trace (bool): Print the trace of traversing the table
        Returns:
            table_outputs: map from table_id output to output ports & packets
                for that table
        """
        table_outputs = {}
        table_id = 0
        next_table = True
        packet_dict = match.copy()
        while next_table:
            next_table = False
            outputs, packet_dict, next_table_id = self.get_table_output(
                packet_dict, table_id, trace
            )
            table_outputs[table_id] = outputs
            next_table = next_table_id is not None
            table_id = next_table_id
        return table_outputs

    def get_port_outputs(self, match, trace=False):
        """
        Get all of the outputs of the tables with the output packets
        for each table in the FakeOFTable that match progresses through
        Args:
            match (dict): A dictionary keyed by header field names with value
            trace (bool): Print the trace of traversing the table
        Returns:
            table_outputs: Map from output port number to a list of unique output packets
        """
        port_outputs = {}
        table_id = 0
        next_table = True
        packet_dict = match.copy()
        while next_table:
            next_table = False
            outputs, packet_dict, next_table_id = self.get_table_output(
                packet_dict, table_id, trace
            )
            for out_port, out_pkts in outputs.items():
                port_outputs.setdefault(out_port, [])
                # Remove duplicate entries from the list
                for out_pkt in out_pkts:
                    if out_pkt not in port_outputs[out_port]:
                        port_outputs[out_port].append(out_pkt)
            next_table = next_table_id is not None
            table_id = next_table_id
        return port_outputs

    def is_full_output(self, match, port=None, vid=None, trace=False):
        """
        If port is None return True if output to any port (including special ports)
        regardless of VLAN tag.
        If vid is None return True if output to specified port regardless of VLAN tag.
        If vid OFPVID_PRESENT bit is 0, return True if output packet does not have
        a VLAN tag OR packet OFPVID_PRESENT is 0
        Args:
            match (dict): A dictionary keyed by header field names with values
            port: The expected output port
            vid: The expected output vid
            trace (bool): Print the trace of traversing the tables
        Returns:
            true if packets with match fields is output to port with correct VLAN
        """
        table_outputs = self.get_output(match, trace)
        if trace:
            sys.stderr.write(pprint.pformat(table_outputs) + "\n")
        in_port = match.get("in_port")
        for table_outputs in table_outputs.values():
            for out_port, out_pkts in table_outputs.items():
                for out_pkt in out_pkts:
                    if port == out_port and port == out_pkt["in_port"]:
                        continue
                    if port is None:
                        # Port is None & outputting so return true
                        return True
                    if vid is None:
                        # Vid is None, return true if output to specified port
                        if port == out_port:
                            return True
                        if out_port == ofp.OFPP_IN_PORT and port == in_port:
                            # In some cases we want to match to specifically ofp.OFPP_IN_PORT
                            #   otherwise we treat ofp.OFPP_IN_PORT as the match in_port
                            return True
                    if port == out_port or (
                        out_port == ofp.OFPP_IN_PORT and port == in_port
                    ):
                        # Matching port, so check matching VID
                        if vid & ofp.OFPVID_PRESENT == 0:
                            # If OFPVID_PRESENT bit is 0 then packet should not have a VLAN tag
                            return (
                                "vlan_vid" not in out_pkt
                                or out_pkt["vlan_vid"] & ofp.OFPVID_PRESENT == 0
                            )
                        # VID specified, check if matching expected
                        return "vlan_vid" in out_pkt and vid == out_pkt["vlan_vid"]
        return False

    def lookup(self, match, trace=False):
        """Return the entries from flowmods that matches match.

        Searches each table in the pipeline for the entries that will be
        applied to the packet with fields represented by match.

        Arguments:
        match: a dictionary keyed by header field names with values.
                header fields not provided in match must be wildcarded for the
                entry to be considered matching.

        Returns: a list of the flowmods that will be applied to the packet
                represented by match
        """
        packet_dict = match.copy()  # Packet headers may be modified
        instructions = []
        table_id = 0
        goto_table = True
        while goto_table:
            goto_table = False
            table = self.tables[table_id]
            matching_fte = None
            # find a matching flowmod
            for fte in table:
                if fte.pkt_matches(packet_dict):
                    matching_fte = fte
                    break
            # if a flowmod is found, make modifications to the match values and
            # determine if another lookup is necessary
            if trace:
<<<<<<< HEAD
                sys.stderr.write(f'{table_id}: {matching_fte}\n')
=======
                sys.stderr.write("%d: %s\n" % (table_id, matching_fte))
>>>>>>> ad6726b8
            if matching_fte:
                for instruction in matching_fte.instructions:
                    instructions.append(instruction)
                    if instruction.type == ofp.OFPIT_GOTO_TABLE:
                        if table_id < instruction.table_id:
                            table_id = instruction.table_id
                            goto_table = True
                    elif instruction.type == ofp.OFPIT_APPLY_ACTIONS:
                        for action in instruction.actions:
                            if action.type == ofp.OFPAT_SET_FIELD:
                                packet_dict[action.key] = action.value
                    elif instruction.type == ofp.OFPIT_WRITE_METADATA:
                        metadata = packet_dict.get("metadata", 0)
                        mask = instruction.metadata_mask
                        mask_compl = mask ^ 0xFFFFFFFFFFFFFFFF
                        packet_dict["metadata"] = (metadata & mask_compl) | (
                            instruction.metadata & mask
                        )
        return (instructions, packet_dict)

    def flow_count(self):
        """Return number of flow tables rules"""
        return sum(map(len, self.tables))

    def is_output(self, match, port=None, vid=None, trace=False):
        """Return true if packets with match fields is output to port with
        correct vlan.

        If port is none it will return true if output to any port (including
        special ports) regardless of vlan tag.

        If vid is none it will return true if output to specified port
        regardless of vlan tag.

        To specify checking that the packet should not have a vlan tag, set the
        OFPVID_PRESENT bit in vid to 0.

        Arguments:
        Match: a dictionary keyed by header field names with values.
        """

        full_output = self.is_full_output(match.copy(), port, vid, trace)

        def _output_result(action, vid_stack, port, vid):
            if port is None:
                return True
            in_port = match.get("in_port")
            result = None
            if action.port == port:
                if port == in_port:
                    result = None
                elif vid is None:
                    result = True
                elif vid & ofp.OFPVID_PRESENT == 0:
                    result = not vid_stack
                else:
                    result = bool(vid_stack and vid == vid_stack[-1])
            elif action.port == ofp.OFPP_IN_PORT and port == in_port:
                result = True
            return result

        def _process_vid_stack(action, vid_stack):
            if action.type == ofp.OFPAT_PUSH_VLAN:
                vid_stack.append(ofp.OFPVID_PRESENT)
            elif action.type == ofp.OFPAT_POP_VLAN:
                vid_stack.pop()
            elif action.type == ofp.OFPAT_SET_FIELD:
                if action.key == "vlan_vid":
                    vid_stack[-1] = action.value
            return vid_stack

        if trace:
            sys.stderr.write(
<<<<<<< HEAD
                f'tracing packet flow {match} matching to port {port}, vid {vid}\n')
=======
                "tracing packet flow %s matching to port %s, vid %s\n"
                % (match, port, vid)
            )
>>>>>>> ad6726b8

        # vid_stack represents the packet's vlan stack, innermost label listed
        # first
        match_vid = match.get("vlan_vid", 0)
        vid_stack = []
        if match_vid & ofp.OFPVID_PRESENT != 0:
            vid_stack.append(match_vid)
        instructions, _ = self.lookup(match, trace=trace)

        for instruction in instructions:
            if instruction.type != ofp.OFPIT_APPLY_ACTIONS:
                continue
            for action in instruction.actions:
                vid_stack = _process_vid_stack(action, vid_stack)
                if action.type == ofp.OFPAT_OUTPUT:
                    output_result = _output_result(action, vid_stack, port, vid)
                    if output_result is not None:
                        if output_result != full_output:
                            raise FakeOFTableException("Output functions do not match")
                        return output_result
                elif action.type == ofp.OFPAT_GROUP:
                    if action.group_id not in self.groups:
                        raise FakeOFTableException(
<<<<<<< HEAD
                            f'output group not in group table: {action}')
=======
                            "output group not in group table: %s" % action
                        )
>>>>>>> ad6726b8
                    buckets = self.groups[action.group_id].buckets
                    for bucket in buckets:
                        bucket_vid_stack = vid_stack
                        for bucket_action in bucket.actions:
                            bucket_vid_stack = _process_vid_stack(
                                bucket_action, bucket_vid_stack
                            )
                            if bucket_action.type == ofp.OFPAT_OUTPUT:
                                output_result = _output_result(
                                    bucket_action, vid_stack, port, vid
                                )
                                if output_result is not None:
                                    if output_result != full_output:
                                        raise FakeOFTableException(
                                            "Output functions do not match"
                                        )
                                    return output_result
        if full_output is not False:
            raise FakeOFTableException("Output functions do not match")
        return False

    def apply_instructions_to_packet(self, match):
        """
        Send packet through the fake OF table pipeline
        Args:
            match (dict): A dict keyed by header fields with values, represents
                a packet
        Returns:
            dict: Modified match dict, represents packet that has been through
                the pipeline with values possibly altered
        """
        _, packet_dict = self.lookup(match)
        return packet_dict

    def __str__(self):
        string = ""
        for table_id, table in enumerate(self.tables):
<<<<<<< HEAD
            string += f'\n----- Table {table_id} -----\n'
            string += '\n'.join(sorted([str(flowmod) for flowmod in table]))
=======
            string += "\n----- Table %u -----\n" % (table_id)
            string += "\n".join(sorted([str(flowmod) for flowmod in table]))
>>>>>>> ad6726b8
        return string

    def sort_tables(self):
        """Sort flows in tables by priority order."""
        self.tables = [sorted(table, reverse=True) for table in self.tables]


class FlowMod:
    """Represents a flow modification message and its corresponding entry in
    the flow table.
    """

    MAC_MATCH_FIELDS = (
        "eth_src",
        "eth_dst",
        "arp_sha",
        "arp_tha",
        "ipv6_nd_sll",
        "ipv6_nd_tll",
    )
    IPV4_MATCH_FIELDS = ("ipv4_src", "ipv4_dst", "arp_spa", "arp_tpa")
    IPV6_MATCH_FIELDS = ("ipv6_src", "ipv6_dst", "ipv6_nd_target")
    HEX_FIELDS = "eth_type"

    def __init__(self, flowmod):
        """flowmod is a ryu flow modification message object"""
        self.priority = flowmod.priority
        self.cookie = flowmod.cookie
        self.instructions = flowmod.instructions
        self.validate_instructions()
        self.match_values = {}
        self.match_masks = {}
        self.out_port = None
        # flowmod can be an OFPFlowMod or an OFPStats
        if isinstance(flowmod, parser.OFPFlowMod):
            if (
                flowmod.command in (ofp.OFPFC_DELETE, ofp.OFPFC_DELETE_STRICT)
                and flowmod.out_port != ofp.OFPP_ANY
            ):
                self.out_port = flowmod.out_port

        for key, val in flowmod.match.items():
            if isinstance(val, tuple):
                val, mask = val
            else:
                mask = -1

            mask = self.match_to_bits(key, mask)
            val = self.match_to_bits(key, val) & mask
            self.match_values[key] = val
            self.match_masks[key] = mask

    def validate_instructions(self):
        instruction_types = set()
        for instruction in self.instructions:
            if instruction.type in instruction_types:
                raise FakeOFTableException(
<<<<<<< HEAD
                    f'FlowMod with Multiple instructions of the same type: {self.instructions}')
=======
                    "FlowMod with Multiple instructions of the "
                    "same type: {}".format(self.instructions)
                )
>>>>>>> ad6726b8
            instruction_types.add(instruction.type)

    def out_port_matches(self, other):
        """returns True if other has an output action to this flowmods
        output_port"""
        if self.out_port is None or self.out_port == ofp.OFPP_ANY:
            return True
        for instruction in other.instructions:
            if instruction.type == ofp.OFPIT_APPLY_ACTIONS:
                for action in instruction.actions:
                    if action.type == ofp.OFPAT_OUTPUT:
                        if action.port == self.out_port:
                            return True
        return False

    def pkt_matches(self, pkt_dict):
        """returns True if pkt_dict matches this flow table entry.

        args:
            pkt_dict - a dictionary keyed by flow table match fields with
                values
        if an element is included in the flow table entry match fields but not
        in the pkt_dict that is assumed to indicate a failed match
        """

        # TODO: add cookie and out_group
        for key, val in self.match_values.items():
            if key not in pkt_dict:
                return False
            val_bits = self.match_to_bits(key, pkt_dict[key])
            if val_bits != (val & self.match_masks[key]):
                return False
        return True

    def _matches_match(self, other):
        return (
            self.priority == other.priority
            and self.match_values == other.match_values
            and self.match_masks == other.match_masks
        )

    def fte_matches(self, other, strict=False):
        """returns True if the flow table entry other matches this flowmod.

        used for finding existing flow table entries that match with this
        flowmod.

        args:
            other - a flowmod object
            strict (bool) - whether to use strict matching (as defined in
                of1.3 specification section 6.4)
        """
        if not self.out_port_matches(other):
            return False
        if strict:
            return self._matches_match(other)
        for key, val in self.match_values.items():
            if key not in other.match_values:
                return False
            if other.match_values[key] & self.match_masks[key] != val:
                return False
        return True

    def overlaps(self, other):
        """returns True if any packet can match both self and other."""
        # This is different from the matches method as matches assumes an
        # undefined field is a failed match. In this case an undefined field is
        # potentially an overlap and therefore is considered success
        if other.priority != self.priority:
            return False
        for key, val in self.match_values.items():
            if key in other.match_values:
                if val & other.match_masks[key] != other.match_values[key]:
                    return False
                if other.match_values[key] & self.match_masks[key] != val:
                    return False
        return True

    def match_to_bits(self, key, val):
        """convert match fields and masks to bits objects.

        this allows for masked matching. Converting all match fields to the
        same object simplifies things (eg __str__).
        """
        if isinstance(val, Bits):
            return val

        def _val_to_bits(conv, val, length):
            if val == -1:
                return Bits(int=-1, length=length)
            return Bits(bytes=conv(val), length=length)

        if key in self.MAC_MATCH_FIELDS:
            return _val_to_bits(addrconv.mac.text_to_bin, val, 48)
        if key in self.IPV4_MATCH_FIELDS:
            return _val_to_bits(addrconv.ipv4.text_to_bin, val, 32)
        if key in self.IPV6_MATCH_FIELDS:
            return _val_to_bits(addrconv.ipv6.text_to_bin, val, 128)
        return Bits(int=int(val), length=64)

    def bits_to_str(self, key, val):
        if key in self.MAC_MATCH_FIELDS:
            result = addrconv.mac.bin_to_text(val.tobytes())
        elif key in self.IPV4_MATCH_FIELDS:
            result = addrconv.ipv4.bin_to_text(val.tobytes())
        elif key in self.IPV6_MATCH_FIELDS:
            result = addrconv.ipv6.bin_to_text(val.tobytes())
        elif key in self.HEX_FIELDS:
            result = str(val.hex.lstrip("0"))
        else:
            result = str(val.int)
        return result

    def __lt__(self, other):
        return self.priority < other.priority

    def __eq__(self, other):
        return (
            self._matches_match(other)
            and self.out_port == other.out_port
            and self.instructions == other.instructions
        )

    def __hash__(self):
        return hash(
            (
                self.priority,
                self.match_values,
                self.match_masks,
                self.out_port,
                self.instructions,
            )
        )

    def _pretty_field_str(self, key, value, mask=None):
        mask_str = ""
        value_int = value
        mask_int = mask
        if isinstance(value, Bits):
            value_int = value.int
        if isinstance(mask, Bits):
            mask_int = mask.int  # pytype: disable=attribute-error
        elif mask is None:
            mask_int = -1
        if key == "vlan_vid":
            if value_int & ofp.OFPVID_PRESENT == 0:
                result = "vlan untagged"
            elif key == "vlan_vid" and mask_int == ofp.OFPVID_PRESENT:
                result = "vlan tagged"
            else:
                result = str(value_int ^ ofp.OFPVID_PRESENT)
                if mask_int != -1:
                    mask_str = str(mask_int ^ ofp.OFPVID_PRESENT)
        elif isinstance(value, Bits):
            result = self.bits_to_str(key, value)
            if mask is not None and mask_int != -1:
                mask_str = self.bits_to_str(key, mask)
        elif isinstance(value, str):
            result = value
            if mask is not None:
                mask_str = mask
        elif isinstance(value, int):
            if key in self.HEX_FIELDS:
                result = hex(value)
                if mask is not None and mask != -1:
                    mask_str = hex(mask)
            else:
                result = str(value)
                if mask is not None and mask != -1:
                    mask_str = str(mask)
        if mask_str:
            result += f"/{mask_str}"
        return result

    def _pretty_action_str(self, action):
        actions_names_attrs = {
            parser.OFPActionPushVlan.__name__: ("push_vlan", "ethertype"),
            parser.OFPActionPopVlan.__name__: ("pop_vlan", None),
            parser.OFPActionGroup.__name__: ("group", "group_id"),
            parser.OFPActionDecNwTtl.__name__: ("dec_nw_ttl", None),
        }
        value = None
        if isinstance(action, parser.OFPActionOutput):
            name = "output"
            if action.port == CONTROLLER_PORT:
                value = "CONTROLLER"
            elif action.port == IN_PORT:
                value = "IN_PORT"
            else:
                value = str(action.port)
        elif isinstance(action, parser.OFPActionSetField):
<<<<<<< HEAD
            name = f'set_{action.key}'
=======
            name = "set_{}".format(action.key)
>>>>>>> ad6726b8
            value = self._pretty_field_str(action.key, action.value)
        else:
            name, attr = actions_names_attrs[type(action).__name__]
            if attr:
                value = getattr(action, attr)
        result = name
        if value:
            result += f" {value}"
        return result

    def __str__(self):
<<<<<<< HEAD
        result = f'Priority: {self.priority} | Match: '
=======
        result = "Priority: {0} | Match: ".format(self.priority)
>>>>>>> ad6726b8

        for key in sorted(self.match_values.keys()):
            val = self.match_values[key]
            mask = self.match_masks[key]
<<<<<<< HEAD
            result += f" {key} {self._pretty_field_str(key, val, mask)},"
        result = result.rstrip(',')
=======
            result += " {} {},".format(key, self._pretty_field_str(key, val, mask))
        result = result.rstrip(",")
>>>>>>> ad6726b8
        result += " | Instructions :"
        if not self.instructions:
            result += " drop"
        for instruction in self.instructions:
            if isinstance(instruction, parser.OFPInstructionGotoTable):
<<<<<<< HEAD
                result += f' goto {instruction.table_id}'
=======
                result += " goto {}".format(instruction.table_id)
>>>>>>> ad6726b8
            elif isinstance(instruction, parser.OFPInstructionActions):
                for action in instruction.actions:
                    result += f" {self._pretty_action_str(action)},"
            else:
                result += str(instruction)
        result = result.rstrip(",")
        return result

    def __repr__(self):
<<<<<<< HEAD
        string = f'priority: {self.priority} cookie: {self.cookie}'
        for key in sorted(self.match_values.keys()):
            mask = self.match_masks[key]
            string += f' {key}: {self.match_values[key]}'
            if mask.int != -1:  # pytype: disable=attribute-error
                string += f'/{mask}'
        string += f' Instructions: {str(self.instructions)}'
=======
        string = "priority: {0} cookie: {1}".format(self.priority, self.cookie)
        for key in sorted(self.match_values.keys()):
            mask = self.match_masks[key]
            string += " {0}: {1}".format(key, self.match_values[key])
            if mask.int != -1:  # pytype: disable=attribute-error
                string += "/{0}".format(mask)
        string += " Instructions: {0}".format(str(self.instructions))
>>>>>>> ad6726b8
        return string


class FakeRyuDp:  # pylint: disable=too-few-public-methods
    """Fake ryu Datapath object.

    Just needed to provide a parser to allow us to extract ryu objects from
    JSON
    """

    def __init__(self):
        """Create fake ryu DP"""
        self.ofproto_parser = parser


def parse_print_args():
    """Parse arguments for the print command"""
    arg_parser = argparse.ArgumentParser(
        prog="fakeoftable",
        description="Prints a JSON flow table in a human readable format",
        usage="""
    Print a flow table in a human readable format
    {argv0} print -f FILE
""".format(
            argv0=sys.argv[0]
        ),
    )
    arg_parser.add_argument(
        "-f",
        "--file",
        help="file containing an OFPFlowStatsReply message in JSON format",
    )
    args = arg_parser.parse_args(sys.argv[2:])
    return {"filename": args.file}


def parse_probe_args():
    """Parse arguments for the probe command"""
    arg_parser = argparse.ArgumentParser(
        prog="fakeoftable",
        description="Performs a packet lookup on a JSON openflow table",
        usage="""
    Find the flow table entries in a given flow table that match a given packet
    {argv0} probe -f FILE -p PACKET_STRING
""".format(
            argv0=sys.argv[0]
        ),
    )
    arg_parser.add_argument(
        "-p",
        "--packet",
        metavar="PACKET_STRING",
        help=(
            """string representation of a packet dictionary eg. """
            """"{'in_port': 1, 'eth_dst': '01:80:c2:00:00:02', 'eth_type': """
            '''34825}"'''
        ),
    )
    arg_parser.add_argument(
        "-f",
        "--file",
        metavar="FILE",
        help="file containing an OFPFlowStatsReply message in JSON format",
    )
    args = arg_parser.parse_args(sys.argv[2:])
    packet = args.packet
    packet = ast.literal_eval(args.packet)
    # fix vlan vid
    if "vlan_vid" in packet:
        packet["vlan_vid"] |= ofp.OFPVID_PRESENT
    return {"packet": packet, "filename": args.file}


def parse_args():
    """parse arguments"""
    arg_parser = argparse.ArgumentParser(
        prog="fakeoftable",
        description="Performs operations on JSON openflow tables",
        usage="""
    {argv0} <command> <args>

""".format(
            argv0=sys.argv[0]
        ),
    )
    arg_parser.add_argument("command", help='Subcommand, either "print" or "probe"')
    args = arg_parser.parse_args(sys.argv[1:2])
    try:
        if args.command == "probe":
            command_args = parse_probe_args()
        elif args.command == "print":
            command_args = parse_print_args()
    except (KeyError, IndexError, ValueError, AttributeError) as err:
        print(err)
        arg_parser.print_help()
        sys.exit(-1)
    return (args.command, command_args)


def _print(filename, **_kwargs):
    """Prints the JSON flow table from a file in a human readable format"""
    with open(filename, "r", encoding="utf-8") as file_handle:
        msg = json.load(file_handle)
    datapath = FakeRyuDp()
    ofmsg = ofp_parser.ofp_msg_from_jsondict(datapath, msg)
    table = FakeOFTable(1)
    table.apply_ofmsgs([ofmsg])
    print(table)


def probe(filename, packet):
    """Prints the actions applied to packet by the table from the file"""
    with open(filename, "r", encoding="utf-8") as file_handle:
        msg = json.load(file_handle)
    datapath = FakeRyuDp()
    ofmsg = ofp_parser.ofp_msg_from_jsondict(datapath, msg)
    table = FakeOFTable(1)
    table.apply_ofmsgs([ofmsg])
    instructions, out_packet = table.lookup(packet)
    print(packet)
    for instruction in instructions:
        print(instruction)
    print(out_packet)


def main():
    command, kwargs = parse_args()
    if command == "probe":
        probe(**kwargs)
    elif command == "print":
        _print(**kwargs)


if __name__ == "__main__":
    main()<|MERGE_RESOLUTION|>--- conflicted
+++ resolved
@@ -189,11 +189,7 @@
             if not found:
                 # Packet not reached destination, so continue traversing
                 if trace:
-<<<<<<< HEAD
-                    sys.stderr.write(f'FakeOFTable {dp_id}: {pkt}\n')
-=======
                     sys.stderr.write("FakeOFTable %s: %s\n" % (dp_id, pkt))
->>>>>>> ad6726b8
                 port_outputs = self.tables[dp_id].get_port_outputs(pkt, trace=trace)
                 valve = self.valves_manager.valves[dp_id]
                 for out_port, out_pkts in port_outputs.items():
@@ -223,13 +219,9 @@
                         elif trace:
                             # Output to non-stack port, can ignore this output
                             sys.stderr.write(
-<<<<<<< HEAD
-                                f'Ignoring non-stack output {valve.dp.name}:{out_port}\n')
-=======
                                 "Ignoring non-stack output %s:%s\n"
                                 % (valve.dp.name, out_port)
                             )
->>>>>>> ad6726b8
             if trace:
                 sys.stderr.write("\n")
         return found
@@ -279,22 +271,12 @@
 
         def _add(ofmsg, group_id):
             if group_id in self.groups:
-<<<<<<< HEAD
-                raise FakeOFTableException(
-                    f'group already in group table: {ofmsg}')
-=======
                 raise FakeOFTableException("group already in group table: %s" % ofmsg)
->>>>>>> ad6726b8
             self.groups[group_id] = ofmsg
 
         def _modify(ofmsg, group_id):
             if group_id not in self.groups:
-<<<<<<< HEAD
-                raise FakeOFTableException(
-                    f'group not in group table: {ofmsg}')
-=======
                 raise FakeOFTableException("group not in group table: %s" % ofmsg)
->>>>>>> ad6726b8
             self.groups[group_id] = ofmsg
 
         _groupmod_handlers = {
@@ -316,21 +298,13 @@
             if table_id == ofp.OFPTT_ALL:
                 if ofmsg.match.items() and not self.tfm:
                     raise FakeOFTableException(
-<<<<<<< HEAD
-                        f'got {ofmsg} with matches before TFM that defines tables')
-=======
                         "got %s with matches before TFM that defines tables" % ofmsg
                     )
->>>>>>> ad6726b8
                 return
 
             if tfm_body is None:
                 raise FakeOFTableException(
-<<<<<<< HEAD
-                    f'got {ofmsg} before TFM that defines table {table_id}'
-=======
                     "got %s before TFM that defines table %u" % (ofmsg, table_id)
->>>>>>> ad6726b8
                 )
 
         def _add(table, flowmod):
@@ -357,13 +331,9 @@
                     table.remove(fte)
                     break
                 if flowmod.overlaps(fte):
-<<<<<<< HEAD
-                    raise FakeOFTableException(f'Overlapping flowmods {flowmod} and {fte}')
-=======
                     raise FakeOFTableException(
                         "Overlapping flowmods {} and {}".format(flowmod, fte)
                     )
->>>>>>> ad6726b8
             table.append(flowmod)
 
         def _del(table, flowmod):
@@ -414,12 +384,6 @@
             for table in tables:
                 entries = len(table)
                 if entries > tfm_body.max_entries:
-<<<<<<< HEAD
-                    tfm_table_details = f'self.dp_id: table {table_id} {tfm_body.name} ' \
-                                        f'full ({entries}/{tfm_body.max_entries})'
-                    flow_dump = '\n\n'.join(
-                        (tfm_table_details, str(ofmsg), str(tfm_body)))
-=======
                     tfm_table_details = "%s : table %u %s full (%u/%u)" % (
                         self.dp_id,
                         table_id,
@@ -430,7 +394,6 @@
                     flow_dump = "\n\n".join(
                         (tfm_table_details, str(ofmsg), str(tfm_body))
                     )
->>>>>>> ad6726b8
                     raise FakeOFTableException(flow_dump)
 
     def _apply_tfm(self, ofmsg):
@@ -505,11 +468,7 @@
                 matching_fte = fte
                 break
         if trace:
-<<<<<<< HEAD
-            sys.stderr.write(f'{table_id}: {matching_fte}\n')
-=======
             sys.stderr.write("%s: %s\n" % (table_id, matching_fte))
->>>>>>> ad6726b8
         return matching_fte
 
     def _process_instruction(self, match, instruction):
@@ -563,13 +522,9 @@
             elif action.type == ofp.OFPAT_GROUP:
                 # Group mod so make sure that we process the group buckets
                 if action.group_id not in self.groups:
-<<<<<<< HEAD
-                    raise FakeOFTableException(f'output group not in group table: {action}')
-=======
                     raise FakeOFTableException(
                         "output group not in group table: %s" % action
                     )
->>>>>>> ad6726b8
                 buckets = self.groups[action.group_id].buckets
                 for bucket in buckets:
                     bucket_outputs, _, _ = self._process_instruction(
@@ -628,16 +583,11 @@
         if next_table:
             pending_actions = []
         if pending_actions:
-<<<<<<< HEAD
-            raise FakeOFTableException(f'flow performs actions on packet after \
-                                       output with no goto: {matching_fte}')
-=======
             raise FakeOFTableException(
                 "flow performs actions on packet after \
                                        output with no goto: %s"
                 % matching_fte
             )
->>>>>>> ad6726b8
         return outputs, packet_dict, next_table
 
     def get_output(self, match, trace=False):
@@ -773,11 +723,7 @@
             # if a flowmod is found, make modifications to the match values and
             # determine if another lookup is necessary
             if trace:
-<<<<<<< HEAD
-                sys.stderr.write(f'{table_id}: {matching_fte}\n')
-=======
                 sys.stderr.write("%d: %s\n" % (table_id, matching_fte))
->>>>>>> ad6726b8
             if matching_fte:
                 for instruction in matching_fte.instructions:
                     instructions.append(instruction)
@@ -851,13 +797,9 @@
 
         if trace:
             sys.stderr.write(
-<<<<<<< HEAD
-                f'tracing packet flow {match} matching to port {port}, vid {vid}\n')
-=======
                 "tracing packet flow %s matching to port %s, vid %s\n"
                 % (match, port, vid)
             )
->>>>>>> ad6726b8
 
         # vid_stack represents the packet's vlan stack, innermost label listed
         # first
@@ -881,12 +823,8 @@
                 elif action.type == ofp.OFPAT_GROUP:
                     if action.group_id not in self.groups:
                         raise FakeOFTableException(
-<<<<<<< HEAD
-                            f'output group not in group table: {action}')
-=======
                             "output group not in group table: %s" % action
                         )
->>>>>>> ad6726b8
                     buckets = self.groups[action.group_id].buckets
                     for bucket in buckets:
                         bucket_vid_stack = vid_stack
@@ -924,13 +862,8 @@
     def __str__(self):
         string = ""
         for table_id, table in enumerate(self.tables):
-<<<<<<< HEAD
-            string += f'\n----- Table {table_id} -----\n'
-            string += '\n'.join(sorted([str(flowmod) for flowmod in table]))
-=======
             string += "\n----- Table %u -----\n" % (table_id)
             string += "\n".join(sorted([str(flowmod) for flowmod in table]))
->>>>>>> ad6726b8
         return string
 
     def sort_tables(self):
@@ -988,13 +921,9 @@
         for instruction in self.instructions:
             if instruction.type in instruction_types:
                 raise FakeOFTableException(
-<<<<<<< HEAD
-                    f'FlowMod with Multiple instructions of the same type: {self.instructions}')
-=======
                     "FlowMod with Multiple instructions of the "
                     "same type: {}".format(self.instructions)
                 )
->>>>>>> ad6726b8
             instruction_types.add(instruction.type)
 
     def out_port_matches(self, other):
@@ -1166,7 +1095,7 @@
                 if mask is not None and mask != -1:
                     mask_str = str(mask)
         if mask_str:
-            result += f"/{mask_str}"
+            result += "/{}".format(mask_str)
         return result
 
     def _pretty_action_str(self, action):
@@ -1186,11 +1115,7 @@
             else:
                 value = str(action.port)
         elif isinstance(action, parser.OFPActionSetField):
-<<<<<<< HEAD
-            name = f'set_{action.key}'
-=======
             name = "set_{}".format(action.key)
->>>>>>> ad6726b8
             value = self._pretty_field_str(action.key, action.value)
         else:
             name, attr = actions_names_attrs[type(action).__name__]
@@ -1198,54 +1123,32 @@
                 value = getattr(action, attr)
         result = name
         if value:
-            result += f" {value}"
+            result += " {}".format(value)
         return result
 
     def __str__(self):
-<<<<<<< HEAD
-        result = f'Priority: {self.priority} | Match: '
-=======
         result = "Priority: {0} | Match: ".format(self.priority)
->>>>>>> ad6726b8
 
         for key in sorted(self.match_values.keys()):
             val = self.match_values[key]
             mask = self.match_masks[key]
-<<<<<<< HEAD
-            result += f" {key} {self._pretty_field_str(key, val, mask)},"
-        result = result.rstrip(',')
-=======
             result += " {} {},".format(key, self._pretty_field_str(key, val, mask))
         result = result.rstrip(",")
->>>>>>> ad6726b8
         result += " | Instructions :"
         if not self.instructions:
             result += " drop"
         for instruction in self.instructions:
             if isinstance(instruction, parser.OFPInstructionGotoTable):
-<<<<<<< HEAD
-                result += f' goto {instruction.table_id}'
-=======
                 result += " goto {}".format(instruction.table_id)
->>>>>>> ad6726b8
             elif isinstance(instruction, parser.OFPInstructionActions):
                 for action in instruction.actions:
-                    result += f" {self._pretty_action_str(action)},"
+                    result += " {},".format(self._pretty_action_str(action))
             else:
                 result += str(instruction)
         result = result.rstrip(",")
         return result
 
     def __repr__(self):
-<<<<<<< HEAD
-        string = f'priority: {self.priority} cookie: {self.cookie}'
-        for key in sorted(self.match_values.keys()):
-            mask = self.match_masks[key]
-            string += f' {key}: {self.match_values[key]}'
-            if mask.int != -1:  # pytype: disable=attribute-error
-                string += f'/{mask}'
-        string += f' Instructions: {str(self.instructions)}'
-=======
         string = "priority: {0} cookie: {1}".format(self.priority, self.cookie)
         for key in sorted(self.match_values.keys()):
             mask = self.match_masks[key]
@@ -1253,7 +1156,6 @@
             if mask.int != -1:  # pytype: disable=attribute-error
                 string += "/{0}".format(mask)
         string += " Instructions: {0}".format(str(self.instructions))
->>>>>>> ad6726b8
         return string
 
 
