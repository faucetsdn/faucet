#!/usr/bin/env python3

"""Test config parsing"""

import logging
import shutil
import tempfile
import unittest
import os
from faucet import config_parser as cp

LOGNAME = '/dev/null'

<<<<<<< HEAD
class TestConfig(unittest.TestCase):
=======

class TestConfig(unittest.TestCase):
    """Test config parsing raises correct exception."""
>>>>>>> b5664236

    def setUp(self):
        logging.disable(logging.CRITICAL)
        self.tmpdir = tempfile.mkdtemp()

    def tearDown(self):
        logging.disable(logging.NOTSET)
        shutil.rmtree(self.tmpdir)

    def create_config_file(self, config):
        """Returns file path to file containing the config parameter."""
        conf_file_name = os.path.join(self.tmpdir, 'faucet.yaml')
        with open(conf_file_name, 'w') as conf_file:
            conf_file.write(config)
        return conf_file_name

    def run_function_with_config(self, config, function):
        """Return False if provided function raises InvalidConfigError."""
        conf_file = self.create_config_file(config)
        try:
            function(conf_file, LOGNAME)
        except cp.InvalidConfigError:
            return False
        return True

    def check_config_failure(self, config, function):
        """Ensure config parsing reported as failed."""
        self.assertEqual(
            self.run_function_with_config(config, function), False)

    def check_config_success(self, config, function):
        """Ensure config parsing reported succeeded."""
        self.assertEqual(
            self.run_function_with_config(config, function), True)

    def test_config_contains_only_int(self):
        """Test that config is invalid when only an int"""
        config = """5"""
        self.check_config_failure(config, cp.dp_parser)

    def test_config_contains_only_float(self):
        """Test that config is invalid when only a float"""
        config = """5.5"""
        self.check_config_failure(config, cp.dp_parser)

    def test_config_contains_only_str(self):
        """Test config is invalid when only a string"""
        config = """aaaa"""
        self.check_config_failure(config, cp.dp_parser)

    def test_config_only_boolean(self):
        """Test config is invalid when only a boolean"""
        config = """False"""
        self.check_config_failure(config, cp.dp_parser)

    def test_config_only_datetime(self):
        """Test that config is invalid when only a datetime object"""
        config = """1967-07-31"""
        self.check_config_failure(config, cp.dp_parser)

    def test_config_contains_only_dash(self):
        """Test that config is invalid when only only a -"""
        config = """-"""
        self.check_config_failure(config, cp.dp_parser)

    def test_config_contains_only_array(self):
        """Test that config is invalid when only only [2, 2]"""
        config = """[2, 2]"""
        self.check_config_failure(config, cp.dp_parser)

    def test_config_only_empty_array(self):
        """Test that config is invalid when only only []"""
        config = """[]"""
        self.check_config_failure(config, cp.dp_parser)

    def test_unconfigured_acl(self):
        """Test that config is invalid when there are unconfigured acls"""
        acl_config = """
vlans:
    office:
        vid: 100
dps:
    sw1:
        dp_id: 0x1
        interfaces:
            1:
                acl_in: access-port-protect
                tagged_vlans: [office]
"""
        self.check_config_failure(acl_config, cp.dp_parser)

    def test_unconfigured_vlan_acl(self):
        """Test that config is invalid when only there are unconfigured acls"""
        acl_config = """
vlans:
    office:
        vid: 100
        acl_in: office-vlan-protect
dps:
    sw1:
        dp_id: 0x1
        interfaces:
            1:
                tagged_vlans: [office]
"""
        self.check_config_failure(acl_config, cp.dp_parser)

    def test_config_routes_are_empty(self):
        """Test that config is invalid when vlan routes are empty"""
        config = """
vlans:
    office:
        vid: 100
        routes:
            - route:
                ip_dst:
                ip_gw:
dps:
    sw1:
        dp_id: 0x1
        interfaces:
            5:
                tagged_vlans: [office]
"""
        self.check_config_failure(config, cp.dp_parser)

    def test_config_routes_not_strings(self):
        """Test config is invalid when vlan routes are not strings"""
        config = """
vlans:
    office:
        vid: 100
        routes:
            - route:
                ip_dst: 5.5
                ip_gw: []
dps:
    sw1:
        dp_id: 0x1
        interfaces:
            5:
                tagged_vlans: [office]
"""
        self.check_config_failure(config, cp.dp_parser)

    def test_config_vips_not_strings(self):
        """Test that config is invalid when faucet_vips does not contain strings"""
        config = """
vlans:
    office:
        vid: 100
        faucet_vips: [False, 5.5, []]
dps:
    sw1:
        dp_id: 0x1
        interfaces:
            5:
                tagged_vlans: [office]
"""
        self.check_config_failure(config, cp.dp_parser)

    def test_config_faucet_invalid_vips(self):
        """Test that config is rejected if faucet_vips does not contain valid ip addresses"""
        config = """
vlans:
    office:
        vid: 100
        faucet_vips: ['aaaaa', '', '123421342']
dps:
    sw1:
        dp_id: 0x1
        interfaces:
            5:
                tagged_vlans: [office]
"""
        self.check_config_failure(config, cp.dp_parser)

    def test_config_vlans_is_empty(self):
        """Test that config is rejected when vlans is empty"""
        config = """
vlans:
dps:
    sw1:
        dp_id: 0x1
        hardware: "Open vSwitch"
        interfaces:
            1:
                native_vlan: office
"""
        self.check_config_failure(config, cp.dp_parser)

    def test_config_dps_is_empty(self):
        """Test that config is rejected when dps is empty"""
        config = """
vlans:
    office:
        vid: 100
dps:
"""
        self.check_config_failure(config, cp.dp_parser)

    def test_including_invalid_files(self):
        """Test that config is rejected when including invalid files"""
        include_config = """
include: [-, False, 1967-06-07, 5.5, [5], {'5': 5}, testing]
vlans:
    office:
        vid: 100
dps:
    sw1:
        dp_id: 0x1
        interfaces:
            5:
                tagged_vlans: [office]
"""
        self.check_config_failure(include_config, cp.dp_parser)

<<<<<<< HEAD
    def test_port_range_config_invalid_range(self):
        """Test that config is rejected when including invalid port range"""
        port_ranges_config = """
=======
    def test_config_vlans_on_stack(self):
        """Test that config is rejected vlans on a stack interface."""
        config = """
>>>>>>> b5664236
vlans:
    office:
        vid: 100
dps:
    sw1:
        dp_id: 0x1
<<<<<<< HEAD
        interface-ranges:
            2-1:
                native_vlan: office
"""
        self.check_config_failure(port_ranges_config, cp.dp_parser)

    def test_port_range_config_invalid_vlan(self):
        """Test that config under port range is checked as other interface config"""
        port_ranges_invalid_vlan = """
=======
        hardware: "Open vSwitch"
        stack:
            priority: 1
        interfaces:
            1:
                native_vlan: office
                stack:
                    dp: sw2
                    port: 1
            2:
                native_vlan: office
    sw2:
        dp_id: 0x2
        hardware: "Open vSwitch"
        interfaces:
            1:
                stack:
                    dp: sw1
                    port: 1
            2:
                native_vlan: office
"""
        self.check_config_failure(config, cp.dp_parser)

    def test_config_stack(self):
        """Test valid stacking config."""
        config = """
>>>>>>> b5664236
vlans:
    office:
        vid: 100
dps:
    sw1:
        dp_id: 0x1
<<<<<<< HEAD
        interface-ranges:
            a-b:
                native_vlan: guest
    sw2:
        dp_id: 0x2
        interfaces:
            1:
                native_vlan: office
        interface-ranges:
"""
        self.check_config_failure(port_ranges_invalid_vlan, cp.dp_parser)
=======
        hardware: "Open vSwitch"
        stack:
            priority: 1
        interfaces:
            1:
                stack:
                    dp: sw2
                    port: 1
            2:
                native_vlan: office
    sw2:
        dp_id: 0x2
        hardware: "Open vSwitch"
        interfaces:
            1:
                stack:
                    dp: sw1
                    port: 1
            2:
                native_vlan: office
"""
        self.check_config_success(config, cp.dp_parser)

    def test_port_number(self):
        """Test port number is valid."""
        port_config = """
vlans:
    office:
        vid: 100
dps:
    sw1:
        dp_id: 0x1
        interfaces:
            testing:
                native_vlan: office
"""
        self.check_config_failure(port_config, cp.dp_parser)

    def test_one_port_dp(self):
        """Test port number is valid."""
        port_config = """
vlans:
    office:
        vid: 100
dps:
    sw1:
        dp_id: 0x1
        interfaces:
            testing:
                number: 1
                native_vlan: office
"""
        self.check_config_success(port_config, cp.dp_parser)

    def test_dp_id_too_big(self):
        """Test DP ID is valid."""
        toobig_dp_id_config = """
vlans:
    office:
        vid: 100
dps:
    sw1:
        dp_id: 0xfffffffffffffffffffffffffffffffff
        interfaces:
            1:
                native_vlan: office
"""
        self.check_config_failure(toobig_dp_id_config, cp.dp_parser)

    def test_invalid_vid(self):
        """Test VID is valid."""
        vlan_config = """
vlans:
    office:
        vid: 10000
dps:
    sw1:
        dp_id: 0x1
        interfaces:
            1:
                native_vlan: office
"""
        self.check_config_failure(vlan_config, cp.dp_parser)

    def test_routers_empty(self):
        """Test with empty router config."""
        router_config = """
routers:
    router-1:
vlans:
    office:
        vid: 100
dps:
    sw1:
        dp_id: 0x1
        interfaces:
            1:
                native_vlan: office
"""
        self.check_config_failure(router_config, cp.dp_parser)

    def test_valid_mac(self):
        """Test with valid MAC."""
        mac_config = """
vlans:
    office:
        vid: 100
        faucet_mac: '11:22:33:44:55:66'
dps:
    sw1:
        dp_id: 0x1
        interfaces:
            1:
                native_vlan: office
"""
        self.check_config_success(mac_config, cp.dp_parser)

    def test_invalid_mac(self):
        """Test with invalid MAC."""
        mac_config = """
vlans:
    office:
        vid: 100
        faucet_mac: '11:22:33:44:55:66:77:88'
dps:
    sw1:
        dp_id: 0x1
        interfaces:
            1:
                native_vlan: office
"""
        self.check_config_failure(mac_config, cp.dp_parser)

    def test_empty_mac(self):
        """Test with empty MAC."""
        mac_config = """
vlans:
    office:
        vid: 100
        faucet_mac: ''
dps:
    sw1:
        dp_id: 0x1
        interfaces:
            1:
                native_vlan: office
"""
        self.check_config_failure(mac_config, cp.dp_parser)

    def test_empty_vid(self):
        """Test empty VID."""
        vlan_config = """
vlans:
    office:
        vid:
dps:
    sw1:
        dp_id: 0x1
        interfaces:
            1:
                native_vlan: office
"""
        self.check_config_failure(vlan_config, cp.dp_parser)

    def test_empty_interfaces(self):
        """Test empty interfaces."""
        interfaces_config = """
vlans:
    office:
        vid:
dps:
    sw1:
        dp_id: 0x1
"""
        self.check_config_failure(interfaces_config, cp.dp_parser)

    def test_invalid_interfaces(self):
        """Test invalid interfaces."""
        interfaces_config = """
vlans:
    office:
        vid: 100
dps:
    sw1:
        dp_id: 0x1
        interfaces: {'5': 5}
"""
        self.check_config_failure(interfaces_config, cp.dp_parser)

    def test_unresolved_mirror_ports(self):
        unresolved_mirror_port_config = """
vlans:
    office:
        vid: 100
dps:
    sw1:
        dp_id: 0x1
        interfaces:
            1:
                native_vlan: office
                acl_in: mirror_all
acls:
    mirror_all:
        - rule:
            actions:
                mirror: UNRESOLVED
                allow: 1
"""
        self.check_config_failure(unresolved_mirror_port_config, cp.dp_parser)

    def test_unresolved_output_ports(self):
        unresolved_output_port_config = """
vlans:
    office:
        vid: 100
dps:
    sw1:
        dp_id: 0x1
        interfaces:
            1:
                native_vlan: office
                acl_in: mirror_all
acls:
    mirror_all:
        - rule:
            actions:
                output:
                    port: UNRESOLVED
                allow: 1
"""
        self.check_config_failure(unresolved_output_port_config, cp.dp_parser)

    def test_unknown_output_ports(self):
        unknown_output_port_config = """
vlans:
    office:
        vid: 100
dps:
    sw1:
        dp_id: 0x1
        interfaces:
            1:
                native_vlan: office
                acl_in: mirror_all
acls:
    mirror_all:
        - rule:
            actions:
                output:
                    port: 2
                allow: 1
"""
        self.check_config_failure(unknown_output_port_config, cp.dp_parser)

>>>>>>> b5664236


if __name__ == "__main__":
    unittest.main()<|MERGE_RESOLUTION|>--- conflicted
+++ resolved
@@ -11,13 +11,9 @@
 
 LOGNAME = '/dev/null'
 
-<<<<<<< HEAD
-class TestConfig(unittest.TestCase):
-=======
 
 class TestConfig(unittest.TestCase):
     """Test config parsing raises correct exception."""
->>>>>>> b5664236
 
     def setUp(self):
         logging.disable(logging.CRITICAL)
@@ -235,32 +231,15 @@
 """
         self.check_config_failure(include_config, cp.dp_parser)
 
-<<<<<<< HEAD
-    def test_port_range_config_invalid_range(self):
-        """Test that config is rejected when including invalid port range"""
-        port_ranges_config = """
-=======
     def test_config_vlans_on_stack(self):
         """Test that config is rejected vlans on a stack interface."""
         config = """
->>>>>>> b5664236
-vlans:
-    office:
-        vid: 100
-dps:
-    sw1:
-        dp_id: 0x1
-<<<<<<< HEAD
-        interface-ranges:
-            2-1:
-                native_vlan: office
-"""
-        self.check_config_failure(port_ranges_config, cp.dp_parser)
-
-    def test_port_range_config_invalid_vlan(self):
-        """Test that config under port range is checked as other interface config"""
-        port_ranges_invalid_vlan = """
-=======
+vlans:
+    office:
+        vid: 100
+dps:
+    sw1:
+        dp_id: 0x1
         hardware: "Open vSwitch"
         stack:
             priority: 1
@@ -288,26 +267,12 @@
     def test_config_stack(self):
         """Test valid stacking config."""
         config = """
->>>>>>> b5664236
-vlans:
-    office:
-        vid: 100
-dps:
-    sw1:
-        dp_id: 0x1
-<<<<<<< HEAD
-        interface-ranges:
-            a-b:
-                native_vlan: guest
-    sw2:
-        dp_id: 0x2
-        interfaces:
-            1:
-                native_vlan: office
-        interface-ranges:
-"""
-        self.check_config_failure(port_ranges_invalid_vlan, cp.dp_parser)
-=======
+vlans:
+    office:
+        vid: 100
+dps:
+    sw1:
+        dp_id: 0x1
         hardware: "Open vSwitch"
         stack:
             priority: 1
@@ -562,7 +527,52 @@
 """
         self.check_config_failure(unknown_output_port_config, cp.dp_parser)
 
->>>>>>> b5664236
+    def test_port_range_valid_config(self):
+        """Test if port range config applied correctly"""
+        config = """
+vlans:
+    office:
+        vid: 100
+    guest:
+        vid: 200
+dps:
+    sw1:
+        dp_id: 0x1
+        interface_ranges:
+            1-4,6,port8:
+                native_vlan: office
+                max_hosts: 2
+                permanent_learn: True
+            port10-11:
+                native_vlan: guest
+                max_hosts: 2
+        interfaces:
+            1:
+                max_hosts: 4
+                description: "video conf"
+"""
+        conf_file = self.create_config_file(config)
+        _, dps = cp.dp_parser(conf_file, LOGNAME)
+        dp = dps[0]
+        self.assertEqual(len(dp.ports), 8)
+        self.assertTrue(all([p.permanent_learn for p in dp.ports.values() if p.number < 9]))
+        self.assertTrue(all([p.max_hosts==2 for p in dp.ports.values() if p.number > 1]))
+        self.assertTrue(dp.ports[1].max_hosts == 4)
+        self.assertEqual(dp.ports[1].description, "video conf")
+
+    def test_port_range_invalid_config(self):
+        config = """
+vlans:
+    office:
+        vid: 100
+dps:
+    sw1:
+        dp_id: 0x1
+        interface_ranges:
+            abc:
+                native_vlan: office
+"""
+        self.check_config_failure(config, cp.dp_parser)
 
 
 if __name__ == "__main__":
