name: Unit tests

on: [push, pull_request]

env:
  FILES_CHANGED: "all"
  CODECOV_PY_VER: 3.8

jobs:
  unit-tests:
    name: Unit tests
    runs-on: ubuntu-latest
    strategy:
      matrix:
<<<<<<< HEAD
        python-version: [3.6, 3.7, 3.8, 3.9]
=======
        python-version: [3.7, 3.8, 3.9]
>>>>>>> 84f1167f
    steps:
      - name: Checkout repo
        uses: actions/checkout@v2
      - if: ${{ github.event_name == 'pull_request' }}
        name: Get file changes
        id: file_changes
        uses: lots0logs/gh-action-get-changed-files@2.1.4
        with:
          token: ${{ secrets.GITHUB_TOKEN }}
      - if: ${{ steps.file_changes.outputs.all }}
        name: Setup dependencies
        run: |
          sudo apt-get update -y
          sudo apt-get install -y jq
      - if: ${{ steps.file_changes.outputs.all }}
        name: Compare file changes
        run: |
          FILES_ALL="$(echo '${{ steps.file_changes.outputs.all }}' | jq -r '.[]' | tr '\n' ' ')"
          FILES_ADDED="$(echo '${{ steps.file_changes.outputs.added }}' | jq -r '.[]' | tr '\n' ' ')"
          FILES_DELETED="$(echo '${{ steps.file_changes.outputs.deleted }}' | jq -r '.[]' | tr '\n' ' ')"
          FILES_RENAMED="$(echo '${{ steps.file_changes.outputs.renamed }}' | jq -r '.[]' | tr '\n' ' ')"
          FILES_MODIFIED="$(echo '${{ steps.file_changes.outputs.modified }}' | jq -r '.[]' | tr '\n' ' ')"
          FILES_ADDED_MODIFIED="${FILES_ADDED} ${FILES_MODIFIED}"
          PY_FILES_CHANGED="$(echo ${FILES_ADDED_MODIFIED} | tr ' ' '\n' | grep -E '\.py$' | tr '\n' ' ')"
          CI_TEST_FILES_CHANGED="$(echo ${FILES_ADDED_MODIFIED} | tr ' ' '\n' | grep -E '(workflows\/tests-.+\.yml$|Dockerfile\.tests$|^docker\/.+$|tests\/.+\.sh$)' | tr '\n' ' ')"
          RQ_FILES_CHANGED="$(echo ${FILES_ADDED_MODIFIED} | tr ' ' '\n' | grep -E 'requirements(.*)txt$' | tr '\n' ' ')"
          DOC_FILES_CHANGED="$(echo ${FILES_ADDED_MODIFIED} | tr ' ' '\n' | grep -E '^docs/.+$' | tr '\n' ' ')"
          if [ ! -z "${CI_TEST_FILES_CHANGED}" ]; then FILES_CHANGED="all"; else FILES_CHANGED="${FILES_ADDED_MODIFIED}"; fi
          echo "Git added/modified: ${FILES_ADDED_MODIFIED}"
          echo "CI test files changed: ${CI_TEST_FILES_CHANGED}"
          echo "Python code changed: ${PY_FILES_CHANGED}"
          echo "Requirement changes: ${RQ_FILES_CHANGED}"
          echo "Documentation changes: ${DOC_FILES_CHANGED}"
          echo "Files changed: ${FILES_CHANGED}"
          echo "FILES_CHANGED=${FILES_CHANGED}" >> ${GITHUB_ENV}
          echo "PY_FILES_CHANGED=${PY_FILES_CHANGED}" >> ${GITHUB_ENV}
          echo "RQ_FILES_CHANGED=${RQ_FILES_CHANGED}" >> ${GITHUB_ENV}
          echo "DOC_FILES_CHANGED=${DOC_FILES_CHANGED}" >> ${GITHUB_ENV}
      - name: Set up python-${{ matrix.python-version }}
        uses: actions/setup-python@v2
        with:
          python-version: ${{ matrix.python-version }}
      - name: Install dependencies
        run: |
          ./docker/pip_deps.sh
          pip3 install ./
          pip3 show c65faucet
      - name: Run unit tests
        run: |
          ./tests/run_unit_tests.sh
      - if: ${{ matrix.python-version == env.CODECOV_PY_VER }}
        name: Upload codecov
        uses: codecov/codecov-action@v2
      - if: ${{ env.FILES_CHANGED == 'all' || env.RQ_FILES_CHANGED || env.PY_FILES_CHANGED }}
        name: Run pytype
        run: |
          ./docker/pip_deps.sh --extra-requirements="codecheck-requirements.txt"
          cd ./tests/codecheck
          if [[ "${{ env.FILES_CHANGED }}" == "all" || ! -z "${{ env.RQ_FILES_CHANGED }}" ]]; then
            echo "Running pytype on everything"
            ./pytype.sh
          else
            echo "Running pytype on ${{ env.PY_FILES_CHANGED }}"
            ./pytype.sh ${{ env.PY_FILES_CHANGED }}
          fi<|MERGE_RESOLUTION|>--- conflicted
+++ resolved
@@ -12,11 +12,7 @@
     runs-on: ubuntu-latest
     strategy:
       matrix:
-<<<<<<< HEAD
-        python-version: [3.6, 3.7, 3.8, 3.9]
-=======
         python-version: [3.7, 3.8, 3.9]
->>>>>>> 84f1167f
     steps:
       - name: Checkout repo
         uses: actions/checkout@v2
