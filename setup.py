#!/usr/bin/env python3

"""Faucet setup script"""

from __future__ import print_function

import errno
import os
import shutil
import sys

from pkg_resources import resource_filename
from setuptools import setup

if sys.version_info < (3,):
    print("""You are trying to install faucet on python {py}

<<<<<<< HEAD
Faucet is not compatible with python 2, please upgrade to python 3.6 or newer."""
          .format(py='.'.join([str(v) for v in sys.version_info[:3]])), file=sys.stderr)
    sys.exit(1)
elif sys.version_info < (3, 6):
=======
Faucet is not compatible with python 2, please upgrade to python 3.7 or newer."""
          .format(py='.'.join([str(v) for v in sys.version_info[:3]])), file=sys.stderr)
    sys.exit(1)
elif sys.version_info < (3, 7):
>>>>>>> 84f1167f
    print("""You are trying to install faucet on python {py}

Faucet 1.9.0 and above are no longer compatible with older versions of python 3.

<<<<<<< HEAD
Please upgrade to python 3.6 or newer."""
=======
Please upgrade to python 3.7 or newer."""
>>>>>>> 84f1167f
          .format(py='.'.join([str(v) for v in sys.version_info[:3]])))
    sys.exit(1)


def install_configs():
    """ Install configuration files to /etc """

    dst_ryu_conf_dir = '/etc/faucet/'
    dst_ryu_conf = os.path.join(dst_ryu_conf_dir, 'ryu.conf')
    dst_faucet_conf_dir = '/etc/faucet/'
    src_ryu_conf = resource_filename(__name__, "etc/faucet/ryu.conf")
    src_faucet_conf_dir = resource_filename(__name__, "etc/faucet/")
    faucet_log_dir = '/var/log/faucet/'

    old_ryu_conf = '/etc/ryu/ryu.conf'
    old_faucet_conf_dir = '/etc/ryu/faucet/'

    def setup_ryu_conf():
        if not os.path.exists(dst_ryu_conf_dir):
            print(f"Creating {dst_ryu_conf_dir}")
            os.makedirs(dst_ryu_conf_dir)
        if not os.path.isfile(dst_ryu_conf):
            if os.path.exists(old_ryu_conf) and os.path.isfile(old_ryu_conf):
                print(f"Migrating {old_ryu_conf} to {dst_ryu_conf}")
                shutil.copy(old_ryu_conf, dst_ryu_conf)
            else:
                print(f"Copying {src_ryu_conf} to {dst_ryu_conf}")
                shutil.copy(src_ryu_conf, dst_ryu_conf)

    def setup_faucet_conf():
        if not os.path.exists(dst_faucet_conf_dir):
            print(f"Creating {dst_faucet_conf_dir}")
            os.makedirs(dst_faucet_conf_dir)
        for file_name in os.listdir(src_faucet_conf_dir):
            src_file = os.path.join(src_faucet_conf_dir, file_name)
            dst_file = os.path.join(dst_faucet_conf_dir, file_name)
            alt_src = os.path.join(old_faucet_conf_dir, file_name)
            if os.path.isfile(dst_file):
                continue
            if os.path.isfile(alt_src):
                print(f"Migrating {alt_src} to {dst_file}")
                shutil.copy(alt_src, dst_file)
            elif os.path.isfile(src_file):
                print(f"Copying {src_file} to {dst_file}")
                shutil.copy(src_file, dst_file)

    def setup_faucet_log():
        if not os.path.exists(faucet_log_dir):
            print(f"Creating {faucet_log_dir}")
            os.makedirs(faucet_log_dir)

    try:
        setup_ryu_conf()
        setup_faucet_conf()
        setup_faucet_log()
    except OSError as exception:
        if exception.errno == errno.EACCES:
            print(f"Permission denied creating {exception.filename}, skipping copying configs")
        else:
            raise


setup(
    name='faucet',
    setup_requires=['pbr>=1.9', 'setuptools>=17.1'],
<<<<<<< HEAD
    python_requires='>=3.6',
=======
    python_requires='>=3.7',
>>>>>>> 84f1167f
    pbr=True
)

if 'install' in sys.argv or 'bdist_wheel' in sys.argv:
    if os.getenv("DEBINSTALL") is None or (os.getenv("DEBINSTALL") is not None and int(os.environ['DEBINSTALL']) < 1):
        install_configs()<|MERGE_RESOLUTION|>--- conflicted
+++ resolved
@@ -15,26 +15,15 @@
 if sys.version_info < (3,):
     print("""You are trying to install faucet on python {py}
 
-<<<<<<< HEAD
-Faucet is not compatible with python 2, please upgrade to python 3.6 or newer."""
-          .format(py='.'.join([str(v) for v in sys.version_info[:3]])), file=sys.stderr)
-    sys.exit(1)
-elif sys.version_info < (3, 6):
-=======
 Faucet is not compatible with python 2, please upgrade to python 3.7 or newer."""
           .format(py='.'.join([str(v) for v in sys.version_info[:3]])), file=sys.stderr)
     sys.exit(1)
 elif sys.version_info < (3, 7):
->>>>>>> 84f1167f
     print("""You are trying to install faucet on python {py}
 
 Faucet 1.9.0 and above are no longer compatible with older versions of python 3.
 
-<<<<<<< HEAD
-Please upgrade to python 3.6 or newer."""
-=======
 Please upgrade to python 3.7 or newer."""
->>>>>>> 84f1167f
           .format(py='.'.join([str(v) for v in sys.version_info[:3]])))
     sys.exit(1)
 
@@ -100,11 +89,7 @@
 setup(
     name='faucet',
     setup_requires=['pbr>=1.9', 'setuptools>=17.1'],
-<<<<<<< HEAD
-    python_requires='>=3.6',
-=======
-    python_requires='>=3.7',
->>>>>>> 84f1167f
+    python_requires='>=3.7'
     pbr=True
 )
 
