"""Utility functions to parse/create OpenFlow messages."""

# pylint: disable=too-many-lines

# Copyright (C) 2013 Nippon Telegraph and Telephone Corporation.
# Copyright (C) 2015 Brad Cowie, Christopher Lorier and Joe Stringer.
# Copyright (C) 2015 Research and Education Advanced Network New Zealand Ltd.
# Copyright (C) 2015--2019 The Contributors
#
# Licensed under the Apache License, Version 2.0 (the "License");
# you may not use this file except in compliance with the License.
# You may obtain a copy of the License at
#
#    http://www.apache.org/licenses/LICENSE-2.0
#
# Unless required by applicable law or agreed to in writing, software
# distributed under the License is distributed on an "AS IS" BASIS
# WITHOUT WARRANTIES OR CONDITIONS OF ANY KIND, either express or implied.
# See the License for the specific language governing permissions and
# limitations under the License.

import functools
import ipaddress
import random

# pylint: disable=unused-import
from os_ken.lib import mac  # noqa: F401
from os_ken.lib import ofctl_v1_3 as ofctl
from os_ken.lib.ofctl_utils import (
    str_to_int,
    to_match_ip,
    to_match_masked_int,
    to_match_eth,
    to_match_vid,
    OFCtlUtil,
)
from os_ken.ofproto import ether

# pylint: disable=unused-import
from os_ken.ofproto import inet  # noqa: F401
from os_ken.ofproto import ofproto_v1_3 as ofp
from os_ken.ofproto import ofproto_v1_3_parser as parser

from faucet.conf import test_config_condition, InvalidConfigError
from faucet.valve_of_old import OLD_MATCH_FIELDS
from faucet.valve_util import LRU_MAX

MIN_VID = 1
MAX_VID = 4095
VLAN_GROUP_OFFSET = MAX_VID + 1
ROUTE_GROUP_OFFSET = VLAN_GROUP_OFFSET * 2
OFP_VERSIONS = [ofp.OFP_VERSION]
OFP_IN_PORT = ofp.OFPP_IN_PORT
MAX_PACKET_IN_BYTES = 194  # largest packet is icmp6 echo req with 128 byte payload
ECTP_ETH_TYPE = 0x9000

# https://en.wikipedia.org/wiki/IEEE_P802.1p
# Avoid use of PCP 1 which is BK priority (lowest)

TUNNEL_INDICATOR_FIELD = "vlan_pcp"
# Used to indicate traffic in a one-to-one bi-directional tunnel is heading
# in the reverse/return direction
PCP_TUNNEL_REVERSE_DIRECTION_FLAG = 4
# Used to indicate traffic belongs in a tunnel (for all cases not including
# the 1-1 reverse bi-directional tunnel)
PCP_TUNNEL_FLAG = 3

PCP_EXT_PORT_FLAG = 2
PCP_NONEXT_PORT_FLAG = 0
EXTERNAL_FORWARDING_FIELD = "vlan_pcp"


OFERROR_TYPE_CODE = {
    ofp.OFPET_HELLO_FAILED: (
        "OFPET_HELLO_FAILED",
        {
            ofp.OFPHFC_INCOMPATIBLE: "OFPHFC_INCOMPATIBLE",
            ofp.OFPHFC_EPERM: "OFPHFC_EPERM",
        },
    ),
    ofp.OFPET_BAD_REQUEST: (
        "OFPET_BAD_REQUEST",
        {
            ofp.OFPBRC_BAD_VERSION: "OFPBRC_BAD_VERSION",
            ofp.OFPBRC_BAD_TYPE: "OFPBRC_BAD_TYPE",
            ofp.OFPBRC_BAD_MULTIPART: "OFPBRC_BAD_MULTIPART",
            ofp.OFPBRC_BAD_EXPERIMENTER: "OFPBRC_BAD_EXPERIMENTER",
            ofp.OFPBRC_BAD_EXP_TYPE: "OFPBRC_BAD_EXP_TYPE",
            ofp.OFPBRC_EPERM: "OFPBRC_EPERM",
            ofp.OFPBRC_BAD_LEN: "OFPBRC_BAD_LEN",
            ofp.OFPBRC_BUFFER_EMPTY: "OFPBRC_BUFFER_EMPTY",
            ofp.OFPBRC_BUFFER_UNKNOWN: "OFPBRC_BUFFER_UNKNOWN",
            ofp.OFPBRC_BAD_TABLE_ID: "OFPBRC_BAD_TABLE_ID",
            ofp.OFPBRC_IS_SLAVE: "OFPBRC_IS_SLAVE",
            ofp.OFPBRC_BAD_PORT: "OFPBRC_BAD_PORT",
            ofp.OFPBRC_BAD_PACKET: "OFPBRC_BAD_PACKET",
            ofp.OFPBRC_MULTIPART_BUFFER_OVERFLOW: "OFPBRC_MULTIPART_BUFFER_OVERFLOW",
        },
    ),
    ofp.OFPET_BAD_ACTION: (
        "OFPET_BAD_ACTION",
        {
            ofp.OFPBAC_BAD_TYPE: "OFPBAC_BAD_TYPE",
            ofp.OFPBAC_BAD_LEN: "OFPBAC_BAD_LEN",
            ofp.OFPBAC_BAD_EXPERIMENTER: "OFPBAC_BAD_EXPERIMENTER",
            ofp.OFPBAC_BAD_EXP_TYPE: "OFPBAC_BAD_EXP_TYPE",
            ofp.OFPBAC_BAD_OUT_PORT: "OFPBAC_BAD_OUT_PORT",
            ofp.OFPBAC_BAD_ARGUMENT: "OFPBAC_BAD_ARGUMENT",
            ofp.OFPBAC_EPERM: "OFPBAC_EPERM",
            ofp.OFPBAC_TOO_MANY: "OFPBAC_TOO_MANY",
            ofp.OFPBAC_BAD_QUEUE: "OFPBAC_BAD_QUEUE",
            ofp.OFPBAC_BAD_OUT_GROUP: "OFPBAC_BAD_OUT_GROUP",
            ofp.OFPBAC_MATCH_INCONSISTENT: "OFPBAC_MATCH_INCONSISTENT",
            ofp.OFPBAC_UNSUPPORTED_ORDER: "OFPBAC_UNSUPPORTED_ORDER",
            ofp.OFPBAC_BAD_TAG: "OFPBAC_BAD_TAG",
            ofp.OFPBAC_BAD_SET_TYPE: "OFPBAC_BAD_SET_TYPE",
            ofp.OFPBAC_BAD_SET_LEN: "OFPBAC_BAD_SET_LEN",
            ofp.OFPBAC_BAD_SET_ARGUMENT: "OFPBAC_BAD_SET_ARGUMENT",
        },
    ),
    ofp.OFPET_BAD_INSTRUCTION: (
        "OFPET_BAD_INSTRUCTION",
        {
            ofp.OFPBIC_UNKNOWN_INST: "OFPBIC_UNKNOWN_INST",
            ofp.OFPBIC_UNSUP_INST: "OFPBIC_UNSUP_INST",
            ofp.OFPBIC_BAD_TABLE_ID: "OFPBIC_BAD_TABLE_ID",
            ofp.OFPBIC_UNSUP_METADATA: "OFPBIC_UNSUP_METADATA",
            ofp.OFPBIC_UNSUP_METADATA_MASK: "OFPBIC_UNSUP_METADATA_MASK",
            ofp.OFPBIC_BAD_EXPERIMENTER: "OFPBIC_BAD_EXPERIMENTER",
            ofp.OFPBIC_BAD_EXP_TYPE: "OFPBIC_BAD_EXP_TYPE",
            ofp.OFPBIC_BAD_LEN: "OFPBIC_BAD_LEN",
            ofp.OFPBIC_EPERM: "OFPBIC_EPERM",
        },
    ),
    ofp.OFPET_BAD_MATCH: (
        "OFPET_BAD_MATCH",
        {
            ofp.OFPBMC_BAD_TYPE: "OFPBMC_BAD_TYPE",
            ofp.OFPBMC_BAD_LEN: "OFPBMC_BAD_LEN",
            ofp.OFPBMC_BAD_TAG: "OFPBMC_BAD_TAG",
            ofp.OFPBMC_BAD_DL_ADDR_MASK: "OFPBMC_BAD_DL_ADDR_MASK",
            ofp.OFPBMC_BAD_NW_ADDR_MASK: "OFPBMC_BAD_NW_ADDR_MASK",
            ofp.OFPBMC_BAD_WILDCARDS: "OFPBMC_BAD_WILDCARDS",
            ofp.OFPBMC_BAD_FIELD: "OFPBMC_BAD_FIELD",
            ofp.OFPBMC_BAD_VALUE: "OFPBMC_BAD_VALUE",
            ofp.OFPBMC_BAD_MASK: "OFPBMC_BAD_MASK",
            ofp.OFPBMC_BAD_PREREQ: "OFPBMC_BAD_PREREQ",
            ofp.OFPBMC_DUP_FIELD: "OFPBMC_DUP_FIELD",
            ofp.OFPBMC_EPERM: "OFPBMC_EPERM",
        },
    ),
    ofp.OFPET_FLOW_MOD_FAILED: (
        "OFPET_FLOW_MOD_FAILED",
        {
            ofp.OFPFMFC_UNKNOWN: "OFPFMFC_UNKNOWN",
            ofp.OFPFMFC_TABLE_FULL: "OFPFMFC_TABLE_FULL",
            ofp.OFPFMFC_BAD_TABLE_ID: "OFPFMFC_BAD_TABLE_ID",
            ofp.OFPFMFC_OVERLAP: "OFPFMFC_OVERLAP",
            ofp.OFPFMFC_EPERM: "OFPFMFC_EPERM",
            ofp.OFPFMFC_BAD_TIMEOUT: "OFPFMFC_BAD_TIMEOUT",
            ofp.OFPFMFC_BAD_COMMAND: "OFPFMFC_BAD_COMMAND",
            ofp.OFPFMFC_BAD_FLAGS: "OFPFMFC_BAD_FLAGS",
        },
    ),
    ofp.OFPET_GROUP_MOD_FAILED: (
        "OFPET_GROUP_MOD_FAILED",
        {
            ofp.OFPGMFC_GROUP_EXISTS: "OFPGMFC_GROUP_EXISTS",
            ofp.OFPGMFC_INVALID_GROUP: "OFPGMFC_INVALID_GROUP",
            ofp.OFPGMFC_WEIGHT_UNSUPPORTED: "OFPGMFC_WEIGHT_UNSUPPORTED",
            ofp.OFPGMFC_OUT_OF_GROUPS: "OFPGMFC_OUT_OF_GROUPS",
            ofp.OFPGMFC_OUT_OF_BUCKETS: "OFPGMFC_OUT_OF_BUCKETS",
            ofp.OFPGMFC_CHAINING_UNSUPPORTED: "OFPGMFC_CHAINING_UNSUPPORTED",
            ofp.OFPGMFC_WATCH_UNSUPPORTED: "OFPGMFC_WATCH_UNSUPPORTED",
            ofp.OFPGMFC_LOOP: "OFPGMFC_LOOP",
            ofp.OFPGMFC_UNKNOWN_GROUP: "OFPGMFC_UNKNOWN_GROUP",
            ofp.OFPGMFC_CHAINED_GROUP: "OFPGMFC_CHAINED_GROUP",
            ofp.OFPGMFC_BAD_TYPE: "OFPGMFC_BAD_TYPE",
            ofp.OFPGMFC_BAD_COMMAND: "OFPGMFC_BAD_COMMAND",
            ofp.OFPGMFC_BAD_BUCKET: "OFPGMFC_BAD_BUCKET",
            ofp.OFPGMFC_BAD_WATCH: "OFPGMFC_BAD_WATCH",
            ofp.OFPGMFC_EPERM: "OFPGMFC_EPERM",
        },
    ),
    ofp.OFPET_PORT_MOD_FAILED: (
        "OFPET_PORT_MOD_FAILED",
        {
            ofp.OFPPMFC_BAD_PORT: "OFPPMFC_BAD_PORT",
            ofp.OFPPMFC_BAD_HW_ADDR: "OFPPMFC_BAD_HW_ADDR",
            ofp.OFPPMFC_BAD_CONFIG: "OFPPMFC_BAD_CONFIG",
            ofp.OFPPMFC_BAD_ADVERTISE: "OFPPMFC_BAD_ADVERTISE",
            ofp.OFPPMFC_EPERM: "OFPPMFC_EPERM",
        },
    ),
    ofp.OFPET_TABLE_MOD_FAILED: (
        "OFPET_TABLE_MOD_FAILED",
        {
            ofp.OFPTMFC_BAD_TABLE: "OFPTMFC_BAD_TABLE",
            ofp.OFPTMFC_BAD_CONFIG: "OFPTMFC_BAD_CONFIG",
            ofp.OFPTMFC_EPERM: "OFPTMFC_EPERM",
        },
    ),
    ofp.OFPET_QUEUE_OP_FAILED: (
        "OFPET_QUEUE_OP_FAILED",
        {
            ofp.OFPQOFC_BAD_PORT: "OFPQOFC_BAD_PORT",
            ofp.OFPQOFC_BAD_QUEUE: "OFPQOFC_BAD_QUEUE",
            ofp.OFPQOFC_EPERM: "OFPQOFC_EPERM",
        },
    ),
    ofp.OFPET_SWITCH_CONFIG_FAILED: (
        "OFPET_SWITCH_CONFIG_FAILED",
        {
            ofp.OFPSCFC_BAD_FLAGS: "OFPSCFC_BAD_FLAGS",
            ofp.OFPSCFC_BAD_LEN: "OFPSCFC_BAD_LEN",
            ofp.OFPSCFC_EPERM: "OFPSCFC_EPERM",
        },
    ),
    ofp.OFPET_ROLE_REQUEST_FAILED: (
        "OFPET_ROLE_REQUEST_FAILED",
        {
            ofp.OFPRRFC_STALE: "OFPRRFC_STALE",
            ofp.OFPRRFC_UNSUP: "OFPRRFC_UNSUP",
            ofp.OFPRRFC_BAD_ROLE: "OFPRRFC_BAD_ROLE",
        },
    ),
    ofp.OFPET_METER_MOD_FAILED: (
        "OFPET_METER_MOD_FAILED",
        {
            ofp.OFPMMFC_UNKNOWN: "OFPMMFC_UNKNOWN",
            ofp.OFPMMFC_METER_EXISTS: "OFPMMFC_METER_EXISTS",
            ofp.OFPMMFC_INVALID_METER: "OFPMMFC_INVALID_METER",
            ofp.OFPMMFC_UNKNOWN_METER: "OFPMMFC_UNKNOWN_METER",
            ofp.OFPMMFC_BAD_COMMAND: "OFPMMFC_BAD_COMMAND",
            ofp.OFPMMFC_BAD_FLAGS: "OFPMMFC_BAD_FLAGS",
            ofp.OFPMMFC_BAD_RATE: "OFPMMFC_BAD_RATE",
            ofp.OFPMMFC_BAD_BURST: "OFPMMFC_BAD_BURST",
            ofp.OFPMMFC_BAD_BAND: "OFPMMFC_BAD_BAND",
            ofp.OFPMMFC_BAD_BAND_VALUE: "OFPMMFC_BAD_BAND_VALUE",
            ofp.OFPMMFC_OUT_OF_METERS: "OFPMMFC_OUT_OF_METERS",
            ofp.OFPMMFC_OUT_OF_BANDS: "OFPMMFC_OUT_OF_BANDS",
        },
    ),
    ofp.OFPET_TABLE_FEATURES_FAILED: (
        "OFPET_TABLE_FEATURES_FAILED",
        {
            ofp.OFPTFFC_BAD_TABLE: "OFPTFFC_BAD_TABLE",
            ofp.OFPTFFC_BAD_METADATA: "OFPTFFC_BAD_METADATA",
            ofp.OFPTFFC_BAD_TYPE: "OFPTFFC_BAD_TYPE",
            ofp.OFPTFFC_BAD_LEN: "OFPTFFC_BAD_LEN",
            ofp.OFPTFFC_BAD_ARGUMENT: "OFPTFFC_BAD_ARGUMENT",
            ofp.OFPTFFC_EPERM: "OFPTFFC_EPERM",
        },
    ),
    ofp.OFPET_EXPERIMENTER: ("OFPET_EXPERIMENTER", {}),
}


def ignore_port(port_num):
    """Return True if FAUCET should ignore this port.

    Args:
        port_num (int): switch port.
    Returns:
        bool: True if FAUCET should ignore this port.
    """
    # special case OFPP_LOCAL to allow FAUCET to manage switch admin interface.
    if port_num in (ofp.OFPP_LOCAL, ofp.OFPP_IN_PORT):
        return False
    # 0xF0000000 and up are not physical ports.
    return port_num > 0xF0000000


def port_status_from_state(state):
    """Return True if OFPPS_LINK_DOWN is not set."""
    return not state & ofp.OFPPS_LINK_DOWN


def is_table_features_req(ofmsg):
    """Return True if flow message is a TFM req.

    Args:
        ofmsg: ryu.ofproto.ofproto_v1_3_parser message.
    Returns:
        bool: True if is a TFM req.
    """
    return isinstance(ofmsg, parser.OFPTableFeaturesStatsRequest)


def is_flowmod(ofmsg):
    """Return True if flow message is a FlowMod.

    Args:
        ofmsg: ryu.ofproto.ofproto_v1_3_parser message.
    Returns:
        bool: True if is a FlowMod
    """
    return isinstance(ofmsg, parser.OFPFlowMod)


def is_flowaddmod(ofmsg):
    """Return True if flow message is a FlowMod, add or modify.

    Args:
        ofmsg: ryu.ofproto.ofproto_v1_3_parser message.
    Returns:
        bool: True if is a FlowMod, add or modify.
    """
    return isinstance(ofmsg, parser.OFPFlowMod) and ofmsg.command in (
        ofp.OFPFC_ADD,
        ofp.OFPFC_MODIFY,
        ofp.OFPFC_MODIFY_STRICT,
    )


def is_groupmod(ofmsg):
    """Return True if OF message is a GroupMod.

    Args:
        ofmsg: ryu.ofproto.ofproto_v1_3_parser message.
    Returns:
        bool: True if is a GroupMod
    """
    return isinstance(ofmsg, parser.OFPGroupMod)


def is_metermod(ofmsg):
    """Return True if OF message is a MeterMod.

    Args:
        ofmsg: ryu.ofproto.ofproto_v1_3_parser message.
    Returns:
        bool: True if is a MeterMod
    """
    return isinstance(ofmsg, parser.OFPMeterMod)


def is_packetout(ofmsg):
    """Return True if OF message is a PacketOut

    Args:
        ofmsg: ryu.ofproto.ofproto_v1_3_parser message.
    Returns:
        bool: True if is a PacketOut
    """
    return isinstance(ofmsg, parser.OFPPacketOut)


def is_output(ofmsg):
    """Return True if flow message is an action output message.

    Args:
        ofmsg: ryu.ofproto.ofproto_v1_3_parser message.
    Returns:
        bool: True if is a OFPActionOutput.
    """
    return isinstance(ofmsg, parser.OFPActionOutput)


def is_flowdel(ofmsg):
    """Return True if flow message is a FlowMod and a delete.

    Args:
        ofmsg: ryu.ofproto.ofproto_v1_3_parser message.
    Returns:
        bool: True if is a FlowMod delete/strict.
    """
    return is_flowmod(ofmsg) and ofmsg.command in (
        ofp.OFPFC_DELETE,
        ofp.OFPFC_DELETE_STRICT,
    )


def is_groupdel(ofmsg):
    """Return True if OF message is a GroupMod and command is delete.

    Args:
        ofmsg: ryu.ofproto.ofproto_v1_3_parser message.
    Returns:
        bool: True if is a GroupMod delete
    """
    if is_groupmod(ofmsg) and (ofmsg.command == ofp.OFPGC_DELETE):
        return True
    return False


def is_meterdel(ofmsg):
    """Return True if OF message is a MeterMod and command is delete.

    Args:
        ofmsg: ryu.ofproto.ofproto_v1_3_parser message.
    Returns:
        bool: True if is a MeterMod delete
    """
    if is_metermod(ofmsg) and (ofmsg.command == ofp.OFPMC_DELETE):
        return True
    return False


def is_groupadd(ofmsg):
    """Return True if OF message is a GroupMod and command is add.

    Args:
        ofmsg: ryu.ofproto.ofproto_v1_3_parser message.
    Returns:
        bool: True if is a GroupMod add
    """
    if is_groupmod(ofmsg) and (ofmsg.command == ofp.OFPGC_ADD):
        return True
    return False


def is_meteradd(ofmsg):
    """Return True if OF message is a MeterMod and command is add.

    Args:
        ofmsg: ryu.ofproto.ofproto_v1_3_parser message.
    Returns:
        bool: True if is a MeterMod add
    """
    if is_metermod(ofmsg) and (ofmsg.command == ofp.OFPMC_ADD):
        return True
    return False


def is_apply_actions(instruction):
    """Return True if an apply action.

    Args:
        instruction: OpenFlow instruction.
    Returns:
        bool: True if an apply action.
    """
    return (
        isinstance(instruction, parser.OFPInstructionActions)
        and instruction.type == ofp.OFPIT_APPLY_ACTIONS
    )


def is_meter(instruction):
    """Return True if a meter.

    Args:
        instruction: OpenFlow instruction.
    Returns:
        bool: True if a meter.
    """
    return isinstance(instruction, parser.OFPInstructionMeter)


def is_set_field(action):
    return isinstance(action, parser.OFPActionSetField)


def is_ct(action):
    return isinstance(action, parser.NXActionCT)  # pylint: disable=no-member


def apply_meter(meter_id):
    """Return instruction to apply a meter."""
    return parser.OFPInstructionMeter(meter_id, ofp.OFPIT_METER)


@functools.lru_cache(maxsize=LRU_MAX)
def _apply_actions(actions):
    return parser.OFPInstructionActions(ofp.OFPIT_APPLY_ACTIONS, actions)


def apply_actions(actions):
    """Return instruction that applies action list.

    Args:
        actions (list): list of OpenFlow actions.
    Returns:
        ryu.ofproto.ofproto_v1_3_parser.OFPInstruction: instruction of actions.
    """
    return _apply_actions(tuple(actions))


@functools.lru_cache(maxsize=LRU_MAX)
def goto_table(table):
    """Return instruction to goto table.

    Args:
        table (ValveTable): table to goto.
    Returns:
        ryu.ofproto.ofproto_v1_3_parser.OFPInstruction: goto instruction.
    """
    return parser.OFPInstructionGotoTable(table.table_id)


@functools.lru_cache(maxsize=LRU_MAX)
def goto_table_id(table_id):
    """Return instruction to goto table by table ID.

    Args:
        table (int): table by ID to goto.
    Returns:
        ryu.ofproto.ofproto_v1_3_parser.OFPInstruction: goto instruction.
    """
    return parser.OFPInstructionGotoTable(table_id)


def metadata_goto_table(metadata, mask, table):
    """Return instructions to write metadata and goto table.

    Args:
        metadata (int): metadata to write to packet
        maks (int): mask to apply to metadata
        table (ValveTable): table to goto.
    Returns:
        list of OFPInstructions"""
    return [
        parser.OFPInstructionWriteMetadata(metadata, mask),
        parser.OFPInstructionGotoTable(table.table_id),
    ]


@functools.lru_cache(maxsize=LRU_MAX)
def set_field(**kwds):
    """Return action to set any field.

    Args:
        kwds (dict): exactly one field to set
    Returns:
        ryu.ofproto.ofproto_v1_3_parser.OFPActionSetField: set field action.
    """
    return parser.OFPActionSetField(**kwds)


def vid_present(vid):
    """Return VLAN VID with VID_PRESENT flag set.

    Args:
        vid (int): VLAN VID
    Returns:
        int: VLAN VID with VID_PRESENT.
    """
    return vid | ofp.OFPVID_PRESENT


def devid_present(vid):
    """Return VLAN VID without VID_PRESENT flag set.

    Args:
        vid (int): VLAN VID with VID_PRESENT.
    Returns:
        int: VLAN VID.
    """
    return vid ^ ofp.OFPVID_PRESENT


@functools.lru_cache(maxsize=LRU_MAX)
def push_vlan_act(table, vlan_vid, eth_type=ether.ETH_TYPE_8021Q):
    """Return OpenFlow action list to push Ethernet 802.1Q header with VLAN VID.

    Args:
        vid (int): VLAN VID
    Returns:
        list: actions to push 802.1Q header with VLAN VID set.
    """
    return [
        parser.OFPActionPushVlan(eth_type),
        table.set_vlan_vid(vlan_vid),
    ]


def dec_ip_ttl():
    """Return OpenFlow action to decrement IP TTL.

    Returns:
        ryu.ofproto.ofproto_v1_3_parser.OFPActionDecNwTtl: decrement IP TTL.
    """
    return parser.OFPActionDecNwTtl()


def pop_vlan():
    """Return OpenFlow action to pop outermost Ethernet 802.1Q VLAN header.

    Returns:
        ryu.ofproto.ofproto_v1_3_parser.OFPActionPopVlan: Pop VLAN.
    """
    return parser.OFPActionPopVlan()


def ct(**kwds):  # pylint: disable=invalid-name
    """Return connection tracker action.

    Args:
        kwds (dict): exactly one connection tracker action.
    Returns:
        ryu.ofproto.nx_actions.NXActionCT: connection tracker action.
    """
    return parser.NXActionCT(**kwds)  # pylint: disable=no-member


def ct_clear():
    """Return clear connection tracker state action.

    Args:
        kwds (dict): exactly one clear connection tracker state action.
    Returns:
        ryu.ofproto.nx_actions.NXActionCTClear: clear connection tracker state action.
    """
    return parser.NXActionCTClear()  # pylint: disable=no-member


def ct_nat(**kwds):
    """Return network address translation connection tracker action.

    Args:
        kwds (dict): exactly one network address translation connection tracker action.
    Returns:
        ryu.ofproto.nx_actions.NXActionNAT: network address translation connection tracker action.
    """
    return parser.NXActionNAT(**kwds)  # pylint: disable=no-member


@functools.lru_cache(maxsize=LRU_MAX)
def output_port(port_num, max_len=0):
    """Return OpenFlow action to output to a port.

    Args:
        port_num (int): port to output to.
        max_len (int): maximum length of packet to output (default no maximum).
    Returns:
        ryu.ofproto.ofproto_v1_3_parser.OFPActionOutput: output to port action.
    """
    return parser.OFPActionOutput(port_num, max_len=max_len)


def ports_from_output_port_acts(output_port_acts):
    """Return unique port numbers from OFPActionOutput actions.

    Args:
        list of ryu.ofproto.ofproto_v1_3_parser.OFPActionOutput: output to port actions.
    Returns:
        set of port number ints.
    """
    return {output_port_act.port for output_port_act in output_port_acts}


def dedupe_output_port_acts(output_port_acts):
    """Deduplicate parser.OFPActionOutputs (because Ryu doesn't define __eq__).

    Args:
        list of ryu.ofproto.ofproto_v1_3_parser.OFPActionOutput: output to port actions.
    Returns:
        list of ryu.ofproto.ofproto_v1_3_parser.OFPActionOutput: output to port actions.
    """
    output_ports = ports_from_output_port_acts(output_port_acts)
    return [output_port(port) for port in sorted(output_ports)]


@functools.lru_cache(maxsize=LRU_MAX)
def output_non_output_actions(flood_acts):
    """Split output actions into deduped actions, output ports, and non-output port actions.

    Args:
        list of ryu.ofproto.ofproto_v1_3_parser.OFPActions: flood actions.
    Returns:
        set of deduped actions, output ports, and non-output actions.
    """
    output_ports = set()
    all_nonoutput_actions = set()
    deduped_acts = []
    # avoid dedupe_ofmsgs() here, as it's expensive - most of the time we are comparing
    # port numbers as integers which is much cheaper.
    for act in flood_acts:
        if is_output(act):
            if act.port in output_ports:
                continue
            output_ports.add(act.port)
        else:
            str_act = str(act)
            if str_act in all_nonoutput_actions:
                continue
            all_nonoutput_actions.add(str_act)
        deduped_acts.append(act)
    nonoutput_actions = all_nonoutput_actions - set([str(pop_vlan())])
    return (deduped_acts, output_ports, nonoutput_actions)


def output_in_port():
    """Return OpenFlow action to output out input port.

    Returns:
       ryu.ofproto.ofproto_v1_3_parser.OFPActionOutput.
    """
    return output_port(OFP_IN_PORT)


@functools.lru_cache(maxsize=LRU_MAX)
def output_controller(max_len=MAX_PACKET_IN_BYTES):
    """Return OpenFlow action to packet in to the controller.

    Args:
        max_len (int): max number of bytes from packet to output.
    Returns:
        ryu.ofproto.ofproto_v1_3_parser.OFPActionOutput: packet in action.
    """
    return output_port(ofp.OFPP_CONTROLLER, max_len)


def packetouts(port_nums, data):
    """Return OpenFlow action to multiply packet out to dataplane from controller.

    Args:
        port_num (list): ints, ports to output to.
        data (str): raw packet to output.
    Returns:
        ryu.ofproto.ofproto_v1_3_parser.OFPActionOutput: packet out action.
    """
    random.shuffle(port_nums)
    return parser.OFPPacketOut(
        datapath=None,
        buffer_id=ofp.OFP_NO_BUFFER,
        in_port=ofp.OFPP_CONTROLLER,
        actions=[output_port(port_num) for port_num in port_nums],
        data=data,
    )


@functools.lru_cache(maxsize=LRU_MAX)
def packetout(port_num, data):
    """Return OpenFlow action to packet out to dataplane from controller.

    Args:
        port_num (int): port to output to.
        data (str): raw packet to output.
    Returns:
        ryu.ofproto.ofproto_v1_3_parser.OFPActionOutput: packet out action.
    """
    return packetouts([port_num], data)


def barrier():
    """Return OpenFlow barrier request.

    Returns:
        ryu.ofproto.ofproto_v1_3_parser.OFPBarrierRequest: barrier request.
    """
    return parser.OFPBarrierRequest(None)


def table_features(body):
    return parser.OFPTableFeaturesStatsRequest(datapath=None, body=body)


def match(match_fields):
    """Return OpenFlow matches from dict.

    Args:
        match_fields (dict): match fields and values.
    Returns:
        ryu.ofproto.ofproto_v1_3_parser.OFPMatch: matches.
    """
    return parser.OFPMatch(**match_fields)


@functools.lru_cache(maxsize=LRU_MAX)
def valve_match_vid(value):
    return to_match_vid(value, ofp.OFPVID_PRESENT)


MATCH_FIELDS = {
    # See 7.2.3.7 Flow Match Fields (OF 1.3.5)
    "in_port": OFCtlUtil(ofp).ofp_port_from_user,
    "in_phy_port": str_to_int,
    "metadata": to_match_masked_int,
    "eth_dst": to_match_eth,
    "eth_src": to_match_eth,
    "eth_type": str_to_int,
    "vlan_vid": valve_match_vid,
    "vlan_pcp": str_to_int,
    "ip_dscp": str_to_int,
    "ip_ecn": str_to_int,
    "ip_proto": str_to_int,
    "ipv4_src": to_match_ip,
    "ipv4_dst": to_match_ip,
    "tcp_src": to_match_masked_int,
    "tcp_dst": to_match_masked_int,
    "udp_src": to_match_masked_int,
    "udp_dst": to_match_masked_int,
    "sctp_src": to_match_masked_int,
    "sctp_dst": to_match_masked_int,
    "icmpv4_type": str_to_int,
    "icmpv4_code": str_to_int,
    "arp_op": str_to_int,
    "arp_spa": to_match_ip,
    "arp_tpa": to_match_ip,
    "arp_sha": to_match_eth,
    "arp_tha": to_match_eth,
    "ipv6_src": to_match_ip,
    "ipv6_dst": to_match_ip,
    "ipv6_flabel": str_to_int,
    "icmpv6_type": str_to_int,
    "icmpv6_code": str_to_int,
    "ipv6_nd_target": to_match_ip,
    "ipv6_nd_sll": to_match_eth,
    "ipv6_nd_tll": to_match_eth,
    "mpls_label": str_to_int,
    "mpls_tc": str_to_int,
    "mpls_bos": str_to_int,
    "pbb_isid": to_match_masked_int,
    "tunnel_id": to_match_masked_int,
    "ipv6_exthdr": to_match_masked_int,
    # Nicira extensions, see ovs-fields(7)
    "ct_state": to_match_masked_int,
    "ct_zone": str_to_int,
    "ct_mark": to_match_masked_int,
    "ct_label": to_match_masked_int,
}


def match_from_dict(match_dict):
    """Parse a match dict into a OFPMatch object"""
    kwargs = {}
    for of_match, field in match_dict.items():
        of_match = OLD_MATCH_FIELDS.get(of_match, of_match)
        test_config_condition(
            of_match not in MATCH_FIELDS, "Unknown match field: %s" % of_match
        )
        try:
            encoded_field = MATCH_FIELDS[of_match](field)
        except TypeError as type_error:
            raise InvalidConfigError(
                "%s cannot be type %s" % (of_match, type(field))
            ) from type_error
        kwargs[of_match] = encoded_field

    return parser.OFPMatch(**kwargs)


def _match_ip_masked(ipa):
    if isinstance(ipa, (ipaddress.IPv4Network, ipaddress.IPv6Network)):
        return (str(ipa.network_address), str(ipa.netmask))
    return (str(ipa.ip), str(ipa.netmask))


<<<<<<< HEAD
@functools.lru_cache(maxsize=LRU_MAX)
def build_match_dict(in_port=None, vlan=None, eth_type=None, eth_src=None,
                     eth_dst=None, eth_dst_mask=None, icmpv6_type=None,
                     nw_proto=None, nw_dst=None, metadata=None,
                     metadata_mask=None, vlan_pcp=None, udp_src=None, udp_dst=None):
=======
@functools.lru_cache(maxsize=1024)
def build_match_dict(
    in_port=None,
    vlan=None,
    eth_type=None,
    eth_src=None,
    eth_dst=None,
    eth_dst_mask=None,
    icmpv6_type=None,
    nw_proto=None,
    nw_dst=None,
    metadata=None,
    metadata_mask=None,
    vlan_pcp=None,
    udp_src=None,
    udp_dst=None,
):
>>>>>>> 943efd77
    match_dict = {}
    if in_port is not None:
        match_dict["in_port"] = in_port
    if vlan is not None:
        if isinstance(vlan, int):
            vid = vlan
        else:
            vid = vlan.vid
        if vid == ofp.OFPVID_NONE:
            match_dict["vlan_vid"] = int(ofp.OFPVID_NONE)
        elif vid == ofp.OFPVID_PRESENT:
            match_dict["vlan_vid"] = (ofp.OFPVID_PRESENT, ofp.OFPVID_PRESENT)
        else:
            match_dict["vlan_vid"] = vid_present(vid)
    if eth_src is not None:
        match_dict["eth_src"] = eth_src
    if eth_dst is not None:
        if eth_dst_mask is not None:
            match_dict["eth_dst"] = (eth_dst, eth_dst_mask)
        else:
            match_dict["eth_dst"] = eth_dst
    if nw_proto is not None:
        match_dict["ip_proto"] = nw_proto
    if udp_dst is not None:
        match_dict["udp_dst"] = udp_dst
    if udp_src is not None:
        match_dict["udp_src"] = udp_src
    if icmpv6_type is not None:
        match_dict["icmpv6_type"] = icmpv6_type
    if nw_dst is not None:
        nw_dst_masked = _match_ip_masked(nw_dst)
        if eth_type == ether.ETH_TYPE_ARP:
            match_dict["arp_tpa"] = str(nw_dst.ip)
        elif eth_type == ether.ETH_TYPE_IP:
            match_dict["ipv4_dst"] = nw_dst_masked
        else:
            match_dict["ipv6_dst"] = nw_dst_masked
    if eth_type is not None:
        match_dict["eth_type"] = eth_type
    if metadata is not None:
        if metadata_mask is not None:
            match_dict["metadata"] = (metadata, metadata_mask)
        else:
            match_dict["metadata"] = metadata
    if vlan_pcp is not None:
        match_dict["vlan_pcp"] = vlan_pcp
    return match_dict


<<<<<<< HEAD
@functools.lru_cache(maxsize=LRU_MAX)
def flowmod(cookie, command, table_id, priority, out_port, out_group,
            match_fields, inst, hard_timeout, idle_timeout, flags=0):
=======
@functools.lru_cache()
def flowmod(
    cookie,
    command,
    table_id,
    priority,
    out_port,
    out_group,
    match_fields,
    inst,
    hard_timeout,
    idle_timeout,
    flags=0,
):
>>>>>>> 943efd77
    return parser.OFPFlowMod(
        datapath=None,
        cookie=cookie,
        command=command,
        table_id=table_id,
        priority=priority,
        out_port=out_port,
        out_group=out_group,
        match=match_fields,
        instructions=inst,
        hard_timeout=hard_timeout,
        idle_timeout=idle_timeout,
        flags=flags,
    )


class NullRyuDatapath:
    """Placeholder Ryu Datapath."""

    ofproto = ofp


@functools.lru_cache(maxsize=LRU_MAX)
def verify_flowmod(flowmod_msg):
    """Verify flowmod can be serialized."""
    flowmod_msg.datapath = NullRyuDatapath()
    # Must be non-zero.
    flowmod_msg.set_xid(1)
    flowmod_msg.serialize()


def group_act(group_id):
    """Return an action to run a group."""
    return parser.OFPActionGroup(group_id)


def bucket(weight=0, watch_port=ofp.OFPP_ANY, watch_group=ofp.OFPG_ANY, actions=None):
    """Return a group action bucket with provided actions."""
    return parser.OFPBucket(
        weight=weight, watch_port=watch_port, watch_group=watch_group, actions=actions
    )


def build_group_flood_buckets(vlan_flood_acts):
    """Return a list of group buckets to implement flooding on a VLAN."""
    buckets = []
    non_outputs = []
    for act in vlan_flood_acts:
        if is_output(act):
            buckets.append(bucket(actions=non_outputs + [act]))
        else:
            non_outputs.append(act)
    return buckets


def groupdel(datapath=None, group_id=ofp.OFPG_ALL):
    """Delete a group (default all groups)."""
    return parser.OFPGroupMod(datapath, ofp.OFPGC_DELETE, 0, group_id)


def groupadd(datapath=None, type_=ofp.OFPGT_ALL, group_id=0, buckets=None):
    """Add a group."""
    return [
        groupdel(datapath=datapath, group_id=group_id),
        parser.OFPGroupMod(datapath, ofp.OFPGC_ADD, type_, group_id, buckets),
    ]


def groupadd_ff(datapath=None, group_id=0, buckets=None):
    """Add a fast failover group."""
    return groupadd(datapath, type_=ofp.OFPGT_FF, group_id=group_id, buckets=buckets)


def meterdel(datapath=None, meter_id=ofp.OFPM_ALL):
    """Delete a meter (default all meters)."""
    return parser.OFPMeterMod(datapath, ofp.OFPMC_DELETE, 0, meter_id)


def meteradd(meter_conf, command=ofp.OFPMC_ADD):
    """Add a meter based on YAML configuration."""

    class NoopDP:
        """Fake DP to be able to use ofctl to parse meter config."""

        id = 0
        msg = None
        ofproto = ofp
        ofproto_parser = parser

        def send_msg(self, msg):
            """Save msg only."""
            self.msg = msg

        @staticmethod
        def set_xid(msg):
            """Clear msg XID."""
            msg.xid = 0

    noop_dp = NoopDP()
    ofctl.mod_meter_entry(noop_dp, meter_conf, command)
    noop_dp.msg.xid = None
    noop_dp.msg.datapath = None
    return noop_dp.msg


def controller_pps_meteradd(datapath=None, pps=0):
    """Add a PPS meter towards controller."""
    return parser.OFPMeterMod(
        datapath=datapath,
        command=ofp.OFPMC_ADD,
        flags=ofp.OFPMF_PKTPS,
        meter_id=ofp.OFPM_CONTROLLER,
        bands=[parser.OFPMeterBandDrop(rate=pps)],
    )


def controller_pps_meterdel(datapath=None):
    """Delete a PPS meter towards controller."""
    return parser.OFPMeterMod(
        datapath=datapath,
        command=ofp.OFPMC_DELETE,
        flags=ofp.OFPMF_PKTPS,
        meter_id=ofp.OFPM_CONTROLLER,
    )


def slowpath_pps_meteradd(datapath=None, pps=0):
    """Add a PPS meter towards controller."""
    return parser.OFPMeterMod(
        datapath=datapath,
        command=ofp.OFPMC_ADD,
        flags=ofp.OFPMF_PKTPS,
        meter_id=ofp.OFPM_SLOWPATH,
        bands=[parser.OFPMeterBandDrop(rate=pps)],
    )


def slowpath_pps_meterdel(datapath=None):
    """Delete a PPS meter towards controller."""
    return parser.OFPMeterMod(
        datapath=datapath,
        command=ofp.OFPMC_DELETE,
        flags=ofp.OFPMF_PKTPS,
        meter_id=ofp.OFPM_SLOWPATH,
    )


def is_global_flowdel(ofmsg):
    """Is a delete of all flows in all tables."""
    return (
        is_flowdel(ofmsg)
        and ofmsg.table_id == ofp.OFPTT_ALL
        and not ofmsg.match.items()
    )


def is_global_groupdel(ofmsg):
    """Is a delete of all groups."""
    return is_groupdel(ofmsg) and ofmsg.group_id == ofp.OFPG_ALL


def is_global_meterdel(ofmsg):
    """Is a delete of all meters."""
    return is_meterdel(ofmsg) and ofmsg.meter_id == ofp.OFPM_ALL


# We can tell right away what kind of OF messages these are.
_MSG_KINDS_TYPES = {
    parser.OFPPacketOut: "packetout",
    parser.OFPTableFeaturesStatsRequest: "tfm",
    parser.OFPSetConfig: "config",
    parser.OFPSetAsync: "config",
    parser.OFPDescStatsRequest: "config",
}


# We need to examine the OF message more closely to classify it.
_MSG_KINDS = {
    parser.OFPFlowMod: (
        ("deleteglobal", is_global_flowdel),
        ("delete", is_flowdel),
        ("flowaddmod", is_flowaddmod),
    ),
    parser.OFPGroupMod: (
        ("deleteglobal", is_global_groupdel),
        ("delete", is_groupdel),
        ("groupadd", is_groupadd),
    ),
    parser.OFPMeterMod: (
        ("deleteglobal", is_global_meterdel),
        ("delete", is_meterdel),
        ("meteradd", is_meteradd),
    ),
}


@functools.lru_cache(maxsize=LRU_MAX)
def _msg_kind(ofmsg):
    ofmsg_type = type(ofmsg)
    ofmsg_kind = _MSG_KINDS_TYPES.get(ofmsg_type, None)
    if ofmsg_kind:
        return ofmsg_kind
    kinds = _MSG_KINDS.get(ofmsg_type, None)
    if kinds:
        for kind, kind_func in kinds:
            if kind_func(ofmsg):
                return kind
    return "other"


def _partition_ofmsgs(input_ofmsgs):
    """Partition input ofmsgs by kind."""
    by_kind = {}
    for ofmsg in input_ofmsgs:
        by_kind.setdefault(_msg_kind(ofmsg), []).append(ofmsg)
    return by_kind


def _flowmodkey(ofmsg):
    return (ofmsg.match, ofmsg.cookie, ofmsg.priority, ofmsg.table_id)


def _none_flowmodkey(ofmsg):
    try:
        return _flowmodkey(ofmsg)
    except AttributeError:
        return None


def sort_flows(input_ofmsgs):
    """Sort flows in canonical order, descending table and priority."""
    return sorted(
        input_ofmsgs,
        key=lambda ofmsg: (
            getattr(ofmsg, "table_id", ofp.OFPTT_ALL),
            getattr(ofmsg, "priority", 2**16 + 1),
        ),
        reverse=True,
    )


def dedupe_ofmsgs(input_ofmsgs, random_order, flowkey):
    """Return deduplicated ofmsg list."""
    # Built in comparison doesn't work until serialized() called
    # Can't use dict or json comparison as may be nested
    deduped_input_ofmsgs = {flowkey(ofmsg): ofmsg for ofmsg in input_ofmsgs}
    if random_order:
        ofmsgs = list(deduped_input_ofmsgs.values())
        random.shuffle(ofmsgs)
        return ofmsgs
    return sort_flows(deduped_input_ofmsgs.values())


def dedupe_overlaps_ofmsgs(input_ofmsgs, random_order, flowkey):
    deduped_ofmsgs = dedupe_ofmsgs(input_ofmsgs, random_order, flowkey)
    ofmsgs_by_table = {}
    for ofmsg in deduped_ofmsgs:
        table_id = getattr(ofmsg, "table_id", None)
        ofmsgs_by_table.setdefault(table_id, []).append(ofmsg)
    all_table_ids = {
        table_id for table_id in ofmsgs_by_table if isinstance(table_id, int)
    }

    # If priority-less deletes across all tables are detected, then remove any
    # overlapping deletes (e.g. if a delete all tables vlan=100 is deleted, then remove
    # all other table-specific deletes that have vlan=100).
    if ofp.OFPTT_ALL in all_table_ids:
        overlap_matches = {
            tuple(ofmsg.match.items())
            for ofmsg in ofmsgs_by_table[ofp.OFPTT_ALL]
            if not ofmsg.priority
        }
        table_ids = all_table_ids - {ofp.OFPTT_ALL}
        if overlap_matches and table_ids:
            for table_id in table_ids:
                for overlap_match in overlap_matches:
                    overlap_match = set(overlap_match)
                    ofmsgs_by_table[table_id] = [
                        ofmsg
                        for ofmsg in ofmsgs_by_table[table_id]
                        if not overlap_match.issubset(set(ofmsg.match.items()))
                    ]
            nooverlaps_ofmsgs = []
            for _, ofmsgs in sorted(ofmsgs_by_table.items(), reverse=True):
                nooverlaps_ofmsgs.extend(ofmsgs)
            return nooverlaps_ofmsgs

    return deduped_ofmsgs


def remove_overlap_ofmsgs(input_ofmsgs, overlap_input_ofmsgs):
    overlap_keys = {_none_flowmodkey(ofmsg) for ofmsg in overlap_input_ofmsgs} - {None}
    input_ofmsgs_without_overlaps = []
    for ofmsg in input_ofmsgs:
        key = _none_flowmodkey(ofmsg)
        if key is not None and key in overlap_keys:
            continue
        input_ofmsgs_without_overlaps.append(ofmsg)
    return input_ofmsgs_without_overlaps


# kind, random_order, suggest_barrier, flowkey
_OFMSG_ORDER = (
    ("config", False, True, str, dedupe_ofmsgs),
    ("deleteglobal", False, True, str, dedupe_ofmsgs),
    ("delete", False, True, str, dedupe_overlaps_ofmsgs),
    ("tfm", False, True, str, dedupe_ofmsgs),
    ("groupadd", False, True, str, dedupe_ofmsgs),
    ("meteradd", False, True, str, dedupe_ofmsgs),
    ("flowaddmod", False, False, _flowmodkey, dedupe_ofmsgs),
    ("other", False, False, str, dedupe_ofmsgs),
    ("packetout", True, False, str, dedupe_ofmsgs),
)


def valve_flowreorder(input_ofmsgs, use_barriers=True):
    """Reorder flows for better OFA performance."""
    # Move all deletes to be first, and add one barrier,
    # while optionally randomizing order. Platforms that do
    # parallel delete will perform better and platforms that
    # don't will have at most only one barrier to deal with.
    output_ofmsgs = []
    by_kind = _partition_ofmsgs(input_ofmsgs)

    # Suppress all other relevant deletes if a global delete is present.
    delete_global_ofmsgs = by_kind.get("deleteglobal", [])
    if delete_global_ofmsgs:
        global_types = {type(ofmsg) for ofmsg in delete_global_ofmsgs}
        new_delete = [
            ofmsg
            for ofmsg in by_kind.get("delete", [])
            if type(ofmsg) not in global_types
        ]
        by_kind["delete"] = new_delete

    for kind, random_order, _suggest_barrier, flowkey, dedupe_func in _OFMSG_ORDER:
        ofmsgs = dedupe_func(by_kind.get(kind, []), random_order, flowkey)
        if ofmsgs:
            by_kind[kind] = ofmsgs

    deletes = by_kind.get("delete", None)
    addmod = by_kind.get("flowaddmod", None)
    if deletes and addmod:
        by_kind["delete"] = remove_overlap_ofmsgs(deletes, addmod)

    for kind, _random_order, suggest_barrier, _flowkey, dedupe_func in _OFMSG_ORDER:
        ofmsgs = by_kind.get(kind, [])
        if ofmsgs:
            output_ofmsgs.extend(ofmsgs)
            if use_barriers and suggest_barrier:
                output_ofmsgs.append(barrier())
    return output_ofmsgs


def flood_tagged_port_outputs(ports, in_port=None, exclude_ports=None):
    """Return list of actions necessary to flood to list of tagged ports."""
    flood_acts = []
    in_port_mirror_output_ports = {}
    if in_port is not None:
        in_port_mirror_output_ports = ports_from_output_port_acts(
            in_port.mirror_actions()
        )
    if ports:
        for port in ports:
            if in_port is not None and port == in_port:
                if in_port.hairpin:
                    flood_acts.append(output_in_port())
                continue
            if exclude_ports and port in exclude_ports:
                continue
            flood_acts.append(output_port(port.number))
            # Only mirror if different mirror actions to in_port
            # (already will be mirrored on input).
            mirror_actions = port.mirror_actions()
            mirror_output_ports = ports_from_output_port_acts(mirror_actions)
            if in_port is None or in_port_mirror_output_ports != mirror_output_ports:
                flood_acts.extend(mirror_actions)
    return dedupe_output_port_acts(flood_acts)


def flood_untagged_port_outputs(ports, in_port=None, exclude_ports=None):
    """Return list of actions necessary to flood to list of untagged ports."""
    flood_acts = flood_tagged_port_outputs(
        ports, in_port=in_port, exclude_ports=exclude_ports
    )
    if flood_acts:
        flood_acts = [pop_vlan()] + flood_acts
    return flood_acts


def flood_port_outputs(tagged_ports, untagged_ports, in_port=None, exclude_ports=None):
    """Return actions for both tagged and untagged ports."""
    return flood_tagged_port_outputs(
        tagged_ports, in_port, exclude_ports
    ) + flood_untagged_port_outputs(untagged_ports, in_port, exclude_ports)


def faucet_config(datapath=None):
    """Return switch config for FAUCET."""
    return parser.OFPSetConfig(datapath, ofp.OFPC_FRAG_NORMAL, 0)


def faucet_async(
    datapath=None, notify_flow_removed=False, packet_in=True, port_status=True
):
    """Return async message config for FAUCET/Gauge"""
    packet_in_mask = 0
    if packet_in:
        packet_in_mask = 1 << ofp.OFPR_ACTION
    port_status_mask = 0
    if port_status:
        port_status_mask = (
            1 << ofp.OFPPR_ADD | 1 << ofp.OFPPR_DELETE | 1 << ofp.OFPPR_MODIFY
        )
    flow_removed_mask = 0
    if notify_flow_removed:
        flow_removed_mask = 1 << ofp.OFPRR_IDLE_TIMEOUT | 1 << ofp.OFPRR_HARD_TIMEOUT
    return parser.OFPSetAsync(
        datapath,
        [packet_in_mask, packet_in_mask],
        [port_status_mask, port_status_mask],
        [flow_removed_mask, flow_removed_mask],
    )


def desc_stats_request(datapath=None):
    """Query switch description."""
    return parser.OFPDescStatsRequest(datapath, 0)<|MERGE_RESOLUTION|>--- conflicted
+++ resolved
@@ -43,7 +43,6 @@
 
 from faucet.conf import test_config_condition, InvalidConfigError
 from faucet.valve_of_old import OLD_MATCH_FIELDS
-from faucet.valve_util import LRU_MAX
 
 MIN_VID = 1
 MAX_VID = 4095
@@ -461,7 +460,7 @@
     return parser.OFPInstructionMeter(meter_id, ofp.OFPIT_METER)
 
 
-@functools.lru_cache(maxsize=LRU_MAX)
+@functools.lru_cache()
 def _apply_actions(actions):
     return parser.OFPInstructionActions(ofp.OFPIT_APPLY_ACTIONS, actions)
 
@@ -477,7 +476,7 @@
     return _apply_actions(tuple(actions))
 
 
-@functools.lru_cache(maxsize=LRU_MAX)
+@functools.lru_cache()
 def goto_table(table):
     """Return instruction to goto table.
 
@@ -489,7 +488,7 @@
     return parser.OFPInstructionGotoTable(table.table_id)
 
 
-@functools.lru_cache(maxsize=LRU_MAX)
+@functools.lru_cache()
 def goto_table_id(table_id):
     """Return instruction to goto table by table ID.
 
@@ -516,7 +515,7 @@
     ]
 
 
-@functools.lru_cache(maxsize=LRU_MAX)
+@functools.lru_cache()
 def set_field(**kwds):
     """Return action to set any field.
 
@@ -550,7 +549,7 @@
     return vid ^ ofp.OFPVID_PRESENT
 
 
-@functools.lru_cache(maxsize=LRU_MAX)
+@functools.lru_cache(maxsize=1024)
 def push_vlan_act(table, vlan_vid, eth_type=ether.ETH_TYPE_8021Q):
     """Return OpenFlow action list to push Ethernet 802.1Q header with VLAN VID.
 
@@ -565,6 +564,7 @@
     ]
 
 
+@functools.lru_cache()
 def dec_ip_ttl():
     """Return OpenFlow action to decrement IP TTL.
 
@@ -574,6 +574,7 @@
     return parser.OFPActionDecNwTtl()
 
 
+@functools.lru_cache(maxsize=1024)
 def pop_vlan():
     """Return OpenFlow action to pop outermost Ethernet 802.1Q VLAN header.
 
@@ -616,7 +617,7 @@
     return parser.NXActionNAT(**kwds)  # pylint: disable=no-member
 
 
-@functools.lru_cache(maxsize=LRU_MAX)
+@functools.lru_cache(maxsize=1024)
 def output_port(port_num, max_len=0):
     """Return OpenFlow action to output to a port.
 
@@ -652,7 +653,7 @@
     return [output_port(port) for port in sorted(output_ports)]
 
 
-@functools.lru_cache(maxsize=LRU_MAX)
+@functools.lru_cache(maxsize=1024)
 def output_non_output_actions(flood_acts):
     """Split output actions into deduped actions, output ports, and non-output port actions.
 
@@ -681,6 +682,7 @@
     return (deduped_acts, output_ports, nonoutput_actions)
 
 
+@functools.lru_cache()
 def output_in_port():
     """Return OpenFlow action to output out input port.
 
@@ -690,7 +692,7 @@
     return output_port(OFP_IN_PORT)
 
 
-@functools.lru_cache(maxsize=LRU_MAX)
+@functools.lru_cache()
 def output_controller(max_len=MAX_PACKET_IN_BYTES):
     """Return OpenFlow action to packet in to the controller.
 
@@ -721,7 +723,7 @@
     )
 
 
-@functools.lru_cache(maxsize=LRU_MAX)
+@functools.lru_cache()
 def packetout(port_num, data):
     """Return OpenFlow action to packet out to dataplane from controller.
 
@@ -734,6 +736,7 @@
     return packetouts([port_num], data)
 
 
+@functools.lru_cache()
 def barrier():
     """Return OpenFlow barrier request.
 
@@ -758,7 +761,7 @@
     return parser.OFPMatch(**match_fields)
 
 
-@functools.lru_cache(maxsize=LRU_MAX)
+@functools.lru_cache()
 def valve_match_vid(value):
     return to_match_vid(value, ofp.OFPVID_PRESENT)
 
@@ -838,13 +841,6 @@
     return (str(ipa.ip), str(ipa.netmask))
 
 
-<<<<<<< HEAD
-@functools.lru_cache(maxsize=LRU_MAX)
-def build_match_dict(in_port=None, vlan=None, eth_type=None, eth_src=None,
-                     eth_dst=None, eth_dst_mask=None, icmpv6_type=None,
-                     nw_proto=None, nw_dst=None, metadata=None,
-                     metadata_mask=None, vlan_pcp=None, udp_src=None, udp_dst=None):
-=======
 @functools.lru_cache(maxsize=1024)
 def build_match_dict(
     in_port=None,
@@ -862,7 +858,6 @@
     udp_src=None,
     udp_dst=None,
 ):
->>>>>>> 943efd77
     match_dict = {}
     if in_port is not None:
         match_dict["in_port"] = in_port
@@ -912,11 +907,6 @@
     return match_dict
 
 
-<<<<<<< HEAD
-@functools.lru_cache(maxsize=LRU_MAX)
-def flowmod(cookie, command, table_id, priority, out_port, out_group,
-            match_fields, inst, hard_timeout, idle_timeout, flags=0):
-=======
 @functools.lru_cache()
 def flowmod(
     cookie,
@@ -931,7 +921,6 @@
     idle_timeout,
     flags=0,
 ):
->>>>>>> 943efd77
     return parser.OFPFlowMod(
         datapath=None,
         cookie=cookie,
@@ -954,7 +943,7 @@
     ofproto = ofp
 
 
-@functools.lru_cache(maxsize=LRU_MAX)
+@functools.lru_cache()
 def verify_flowmod(flowmod_msg):
     """Verify flowmod can be serialized."""
     flowmod_msg.datapath = NullRyuDatapath()
@@ -1128,7 +1117,7 @@
 }
 
 
-@functools.lru_cache(maxsize=LRU_MAX)
+@functools.lru_cache()
 def _msg_kind(ofmsg):
     ofmsg_type = type(ofmsg)
     ofmsg_kind = _MSG_KINDS_TYPES.get(ofmsg_type, None)
