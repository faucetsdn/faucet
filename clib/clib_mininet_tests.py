--- conflicted
+++ resolved
@@ -65,36 +65,19 @@
 
     def _terminate_with_zero(self, tcpdump_helper):
         term_returns = tcpdump_helper.terminate()
-<<<<<<< HEAD
-        self.assertEqual(
-            0, term_returns, msg=f'terminate code not 0: {term_returns}')
-=======
         self.assertEqual(0, term_returns, msg="terminate code not 0: %d" % term_returns)
->>>>>>> ad6726b8
 
     def _terminate_with_nonzero(self, tcpdump_helper):
         term_returns = tcpdump_helper.terminate()
         self.assertNotEqual(
-<<<<<<< HEAD
-            0, term_returns, msg=f'terminate code is 0: {term_returns}')
-=======
             0, term_returns, msg="terminate code is 0: %d" % term_returns
         )
->>>>>>> ad6726b8
 
     def test_tcpdump_execute(self):
         """Check tcpdump filter monitors ping using execute"""
         self.ping_all_when_learned()
         from_host = self.net.hosts[0]
         to_host = self.net.hosts[1]
-<<<<<<< HEAD
-        tcpdump_filter = ('icmp')
-        tcpdump_helper = TcpdumpHelper(to_host, tcpdump_filter, [
-            lambda: from_host.cmd(f'ping -c1 {to_host.IP()}')])
-        tcpdump_txt = tcpdump_helper.execute()
-        self.assertTrue(re.search(
-            f'{to_host.IP()}: ICMP echo request', tcpdump_txt))
-=======
         tcpdump_filter = "icmp"
         tcpdump_helper = TcpdumpHelper(
             to_host,
@@ -103,7 +86,6 @@
         )
         tcpdump_txt = tcpdump_helper.execute()
         self.assertTrue(re.search("%s: ICMP echo request" % to_host.IP(), tcpdump_txt))
->>>>>>> ad6726b8
         self._terminate_with_zero(tcpdump_helper)
 
     def test_tcpdump_pcap(self):
@@ -114,15 +96,6 @@
         tcpdump_filter = "icmp"
         pcap_file = os.path.join(self.tmpdir, "out.pcap")
         tcpdump_helper = TcpdumpHelper(
-<<<<<<< HEAD
-            to_host, tcpdump_filter,
-            [lambda: from_host.cmd(f'ping -c3 {to_host.IP()}')],
-            pcap_out=pcap_file, packets=None)
-        tcpdump_helper.execute()
-        self._terminate_with_zero(tcpdump_helper)
-        result = from_host.cmd(f'tcpdump -en -r {pcap_file}')
-        self.assertEqual(result.count('ICMP echo reply'), 3, 'three icmp echo replies')
-=======
             to_host,
             tcpdump_filter,
             [lambda: from_host.cmd("ping -c3 %s" % to_host.IP())],
@@ -133,7 +106,6 @@
         self._terminate_with_zero(tcpdump_helper)
         result = from_host.cmd("tcpdump -en -r %s" % pcap_file)
         self.assertEqual(result.count("ICMP echo reply"), 3, "three icmp echo replies")
->>>>>>> ad6726b8
 
     def test_tcpdump_noblock(self):
         """Check tcpdump uses nonblocking next_line"""
@@ -142,18 +114,12 @@
         to_host = self.net.hosts[1]
         tcpdump_filter = "icmp"
         tcpdump_helper = TcpdumpHelper(
-<<<<<<< HEAD
-            to_host, tcpdump_filter,
-            [lambda: from_host.cmd(f'ping -c10 {to_host.IP()}')],
-            blocking=False, packets=None)
-=======
             to_host,
             tcpdump_filter,
             [lambda: from_host.cmd("ping -c10 %s" % to_host.IP())],
             blocking=False,
             packets=None,
         )
->>>>>>> ad6726b8
         count = 0
         while tcpdump_helper.next_line():
             count = count + 1
@@ -165,28 +131,15 @@
         self.ping_all_when_learned()
         from_host = self.net.hosts[0]
         to_host = self.net.hosts[1]
-<<<<<<< HEAD
-        tcpdump_filter = ('icmp')
-        tcpdump_helper = TcpdumpHelper(to_host, tcpdump_filter, [
-            lambda: from_host.cmd(f'ping -c5 -i2 {to_host.IP()}')])
-=======
         tcpdump_filter = "icmp"
         tcpdump_helper = TcpdumpHelper(
             to_host,
             tcpdump_filter,
             [lambda: from_host.cmd("ping -c5 -i2 %s" % to_host.IP())],
         )
->>>>>>> ad6726b8
 
         self.assertTrue(re.search("proto ICMP", tcpdump_helper.next_line()))
         next_line = tcpdump_helper.next_line()
-<<<<<<< HEAD
-        self.assertTrue(re.search(f'{to_host.IP()}: ICMP echo request', next_line), next_line)
-        self.assertTrue(re.search('proto ICMP', tcpdump_helper.next_line()))
-        next_line = tcpdump_helper.next_line()
-        self.assertTrue(re.search(f'{from_host.IP()}: ICMP echo reply', next_line), next_line)
-        self.assertFalse(re.search('ICMP', tcpdump_helper.next_line()))
-=======
         self.assertTrue(
             re.search("%s: ICMP echo request" % to_host.IP(), next_line), next_line
         )
@@ -196,7 +149,6 @@
             re.search("%s: ICMP echo reply" % from_host.IP(), next_line), next_line
         )
         self.assertFalse(re.search("ICMP", tcpdump_helper.next_line()))
->>>>>>> ad6726b8
         while tcpdump_helper.next_line():
             pass
         self._terminate_with_zero(tcpdump_helper)
@@ -224,12 +176,8 @@
 
         self.assertTrue(
             count == self.N_EXTENDED,
-<<<<<<< HEAD
-            f'Found {count} containers, expected {self.N_EXTENDED}')
-=======
             "Found %d containers, expected %d" % (count, self.N_EXTENDED),
         )
->>>>>>> ad6726b8
 
         self.assertTrue(
             os.path.exists(os.path.join(self.tmpdir, host_name, "tmp")),
