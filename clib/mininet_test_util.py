--- conflicted
+++ resolved
@@ -36,10 +36,6 @@
     """Return a command line for lsof for processes with specified TCP state."""
     terse_arg = ""
     if terse:
-<<<<<<< HEAD
-        terse_arg = '-t'
-    return f'lsof -b -P -n {terse_arg} -sTCP:{state} -i {ipv} -a -i tcp:{port}'
-=======
         terse_arg = "-t"
     return "lsof -b -P -n %s -sTCP:%s -i %u -a -i tcp:%u" % (
         terse_arg,
@@ -47,20 +43,14 @@
         ipv,
         port,
     )
->>>>>>> ad6726b8
 
 
 def lsof_udp_listening_cmd(port, terse):
     """Return a command line for lsof for processes with specified TCP state."""
     terse_arg = ""
     if terse:
-<<<<<<< HEAD
-        terse_arg = '-t'
-    return f'lsof -b -P -n {terse_arg} -i udp:{port} -a'
-=======
         terse_arg = "-t"
     return "lsof -b -P -n %s -i udp:%u -a" % (terse_arg, port)
->>>>>>> ad6726b8
 
 
 def tcp_listening_cmd(port, ipv=4, state="LISTEN", terse=True):
@@ -126,23 +116,14 @@
     assert name is not None
     sock = socket.socket(socket.AF_UNIX, socket.SOCK_STREAM)
     sock.connect(ports_socket)
-<<<<<<< HEAD
-    sock.sendall((f'{command},{name}\n').encode())
-    output(f'{name} {command}\n')
-=======
     sock.sendall(("%s,%s\n" % (command, name)).encode())
     output("%s %s\n" % (name, command))
->>>>>>> ad6726b8
     buf = receive_sock_line(sock)
     responses = [int(i) for i in buf.split("\n")]
     sock.close()
     if len(responses) == 1:
         responses = responses[0]
-<<<<<<< HEAD
-    output(f'{name} {command}: {responses}\n')
-=======
     output("%s %s: %u\n" % (name, command, responses))
->>>>>>> ad6726b8
     return responses
 
 
@@ -158,11 +139,7 @@
         port = test_server_request(ports_socket, request_name, GETPORT)
         if not tcp_listening(port):
             return port
-<<<<<<< HEAD
-        error(f'port {port} is busy, try another')
-=======
         error("port %u is busy, try another" % port)
->>>>>>> ad6726b8
 
 
 def find_free_udp_port(ports_socket, name):
@@ -171,11 +148,7 @@
         port = test_server_request(ports_socket, request_name, GETPORT)
         if not udp_listening(port):
             return port
-<<<<<<< HEAD
-        error(f'port {port} is busy, try another')
-=======
         error("port %u is busy, try another" % port)
->>>>>>> ad6726b8
 
 
 def return_free_ports(ports_socket, name):
@@ -260,17 +233,9 @@
 
 def timeout_cmd(cmd, timeout):
     """Return a command line prefaced with a timeout wrappers and stdout/err unbuffered."""
-<<<<<<< HEAD
-    return f'timeout -sKILL {timeout}s stdbuf -o0 -e0 {cmd}'
-=======
     return "timeout -sKILL %us stdbuf -o0 -e0 %s" % (timeout, cmd)
->>>>>>> ad6726b8
 
 
 def timeout_soft_cmd(cmd, timeout):
     """Same as timeout_cmd buf using SIGTERM on timeout."""
-<<<<<<< HEAD
-    return f'timeout {timeout}s stdbuf -o0 -e0 {cmd}'
-=======
-    return "timeout %us stdbuf -o0 -e0 %s" % (timeout, cmd)
->>>>>>> ad6726b8
+    return "timeout %us stdbuf -o0 -e0 %s" % (timeout, cmd)