## Image name: faucet/gauge

<<<<<<< HEAD
FROM c65sdn/faucet:1.0.4
=======
FROM c65sdn/faucet:latest
>>>>>>> 49aed627

VOLUME ["/etc/faucet/", "/var/log/faucet/"]

EXPOSE 6653 9303

CMD ["gauge"]<|MERGE_RESOLUTION|>--- conflicted
+++ resolved
@@ -1,10 +1,6 @@
 ## Image name: faucet/gauge
 
-<<<<<<< HEAD
-FROM c65sdn/faucet:1.0.4
-=======
 FROM c65sdn/faucet:latest
->>>>>>> 49aed627
 
 VOLUME ["/etc/faucet/", "/var/log/faucet/"]
 
