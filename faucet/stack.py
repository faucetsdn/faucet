--- conflicted
+++ resolved
@@ -190,13 +190,6 @@
         if not timeout_healthy:
             # Too long since DP last running, if DP not running then
             #   number of UP stack or LACP ports should be 0
-<<<<<<< HEAD
-            reason += f'last running {now - last_live_time}s ago (timeout {health_timeout}s)'
-            self.dyn_healthy_info = (False, 0.0, 0.0)
-            self.dyn_healthy = False
-            return self.dyn_healthy, reason
-        reason += f'running {now - last_live_time}s ago'
-=======
             reason += "last running %us ago (timeout %us)" % (
                 now - last_live_time,
                 health_timeout,
@@ -205,7 +198,6 @@
             self.dyn_healthy = False
             return self.dyn_healthy, reason
         reason += "running %us ago" % (now - last_live_time)
->>>>>>> 943efd77
         if reason:
             reason += ", "
         stack_ports_healthy, stack_percentage = self.stack_port_healthy()
@@ -278,12 +270,6 @@
             return
 
         for dp in stack_priority_dps:
-<<<<<<< HEAD
-            test_config_condition(not isinstance(dp.stack.priority, int), (
-                f'stack priority must be type {int} not {type(dp.stack.priority)}'))
-            test_config_condition(dp.stack.priority <= 0, (
-                'stack priority must be > 0'))
-=======
             test_config_condition(
                 not isinstance(dp.stack.priority, int),
                 (
@@ -294,7 +280,6 @@
             test_config_condition(
                 dp.stack.priority <= 0, ("stack priority must be > 0")
             )
->>>>>>> 943efd77
 
         self.roots_names, self.root_name = self.nominate_stack_root(
             [dp.stack for dp in stack_priority_dps]
@@ -319,24 +304,16 @@
                 edge_name = Stack.modify_topology(graph, dp, port)
                 edge_count[edge_name] += 1
         for edge_name, count in edge_count.items():
-<<<<<<< HEAD
-            test_config_condition(count != 2, f'{edge_name} defined only in one direction')
-=======
             test_config_condition(
                 count != 2, "%s defined only in one direction" % edge_name
             )
->>>>>>> 943efd77
         if graph.size() and self.name in graph:
             self.graph = graph
             for dp in graph.nodes():
                 path_to_root_len = len(self.shortest_path(self.root_name, src_dp=dp))
                 test_config_condition(
-<<<<<<< HEAD
-                    path_to_root_len == 0, f'{dp} not connected to stack')
-=======
                     path_to_root_len == 0, "%s not connected to stack" % dp
                 )
->>>>>>> 943efd77
             root_len = self.longest_path_to_root_len()
             if root_len is not None and root_len > 2:
                 self.root_flood_reflection = True
@@ -357,16 +334,12 @@
         def make_edge_name(edge_a, edge_z):
             edge_a_dp, edge_a_port = edge_a
             edge_z_dp, edge_z_port = edge_z
-<<<<<<< HEAD
-            return f'{edge_a_dp.name}:{edge_a_port.name}-{edge_z_dp.name}:{edge_z_port.name}'
-=======
             return "%s:%s-%s:%s" % (
                 edge_a_dp.name,
                 edge_a_port.name,
                 edge_z_dp.name,
                 edge_z_port.name,
             )
->>>>>>> 943efd77
 
         def make_edge_attr(edge_a, edge_z):
             edge_a_dp, edge_a_port = edge_a
