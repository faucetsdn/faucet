# Copyright (C) 2012 Nippon Telegraph and Telephone Corporation.
# Copyright (C) 2012 Isaku Yamahata <yamahata at private email ne jp>
#
# Licensed under the Apache License, Version 2.0 (the "License");
# you may not use this file except in compliance with the License.
# You may obtain a copy of the License at
#
#    http://www.apache.org/licenses/LICENSE-2.0
#
# Unless required by applicable law or agreed to in writing, software
# distributed under the License is distributed on an "AS IS" BASIS,
# WITHOUT WARRANTIES OR CONDITIONS OF ANY KIND, either express or
# implied.
# See the License for the specific language governing permissions and
# limitations under the License.

# pylint: disable=missing-class-docstring,disable=missing-function-docstring,disable=invalid-name
# pylint: disable=import-outside-toplevel,disable=too-few-public-methods

import inspect
from types import MethodType

from routes import Mapper
from routes.util import URLGenerator
import six
from tinyrpc.server import RPCServer
from tinyrpc.dispatch import RPCDispatcher
from tinyrpc.protocols.jsonrpc import JSONRPCProtocol
from tinyrpc.transports import ServerTransport, ClientTransport
from tinyrpc.client import RPCClient
import webob.dec
import webob.exc
from webob.request import Request as webob_Request
from webob.response import Response as webob_Response
import eventlet.wsgi

from os_ken.lib import hub

<<<<<<< HEAD
# pylint: disable=missing-function-docstring,disable=invalid-name,disable=missing-class-docstring,disable=too-few-public-methods
=======
HEX_PATTERN = r"0x[0-9a-z]+"
DIGIT_PATTERN = r"[1-9][0-9]*"
>>>>>>> ed867066


def route(name, path, methods=None, requirements=None):
    def _route(controller_method):
        controller_method.routing_info = {
            "name": name,
            "path": path,
            "methods": methods,
            "requirements": requirements,
        }
        return controller_method

    return _route


class Request(webob_Request):
    """
    Wrapper class for webob.request.Request.

    The behavior of this class is the same as webob.request.Request
    except for setting "charset" to "UTF-8" automatically.
    """

    DEFAULT_CHARSET = "UTF-8"

<<<<<<< HEAD
    def __init__(self, environ, charset=DEFAULT_CHARSET, *args, **kwargs):
        super().__init__(
            environ, charset=charset, *args, **kwargs)
=======
    def __init__(self, environ, *args, charset=DEFAULT_CHARSET, **kwargs):
        super().__init__(environ, *args, **kwargs, charset=charset)
>>>>>>> ed867066


class Response(webob_Response):
    """
    Wrapper class for webob.response.Response.

    The behavior of this class is the same as webob.response.Response
    except for setting "charset" to "UTF-8" automatically.
    """

<<<<<<< HEAD
    def __init__(self, charset=DEFAULT_CHARSET, *args, **kwargs):
        super().__init__(charset=charset, *args, **kwargs)
=======
    DEFAULT_CHARSET = "UTF-8"
>>>>>>> ed867066

    def __init__(self, *args, charset=DEFAULT_CHARSET, **kwargs):
        super().__init__(*args, **kwargs, charset=charset)

<<<<<<< HEAD
class WebSocketRegistrationWrapper:
=======
>>>>>>> ed867066

class WebSocketRegistrationWrapper:
    def __init__(self, func, controller):
        self._controller = controller
        self._controller_method = MethodType(func, controller)

    def __call__(self, ws):
        wsgi_application = self._controller.parent
        ws_manager = wsgi_application.websocketmanager
        ws_manager.add_connection(ws)
        try:
            self._controller_method(ws)  # pylint: disable=not-callable
        finally:
            ws_manager.delete_connection(ws)


class _AlreadyHandledResponse(Response):
    # XXX: Eventlet API should not be used directly.
    # https://github.com/benoitc/gunicorn/pull/2581
<<<<<<< HEAD
    _ALREADY_HANDLED = getattr(eventlet.wsgi, "ALREADY_HANDLED", None)
=======
    from packaging import version
    import eventlet

    if version.parse(eventlet.__version__) >= version.parse("0.30.3"):
        import eventlet.wsgi

        _ALREADY_HANDLED = getattr(eventlet.wsgi, "ALREADY_HANDLED", None)
    else:
        from eventlet.wsgi import ALREADY_HANDLED  # pylint: disable=no-name-in-module

        _ALREADY_HANDLED = ALREADY_HANDLED
>>>>>>> ed867066

    def __call__(self, environ, start_response):
        return self._ALREADY_HANDLED

def websocket(name, path):
    def _websocket(controller_func):
        def __websocket(self, req, **_):
            wrapper = WebSocketRegistrationWrapper(controller_func, self)
            ws_wsgi = hub.WebSocketWSGI(wrapper)
            ws_wsgi(req.environ, req.start_response)
            # XXX: In order to prevent the writing to a already closed socket.
            #      This issue is caused by combined use:
            #       - webob.dec.wsgify()
            #       - eventlet.wsgi.HttpProtocol.handle_one_response()
            return _AlreadyHandledResponse()

        __websocket.routing_info = {
            "name": name,
            "path": path,
            "methods": None,
            "requirements": None,
        }
        return __websocket

    return _websocket


class ControllerBase:
<<<<<<< HEAD
    special_vars = ['action', 'controller']
=======
    special_vars = ["action", "controller"]
>>>>>>> ed867066

    def __init__(self, req, link, data, **config):
        self.req = req
        self.link = link
        self.data = data
        self.parent = None
        for name, value in config.items():
            setattr(self, name, value)

    def __call__(self, req):
        action = self.req.urlvars.get("action", "index")
        if hasattr(self, "__before__"):
            self.__before__()

        kwargs = self.req.urlvars.copy()
        for attr in self.special_vars:
            if attr in kwargs:
                del kwargs[attr]

        return getattr(self, action)(req, **kwargs)


class WebSocketDisconnectedError(Exception):
    pass


class WebSocketServerTransport(ServerTransport):
    def __init__(self, ws):
        self.ws = ws

    def receive_message(self):
        message = self.ws.wait()
        if message is None:
            raise WebSocketDisconnectedError()
        context = None
        return context, message

    def send_reply(self, context, reply):
        self.ws.send(six.text_type(reply))


class WebSocketRPCServer(RPCServer):
    def __init__(self, ws, rpc_callback):
        dispatcher = RPCDispatcher()
        dispatcher.register_instance(rpc_callback)
        super().__init__(
            WebSocketServerTransport(ws),
            JSONRPCProtocol(),
            dispatcher,
        )

    def serve_forever(self):
        try:
            super().serve_forever()
        except WebSocketDisconnectedError:
            return

    def _spawn(self, func, *args, **kwargs):
        hub.spawn(func, *args, **kwargs)


class WebSocketClientTransport(ClientTransport):
    def __init__(self, ws, queue):
        self.ws = ws
        self.queue = queue

    def send_message(self, message, expect_reply=True):
        self.ws.send(six.text_type(message))

        if expect_reply:
            return self.queue.get()
        return None


class WebSocketRPCClient(RPCClient):
    def __init__(self, ws):
        self.ws = ws
        self.queue = hub.Queue()
        super().__init__(
            JSONRPCProtocol(),
            WebSocketClientTransport(ws, self.queue),
        )

    def serve_forever(self):
        while True:
            msg = self.ws.wait()
            if msg is None:
                break
            self.queue.put(msg)


class wsgify_hack(webob.dec.wsgify):
    def __call__(self, environ, start_response):
<<<<<<< HEAD
        self.kwargs['start_response'] = start_response
        return super().__call__(environ, start_response)


class WebSocketManager:
=======
        self.kwargs["start_response"] = start_response
        return super().__call__(environ, start_response)

>>>>>>> ed867066

class WebSocketManager:
    def __init__(self):
        self._connections = []

    def add_connection(self, ws):
        self._connections.append(ws)

    def delete_connection(self, ws):
        self._connections.remove(ws)

    def broadcast(self, msg):
        for connection in self._connections:
            connection.send(msg)


class WSGIApplication:
    def __init__(self, **config):
        self.config = config
        self.mapper = Mapper()
        self.registory = {}
        self._wsmanager = WebSocketManager()
        super().__init__()

    def _match(self, req):
        # Note: Invoke the new API, first. If the arguments unmatched,
        # invoke the old API.
        try:
            return self.mapper.match(environ=req.environ)
        except TypeError:
            self.mapper.environ = req.environ
            return self.mapper.match(req.path_info)

    @wsgify_hack
    def __call__(self, req, start_response):
        match = self._match(req)

        if not match:
            return webob.exc.HTTPNotFound()

        req.start_response = start_response
        req.urlvars = match
        link = URLGenerator(self.mapper, req.environ)

        data = None
        name = match["controller"].__name__
        if name in self.registory:
            data = self.registory[name]

        controller = match["controller"](req, link, data, **self.config)
        controller.parent = self
        return controller(req)

    def register(self, controller, data=None):
        def _target_filter(attr):
            if not inspect.ismethod(attr) and not inspect.isfunction(attr):
                return False
            if not hasattr(attr, "routing_info"):
                return False
            return True

        methods = inspect.getmembers(controller, _target_filter)
        for method_name, method in methods:
            routing_info = getattr(method, "routing_info")
            name = routing_info["name"]
            path = routing_info["path"]
            conditions = {}
            if routing_info.get("methods"):
                conditions["method"] = routing_info["methods"]
            requirements = routing_info.get("requirements") or {}
            self.mapper.connect(
                name,
                path,
                controller=controller,
                requirements=requirements,
                action=method_name,
                conditions=conditions,
            )
        if data:
            self.registory[controller.__name__] = data

    @property
    def websocketmanager(self):
        return self._wsmanager


class WSGIServer(hub.WSGIServer):
    def __init__(self, application, host, port, **config):
        super().__init__((host, port), application, **config)

    def __call__(self):
        self.serve_forever()<|MERGE_RESOLUTION|>--- conflicted
+++ resolved
@@ -32,16 +32,11 @@
 import webob.exc
 from webob.request import Request as webob_Request
 from webob.response import Response as webob_Response
-import eventlet.wsgi
 
 from os_ken.lib import hub
 
-<<<<<<< HEAD
-# pylint: disable=missing-function-docstring,disable=invalid-name,disable=missing-class-docstring,disable=too-few-public-methods
-=======
 HEX_PATTERN = r"0x[0-9a-z]+"
 DIGIT_PATTERN = r"[1-9][0-9]*"
->>>>>>> ed867066
 
 
 def route(name, path, methods=None, requirements=None):
@@ -67,14 +62,8 @@
 
     DEFAULT_CHARSET = "UTF-8"
 
-<<<<<<< HEAD
-    def __init__(self, environ, charset=DEFAULT_CHARSET, *args, **kwargs):
-        super().__init__(
-            environ, charset=charset, *args, **kwargs)
-=======
     def __init__(self, environ, *args, charset=DEFAULT_CHARSET, **kwargs):
         super().__init__(environ, *args, **kwargs, charset=charset)
->>>>>>> ed867066
 
 
 class Response(webob_Response):
@@ -85,20 +74,11 @@
     except for setting "charset" to "UTF-8" automatically.
     """
 
-<<<<<<< HEAD
-    def __init__(self, charset=DEFAULT_CHARSET, *args, **kwargs):
-        super().__init__(charset=charset, *args, **kwargs)
-=======
     DEFAULT_CHARSET = "UTF-8"
->>>>>>> ed867066
 
     def __init__(self, *args, charset=DEFAULT_CHARSET, **kwargs):
         super().__init__(*args, **kwargs, charset=charset)
 
-<<<<<<< HEAD
-class WebSocketRegistrationWrapper:
-=======
->>>>>>> ed867066
 
 class WebSocketRegistrationWrapper:
     def __init__(self, func, controller):
@@ -110,7 +90,7 @@
         ws_manager = wsgi_application.websocketmanager
         ws_manager.add_connection(ws)
         try:
-            self._controller_method(ws)  # pylint: disable=not-callable
+            self._controller_method(ws)
         finally:
             ws_manager.delete_connection(ws)
 
@@ -118,9 +98,6 @@
 class _AlreadyHandledResponse(Response):
     # XXX: Eventlet API should not be used directly.
     # https://github.com/benoitc/gunicorn/pull/2581
-<<<<<<< HEAD
-    _ALREADY_HANDLED = getattr(eventlet.wsgi, "ALREADY_HANDLED", None)
-=======
     from packaging import version
     import eventlet
 
@@ -132,10 +109,10 @@
         from eventlet.wsgi import ALREADY_HANDLED  # pylint: disable=no-name-in-module
 
         _ALREADY_HANDLED = ALREADY_HANDLED
->>>>>>> ed867066
 
     def __call__(self, environ, start_response):
         return self._ALREADY_HANDLED
+
 
 def websocket(name, path):
     def _websocket(controller_func):
@@ -161,11 +138,7 @@
 
 
 class ControllerBase:
-<<<<<<< HEAD
-    special_vars = ['action', 'controller']
-=======
     special_vars = ["action", "controller"]
->>>>>>> ed867066
 
     def __init__(self, req, link, data, **config):
         self.req = req
@@ -259,17 +232,9 @@
 
 class wsgify_hack(webob.dec.wsgify):
     def __call__(self, environ, start_response):
-<<<<<<< HEAD
-        self.kwargs['start_response'] = start_response
-        return super().__call__(environ, start_response)
-
-
-class WebSocketManager:
-=======
         self.kwargs["start_response"] = start_response
         return super().__call__(environ, start_response)
 
->>>>>>> ed867066
 
 class WebSocketManager:
     def __init__(self):
