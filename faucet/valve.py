"""Implementation of Valve learning layer 2/3 switch."""

# Copyright (C) 2013 Nippon Telegraph and Telephone Corporation.
# Copyright (C) 2015 Brad Cowie, Christopher Lorier and Joe Stringer.
# Copyright (C) 2015 Research and Education Advanced Network New Zealand Ltd.
# Copyright (C) 2015--2018 The Contributors
#
# Licensed under the Apache License, Version 2.0 (the "License");
# you may not use this file except in compliance with the License.
# You may obtain a copy of the License at
#
#    http://www.apache.org/licenses/LICENSE-2.0
#
# Unless required by applicable law or agreed to in writing, software
# distributed under the License is distributed on an "AS IS" BASIS
# WITHOUT WARRANTIES OR CONDITIONS OF ANY KIND, either express or implied.
# See the License for the specific language governing permissions and
# limitations under the License.

import copy
import logging

from collections import deque

from faucet import tfm_pipeline
from faucet import valve_acl
from faucet import valve_flood
from faucet import valve_host
from faucet import valve_of
from faucet import valve_packet
from faucet import valve_route
from faucet import valve_table
from faucet import valve_util
from faucet import valve_pipeline

from faucet.port import STACK_STATE_INIT, STACK_STATE_UP, STACK_STATE_DOWN
from faucet.vlan import NullVLAN


class ValveLogger:
    """Logger for a Valve that adds DP ID."""

    def __init__(self, logger, dp_id, dp_name):
        self.logger = logger
        self.dp_id = dp_id
        self.dp_name = dp_name

    def _dpid_prefix(self, log_msg):
        """Add DP ID prefix to log message."""
        return ' '.join((valve_util.dpid_log(self.dp_id), self.dp_name, log_msg))

    def debug(self, log_msg):
        """Log debug level message."""
        self.logger.debug(self._dpid_prefix(log_msg))

    def info(self, log_msg):
        """Log info level message."""
        self.logger.info(self._dpid_prefix(log_msg))

    def error(self, log_msg):
        """Log error level message."""
        self.logger.error(self._dpid_prefix(log_msg))

    def warning(self, log_msg):
        """Log warning level message."""
        self.logger.warning(self._dpid_prefix(log_msg))


class Valve:
    """Generates the messages to configure a datapath as a l2 learning switch.

    Vendor specific implementations may require sending configuration flows.
    This can be achieved by inheriting from this class and overwriting the
    function switch_features.
    """

    __slots__ = [
        'dot1x',
        'dp',
        'flood_manager',
        'host_manager',
        'pipeline',
        'acl_manager',
        'logger',
        'logname',
        'metrics',
        'notifier',
        'ofchannel_logger',
        'recent_ofmsgs',
        '_last_advertise_sec',
        '_last_fast_advertise_sec',
        '_last_packet_in_sec',
        '_last_pipeline_flows',
        '_packet_in_count_sec',
        '_port_highwater',
        '_route_manager_by_eth_type',
        '_route_manager_by_ipv',
    ]

    DEC_TTL = True
    USE_BARRIERS = True
    STATIC_TABLE_IDS = False
    GROUPS = True


    def __init__(self, dp, logname, metrics, notifier, dot1x):
        self.dot1x = dot1x
        self.dp = dp
        self.logname = logname
        self.metrics = metrics
        self.notifier = notifier
        self.ofchannel_logger = None
        self.logger = None
        self.recent_ofmsgs = deque(maxlen=32)
        self._last_pipeline_flows = []
        self._packet_in_count_sec = None
        self._last_packet_in_sec = None
        self._last_advertise_sec = None
        self._last_fast_advertise_sec = None
        self.dp_init()

    def _port_vlan_labels(self, port, vlan):
        return dict(self.dp.port_labels(port.number), vlan=vlan.vid)

    def _inc_var(self, var, labels=None, val=1):
        if labels is None:
            labels = self.dp.base_prom_labels()
        self.metrics.inc_var(var, labels, val)

    def _set_var(self, var, val, labels=None):
        if labels is None:
            labels = self.dp.base_prom_labels()
        metrics_var = getattr(self.metrics, var)
        metrics_var.labels(**labels).set(val)

    def close_logs(self):
        """Explicitly close any active loggers."""
        if self.logger is not None:
            valve_util.close_logger(self.logger.logger)
        valve_util.close_logger(self.ofchannel_logger)

    def dp_init(self):
        """Initialize datapath state at connection/re/config time."""
        self.close_logs()
        self.logger = ValveLogger(
            logging.getLogger(self.logname + '.valve'), self.dp.dp_id, self.dp.name)
        self.ofchannel_logger = None
        self._packet_in_count_sec = 0
        self._last_packet_in_sec = 0
        self._last_advertise_sec = 0
        self._last_fast_advertise_sec = 0
        self._route_manager_by_ipv = {}
        self._route_manager_by_eth_type = {}
        self._port_highwater = {}

        self.dp.reset_refs()

        self.pipeline = valve_pipeline.ValvePipeline(self.dp)
        for vlan_vid in self.dp.vlans.keys():
            self._port_highwater[vlan_vid] = {}
            for port_number in self.dp.ports.keys():
                self._port_highwater[vlan_vid][port_number] = 0
        for ipv, route_manager_class, neighbor_timeout in (
                (4, valve_route.ValveIPv4RouteManager, self.dp.arp_neighbor_timeout),
                (6, valve_route.ValveIPv6RouteManager, self.dp.nd_neighbor_timeout)):
            fib_table_name = 'ipv%u_fib' % ipv
            if not fib_table_name in self.dp.tables:
                continue
            fib_table = self.dp.tables[fib_table_name]
            proactive_learn = getattr(self.dp, 'proactive_learn_v%u' % ipv)
            route_manager = route_manager_class(
                self.logger, self.dp.global_vlan, neighbor_timeout,
                self.dp.max_hosts_per_resolve_cycle,
                self.dp.max_host_fib_retry_count,
                self.dp.max_resolve_backoff_time, proactive_learn,
                self.DEC_TTL, self.dp.multi_out, fib_table,
                self.dp.tables['vip'], self.pipeline, self.dp.routers)
            self._route_manager_by_ipv[route_manager.IPV] = route_manager
            for vlan in self.dp.vlans.values():
                if vlan.faucet_vips_by_ipv(route_manager.IPV):
                    route_manager.active = True
                    self.logger.info('IPv%u routing is active on %s with VIPs %s' % (
                        route_manager.IPV, vlan, vlan.faucet_vips_by_ipv(route_manager.IPV)))
            for eth_type in route_manager.CONTROL_ETH_TYPES:
                self._route_manager_by_eth_type[eth_type] = route_manager
        if self.dp.stack:
            self.flood_manager = valve_flood.ValveFloodStackManager(
                self.logger, self.dp.tables['flood'], self.pipeline, self.dp.group_table,
                self.dp.groups, self.dp.combinatorial_port_flood,
                self.dp.stack, self.dp.stack_ports,
                self.dp.shortest_path_to_root, self.dp.shortest_path_port)
        else:
            self.flood_manager = valve_flood.ValveFloodManager(
                self.logger, self.dp.tables['flood'], self.pipeline, self.dp.group_table,
                self.dp.groups, self.dp.combinatorial_port_flood)
        eth_dst_hairpin_table = self.dp.tables.get('eth_dst_hairpin', None)
        host_manager_cl = valve_host.ValveHostManager
        if self.dp.use_idle_timeout:
            host_manager_cl = valve_host.ValveHostFlowRemovedManager
        self.host_manager = host_manager_cl(
            self.logger, self.dp.ports,
            self.dp.vlans, self.dp.tables['eth_src'],
            self.dp.tables['eth_dst'], eth_dst_hairpin_table, self.pipeline,
            self.dp.timeout, self.dp.learn_jitter, self.dp.learn_ban_timeout,
            self.dp.cache_update_guard_time, self.dp.idle_dst)
        if 'port_acl' in self.dp.tables or 'vlan_acl' in self.dp.tables or self.dp.tunnel_acls:
            self.acl_manager = valve_acl.ValveAclManager(
                self.dp.tables.get('port_acl'), self.dp.tables.get('vlan_acl'),
                self.pipeline, self.dp.meters, self.dp.dp_acls)
        else:
            self.acl_manager = None
        table_configs = sorted([
            (table.table_id, str(table.table_config)) for table in self.dp.tables.values()])
        for table_id, table_config in table_configs:
            self.logger.info('table ID %u %s' % (table_id, table_config))

    def _get_managers(self):
        managers = (
            self.pipeline,
            self.host_manager,
            self._route_manager_by_ipv.get(4),
            self._route_manager_by_ipv.get(6),
            self.flood_manager,
            self.acl_manager
            )
        for manager in managers:
            if manager is not None:
                yield manager

    def _notify(self, event_dict):
        """Send an event notification."""
        self.notifier.notify(self.dp.dp_id, self.dp.name, event_dict)

    def switch_features(self, _msg):
        """Send configuration flows necessary for the switch implementation.

        Args:
            msg (OFPSwitchFeatures): msg sent from switch.

        Vendor specific configuration should be implemented here.
        """
        ofmsgs = [
            valve_of.faucet_config(),
            valve_of.faucet_async(
                packet_in=False, notify_flow_removed=False, port_status=False),
            valve_of.desc_stats_request()]
        ofmsgs.extend(self._delete_all_valve_flows())
        return ofmsgs

    def ofchannel_log(self, ofmsgs):
        """Log OpenFlow messages in text format to debugging log."""
        if self.dp is None:
            return
        if self.dp.ofchannel_log is None:
            return
        if self.ofchannel_logger is None:
            self.ofchannel_logger = valve_util.get_logger(
                self.dp.ofchannel_log,
                self.dp.ofchannel_log,
                logging.DEBUG,
                0)
        log_prefix = '%u %s' % (
            len(ofmsgs), valve_util.dpid_log(self.dp.dp_id))
        for i, ofmsg in enumerate(ofmsgs, start=1):
            self.ofchannel_logger.debug(
                '%u/%s %s', i, log_prefix, ofmsg)

    def _delete_all_valve_flows(self):
        """Delete all flows from all FAUCET tables."""
        ofmsgs = [valve_table.wildcard_table.flowdel()]
        if self.dp.meters:
            ofmsgs.append(valve_of.meterdel())
        if self.dp.group_table:
            ofmsgs.append(self.dp.groups.delete_all())
        return ofmsgs

    def _delete_all_port_match_flows(self, port):
        """Delete all flows that match an input port from all FAUCET tables."""
        tables = [valve_table.wildcard_table]
        if self.dp.dp_acls:
            # DP ACL flows live forever.
            port_acl_table = self.dp.tables['port_acl']
            tables = set(self.dp.in_port_tables()) - set([port_acl_table])
        return [
            table.flowdel(match=table.match(in_port=port.number))
            for table in tables]

    @staticmethod
    def _pipeline_flows():
        return []

    def _add_default_drop_flows(self):
        """Add default drop rules on all FAUCET tables."""
        ofmsgs = []
        for table in self.dp.tables.values():
            miss_table_name = table.table_config.miss_goto
            if miss_table_name:
                miss_table = self.dp.tables[miss_table_name]
                ofmsgs.append(table.flowmod(
                    priority=self.dp.lowest_priority,
                    inst=[table.goto_miss(miss_table)]))
            else:
                ofmsgs.append(table.flowdrop(
                    priority=self.dp.lowest_priority))
        return ofmsgs

    def _add_packetin_meter(self):
        """Add rate limiting of packet in pps (not supported by many DPs)."""
        if self.dp.packetin_pps:
            return [
                valve_of.controller_pps_meterdel(),
                valve_of.controller_pps_meteradd(pps=self.dp.packetin_pps)]
        return []

    def _add_default_flows(self):
        """Configure datapath with necessary default tables and rules."""
        ofmsgs = []
        ofmsgs.extend(self._delete_all_valve_flows())
        ofmsgs.extend(self._add_packetin_meter())
        if self.dp.meters:
            for meter in self.dp.meters.values():
                ofmsgs.append(meter.entry_msg)
        ofmsgs.extend(self._add_default_drop_flows())
        return ofmsgs

    def _add_vlan(self, vlan):
        """Configure a VLAN."""
        ofmsgs = []
        self.logger.info('Configuring %s' % vlan)
        for manager in self._get_managers():
            ofmsgs.extend(manager.add_vlan(vlan))
        return ofmsgs

    def _del_vlan(self, vlan):
        """Delete a configured VLAN."""
        self.logger.info('Delete VLAN %s' % vlan)
        table = valve_table.wildcard_table
        return [table.flowdel(match=table.match(vlan=vlan))]

    def _get_all_configured_port_nos(self):
        ports = set()
        ports.update({
            port.number for port in self.dp.stack_ports})
        ports.update({
            port.number for port in self.dp.output_only_ports})
        for vlan in self.dp.vlans.values():
            ports.update({port.number for port in vlan.get_ports()})
        return ports

    @staticmethod
    def _get_ports_status(discovered_up_port_nos, all_configured_port_nos):
        port_status = {
            port_no: (port_no in discovered_up_port_nos) for port_no in all_configured_port_nos}
        all_up_port_nos = {port_no for port_no, status in port_status.items() if status}
        return (port_status, all_up_port_nos)

    def _add_ports_and_vlans(self, discovered_up_port_nos):
        """Add all configured and discovered ports and VLANs."""
        always_up_port_nos = {
            port.number for port in self.dp.ports.values() if not port.opstatus_reconf}
        discovered_up_port_nos = discovered_up_port_nos.union(always_up_port_nos)

        all_configured_port_nos = self._get_all_configured_port_nos()
        port_status, all_up_port_nos = self._get_ports_status(
            discovered_up_port_nos, all_configured_port_nos)

        for port_no, status in port_status.items():
            self._set_port_status(port_no, status)
        self._notify({'PORTS_STATUS': port_status})

        ofmsgs = []
        ofmsgs.extend(self.ports_add(
            all_up_port_nos, cold_start=True, log_msg='configured'))
        for vlan in self.dp.vlans.values():
            ofmsgs.extend(self._add_vlan(vlan))
            vlan.reset_caches()
        return ofmsgs

    def ofdescstats_handler(self, body):
        """Handle OF DP description."""
        labels = dict(
            self.dp.base_prom_labels(),
            mfr_desc=valve_util.utf8_decode(body.mfr_desc),
            hw_desc=valve_util.utf8_decode(body.hw_desc),
            sw_desc=valve_util.utf8_decode(body.sw_desc),
            serial_num=valve_util.utf8_decode(body.serial_num),
            dp_desc=valve_util.utf8_decode(body.dp_desc))
        self._set_var('of_dp_desc_stats', self.dp.dp_id, labels=labels)

    def _set_port_status(self, port_no, port_status):
        """Set port operational status."""
        if port_status:
            self.dp.dyn_up_port_nos.add(port_no)
        else:
            self.dp.dyn_up_port_nos -= set([port_no])
        port = self.dp.ports.get(port_no, None)
        if port is None:
            return
        port_labels = self.dp.port_labels(port.number)
        self._set_var('port_status', port_status, labels=port_labels)

    def port_status_handler(self, port_no, reason, state):
        """Return OpenFlow messages responding to port operational status change."""

        port_status_codes = {
            valve_of.ofp.OFPPR_ADD: 'ADD',
            valve_of.ofp.OFPPR_DELETE: 'DELETE',
            valve_of.ofp.OFPPR_MODIFY: 'MODIFY'
        }

        def _decode_port_status(reason):
            """Humanize the port status reason code."""
            return port_status_codes.get(reason, 'UNKNOWN')

        port_status = valve_of.port_status_from_state(state)
        self._notify(
            {'PORT_CHANGE': {
                'port_no': port_no,
                'reason': _decode_port_status(reason),
                'state': state,
                'status': port_status}})
        self._set_port_status(port_no, port_status)

        if not self.dp.port_no_valid(port_no):
            return {}
        port = self.dp.ports[port_no]
        if not port.opstatus_reconf:
            return {}
        if not reason in port_status_codes:
            self.logger.warning('Unhandled port status %s/state %s for %s' % (
                reason, state, port))
            return {}

        ofmsgs = []
        self.logger.info('%s up status %s reason %s state %s' % (
            port, port_status, _decode_port_status(reason), state))
        new_port_status = (
            reason == valve_of.ofp.OFPPR_ADD or
            (reason == valve_of.ofp.OFPPR_MODIFY and port_status))
        if new_port_status:
            if port.dyn_phys_up:
                self.logger.info('%s already up, assuming flap as missing down event' % port)
                ofmsgs.extend(self.port_delete(port_no))
            ofmsgs.extend(self.port_add(port_no))
        else:
            ofmsgs.extend(self.port_delete(port_no))
        return {self: ofmsgs}

    def advertise(self, now, _other_values):
        """Called periodically to advertise services (eg. IPv6 RAs)."""
        if (not self.dp.advertise_interval or
                now - self._last_advertise_sec < self.dp.advertise_interval):
            return {}
        self._last_advertise_sec = now

        ofmsgs = []
        for route_manager in self._route_manager_by_ipv.values():
            for vlan in self.dp.vlans.values():
                ofmsgs.extend(route_manager.advertise(vlan))
        if ofmsgs:
            return {self: ofmsgs}
        return {}

    def _send_lldp_beacon_on_port(self, port, now):
        chassis_id = str(self.dp.faucet_dp_mac)
        ttl = self.dp.lldp_beacon['send_interval'] * 3
        org_tlvs = [
            (tlv['oui'], tlv['subtype'], tlv['info'])
            for tlv in port.lldp_beacon['org_tlvs']]
        org_tlvs.extend(valve_packet.faucet_lldp_tlvs(self.dp))
        org_tlvs.extend(valve_packet.faucet_lldp_stack_state_tlvs(self.dp, port))
        system_name = port.lldp_beacon['system_name']
        if not system_name:
            system_name = self.dp.lldp_beacon['system_name']
        lldp_beacon_pkt = valve_packet.lldp_beacon(
            self.dp.faucet_dp_mac,
            chassis_id, port.number, ttl,
            org_tlvs=org_tlvs,
            system_name=system_name,
            port_descr=port.lldp_beacon['port_descr'])
        port.dyn_last_lldp_beacon_time = now
        return valve_of.packetout(port.number, lldp_beacon_pkt.data)

    def fast_advertise(self, now, _other_valves):
        """Called periodically to send LLDP/LACP packets."""
        # TODO: the beacon service is specifically NOT to support conventional R/STP.
        # It is intended to facilitate physical troubleshooting (e.g.
        # a standard cable tester can display OF port information).
        # It is used also by stacking to verify stacking links.
        # TODO: in the stacking case, provide an authentication scheme for the probes
        # so they cannot be forged.
        if (not self.dp.fast_advertise_interval or
                now - self._last_fast_advertise_sec < self.dp.fast_advertise_interval):
            return {}
        self._last_fast_advertise_sec = now

        ofmsgs = []
        for port in self.dp.lacp_active_ports:
            if port.running():
                pkt = self._lacp_pkt(port.dyn_last_lacp_pkt, port)
                ofmsgs.append(valve_of.packetout(port.number, pkt.data))

        ports = self.dp.lldp_beacon_send_ports(now)
        ofmsgs.extend([self._send_lldp_beacon_on_port(port, now) for port in ports])

        if ofmsgs:
            return {self: ofmsgs}
        return {}

    def _next_stack_link_state(self, port, now):
        if port.is_stack_admin_down():
            return None

        last_seen_lldp_time = port.dyn_stack_probe_info.get('last_seen_lldp_time', None)
        if last_seen_lldp_time is None:
            return None

        next_state = None
        remote_dp = port.stack['dp']
        stack_correct = port.dyn_stack_probe_info['stack_correct']
        remote_port_state = port.dyn_stack_probe_info['remote_port_state']
        send_interval = remote_dp.lldp_beacon['send_interval']
        time_since_lldp_seen = now - last_seen_lldp_time
        num_lost_lldp = round(time_since_lldp_seen / float(send_interval))

        if not stack_correct:
            if not port.is_stack_down():
                next_state = port.stack_down
                self.logger.error('Stack %s DOWN, incorrect cabling' % port)
        elif num_lost_lldp > port.max_lldp_lost:
            if not port.is_stack_down():
                next_state = port.stack_down
                self.logger.error(
                    'Stack %s DOWN, too many (%u) packets lost, last received %f ago' % (
                        port, num_lost_lldp, time_since_lldp_seen))
        elif port.is_stack_down() and not port.is_stack_init():
            next_state = port.stack_init
            self.logger.info('Stack %s INIT' % port)
        elif (port.is_stack_init() and
              remote_port_state in frozenset([STACK_STATE_UP, STACK_STATE_INIT])):
            next_state = port.stack_up
            self.logger.info('Stack %s UP' % port)
        elif port.is_stack_up() and remote_port_state == STACK_STATE_DOWN:
            next_state = port.stack_down
            self.logger.error('Stack %s DOWN, remote port is down' % port)

        return next_state

    def _update_stack_link_state(self, port, now, other_valves):
        next_state = self._next_stack_link_state(port, now)
        if next_state is None:
            return
        next_state()
        self._set_var(
            'port_stack_state',
            port.dyn_stack_current_state,
            labels=self.dp.port_labels(port.number))
        if port.is_stack_up() or port.is_stack_down():
            port_stack_up = port.is_stack_up()
            for valve in [self] + other_valves:
                valve.flood_manager.update_stack_topo(port_stack_up, self.dp, port)
                valve.update_tunnel_flowrules()

    def update_tunnel_flowrules(self):
        """Update tunnel ACL rules because the stack topology has changed"""
        if self.dp.tunnel_acls:
            for tunnel_id, tunnel_acl in self.dp.tunnel_acls.items():
                updated = tunnel_acl.update_tunnel_acl_conf(self.dp)
                if updated:
                    self.dp.tunnel_updated_flags[tunnel_id] = True
                    self.logger.info('%s updated tunnel %s' % (self.dp.name, tunnel_id))

    def get_tunnel_flowmods(self):
        """Returns flowmods for the tunnels"""
        if self.acl_manager:
            return self.acl_manager.create_acl_tunnel(self.dp)
        return []

    def fast_state_expire(self, now, other_valves):
        """Called periodically to verify the state of stack ports."""
        for port in self.dp.stack_ports:
            self._update_stack_link_state(port, now, other_valves)
        return {}

    def _reset_dp_status(self):
        if self.dp.dyn_running:
            self._set_var('dp_status', 1)
        else:
            self._set_var('dp_status', 0)

    def datapath_connect(self, now, discovered_up_ports):
        """Handle Ryu datapath connection event and provision pipeline.

        Args:
            now (float): current epoch time.
            discovered_up_ports (set): datapath port numbers that are up.
        Returns:
            list: OpenFlow messages to send to datapath.
        """
        self.logger.info('Cold start configuring DP')
        self._notify(
            {'DP_CHANGE': {
                'reason': 'cold_start'}})
        ofmsgs = []
        ofmsgs.extend(self._add_default_flows())
        for manager in self._get_managers():
            ofmsgs.extend(manager.initialise_tables())
        ofmsgs.extend(self._add_ports_and_vlans(discovered_up_ports))
        ofmsgs.append(
            valve_of.faucet_async(
                packet_in=True,
                port_status=True,
                notify_flow_removed=self.dp.use_idle_timeout))
        self.dp.dyn_last_coldstart_time = now
        self.dp.dyn_running = True
        self._inc_var('of_dp_connections')
        self._reset_dp_status()
        return ofmsgs

    def datapath_disconnect(self):
        """Handle Ryu datapath disconnection event."""
        self.logger.warning('datapath down')
        self._notify(
            {'DP_CHANGE': {
                'reason': 'disconnect'}})
        self.dp.dyn_running = False
        self._inc_var('of_dp_disconnections')
        self._reset_dp_status()

    def _port_add_vlan_rules(self, port, vlan, mirror_act, push_vlan=True):
        vlan_table = self.dp.tables['vlan']
        actions = copy.copy(mirror_act)
        match_vlan = vlan
        if push_vlan:
            actions.extend(valve_of.push_vlan_act(
                vlan_table, vlan.vid))
            match_vlan = NullVLAN()
        inst = [
            valve_of.apply_actions(actions),
            vlan_table.goto(self._find_forwarding_table(vlan))]
        return vlan_table.flowmod(
            vlan_table.match(in_port=port.number, vlan=match_vlan),
            priority=self.dp.low_priority,
            inst=inst
            )

    def _find_forwarding_table(self, vlan):
        if vlan.acls_in:
            return self.dp.tables['vlan_acl']
        return self.dp.classification_table()

    def _port_add_vlans(self, port, mirror_act):
        ofmsgs = []
        for vlan in port.tagged_vlans:
            ofmsgs.append(self._port_add_vlan_rules(
                port, vlan, mirror_act, push_vlan=False))
        if port.native_vlan is not None:
            ofmsgs.append(self._port_add_vlan_rules(
                port, port.native_vlan, mirror_act))
        return ofmsgs

    def _port_delete_flows_state(self, port):
        """Delete flows/state for a port."""
        ofmsgs = []
        ofmsgs.extend(self._delete_all_port_match_flows(port))
        for manager in self._get_managers():
            ofmsgs.extend(manager.del_port(port))
        for vlan in port.vlans():
            vlan.clear_cache_hosts_on_port(port)
        return ofmsgs

    def ports_add(self, port_nums, cold_start=False, log_msg='up'):
        """Handle the addition of ports.

        Args:
            port_num (list): list of port numbers.
            cold_start (bool): True if configuring datapath from scratch.
        Returns:
            list: OpenFlow messages, if any.
        """
        ofmsgs = []
        vlans_with_ports_added = set()
        vlan_table = self.dp.tables['vlan']

        for port_num in port_nums:
            if not self.dp.port_no_valid(port_num):
                self.logger.info(
                    'Ignoring port:%u not present in configuration file' % port_num)
                continue
            port = self.dp.ports[port_num]
            port.dyn_phys_up = True
            self.logger.info('%s (%s) %s' % (port, port.description, log_msg))

            if not port.running():
                continue

            for manager in self._get_managers():
                ofmsgs.extend(manager.add_port(port))

            if port.output_only:
                ofmsgs.append(vlan_table.flowdrop(
                    match=vlan_table.match(in_port=port_num),
                    priority=self.dp.highest_priority))
                continue

            if port.receive_lldp:
                ofmsgs.append(vlan_table.flowcontroller(
                    match=vlan_table.match(
                        in_port=port_num,
                        eth_dst=valve_packet.LLDP_MAC_NEAREST_BRIDGE,
                        eth_dst_mask=valve_packet.BRIDGE_GROUP_MASK,
                        eth_type=valve_of.ether.ETH_TYPE_LLDP),
                    priority=self.dp.highest_priority,
                    max_len=128))

            if port.lacp:
                ofmsgs.extend(self.lacp_down(port, cold_start=cold_start))
                if port.lacp_active:
                    pkt = self._lacp_pkt(port.dyn_last_lacp_pkt, port)
                    ofmsgs.append(valve_of.packetout(port.number, pkt.data))

            if self.dp.dot1x:
                nfv_sw_port = self.dp.ports[self.dp.dot1x['nfv_sw_port']]
                if port == nfv_sw_port:
                    ofmsgs.extend(self.dot1x.nfv_sw_port_up(
                        self.dp.dp_id, self.dp.dot1x_ports(), nfv_sw_port,
                        self.acl_manager))
                elif port.dot1x:
                    ofmsgs.extend(self.dot1x.port_up(
                        self.dp.dp_id, port, nfv_sw_port, self.acl_manager))

            port_vlans = port.vlans()

            # If this is a stacking port, accept all VLANs (came from another FAUCET)
            if port.stack:
                # Actual stack traffic will have VLAN tags.
                ofmsgs.append(vlan_table.flowdrop(
                    match=vlan_table.match(
                        in_port=port_num,
                        vlan=NullVLAN()),
                    priority=self.dp.low_priority+1))
                ofmsgs.append(vlan_table.flowmod(
                    match=vlan_table.match(in_port=port_num),
                    priority=self.dp.low_priority,
                    inst=self.pipeline.accept_to_classification()))
                port_vlans = self.dp.vlans.values()
            else:
                mirror_act = port.mirror_actions()
                # Add port/to VLAN rules.
                ofmsgs.extend(self._port_add_vlans(port, mirror_act))

            vlans_with_ports_added.update({vlan for vlan in port_vlans})

        # Only update flooding rules if not cold starting.
        if not cold_start:
            for vlan in vlans_with_ports_added:
                ofmsgs.extend(self.flood_manager.build_flood_rules(vlan))
        return ofmsgs

    def port_add(self, port_num):
        """Handle addition of a single port.

        Args:
            port_num (list): list of port numbers.
        Returns:
            list: OpenFlow messages, if any.
        """
        return self.ports_add([port_num])

    def ports_delete(self, port_nums, log_msg='down'):
        """Handle the deletion of ports.

        Args:
            port_nums (list): list of port numbers.
        Returns:
            list: OpenFlow messages, if any.
        """
        ofmsgs = []
        vlans_with_deleted_ports = set()

        for port_num in port_nums:
            if not self.dp.port_no_valid(port_num):
                continue
            port = self.dp.ports[port_num]
            port.dyn_phys_up = False
            self.logger.info('%s (%s) %s' % (port, port.description, log_msg))

            if port.output_only:
                continue

            vlans_with_deleted_ports.update({vlan for vlan in port.vlans()})

            if port.dot1x:
                ofmsgs.extend(self.dot1x.port_down(
                    self.dp.dp_id,
                    port,
                    self.dp.ports[self.dp.dot1x['nfv_sw_port']],
                    self.acl_manager
                    ))
            if port.lacp:
                ofmsgs.extend(self.lacp_down(port))
            else:
                ofmsgs.extend(self._port_delete_flows_state(port))

        for vlan in vlans_with_deleted_ports:
            ofmsgs.extend(self.flood_manager.build_flood_rules(
                vlan, modify=True))

        return ofmsgs

    def port_delete(self, port_num):
        """Return flow messages that delete port from pipeline."""
        return self.ports_delete([port_num])

    def _reset_lacp_status(self, port):
        self._set_var('port_lacp_status', port.dyn_lacp_up, labels=self.dp.port_labels(port.number))

    def lacp_down(self, port, cold_start=False):
        """Return OpenFlow messages when LACP is down on a port."""
        ofmsgs = []
        if port.dyn_lacp_up != 0:
            self.logger.info('LAG %u port %s down (previous state %s)' % (
                port.lacp, port, port.dyn_lacp_up))
        if not cold_start:
            ofmsgs.extend(self._port_delete_flows_state(port))
            for vlan in port.vlans():
                ofmsgs.extend(self.flood_manager.build_flood_rules(vlan))
        vlan_table = self.dp.tables['vlan']
        ofmsgs.append(vlan_table.flowdrop(
            match=vlan_table.match(in_port=port.number),
            priority=self.dp.high_priority))
        ofmsgs.append(vlan_table.flowcontroller(
            vlan_table.match(
                in_port=port.number,
                eth_type=valve_of.ether.ETH_TYPE_SLOW,
                eth_dst=valve_packet.SLOW_PROTOCOL_MULTICAST),
            priority=self.dp.highest_priority,
            max_len=valve_packet.LACP_SIZE))
        port.dyn_lacp_up = 0
        port.dyn_last_lacp_pkt = None
        port.dyn_lacp_updated_time = None
        self._reset_lacp_status(port)
        return ofmsgs

    def lacp_up(self, port):
        """Return OpenFlow messages when LACP is up on a port."""
        vlan_table = self.dp.tables['vlan']
        ofmsgs = []
        ofmsgs.append(vlan_table.flowdel(
            match=vlan_table.match(in_port=port.number),
            priority=self.dp.high_priority, strict=True))
        port.dyn_lacp_up = 1
        for vlan in port.vlans():
            ofmsgs.extend(self.flood_manager.build_flood_rules(vlan))
        self._reset_lacp_status(port)
        self.logger.info('LAG %s port %s up' % (port.lacp, port.number))
        return ofmsgs

    def _lacp_pkt(self, lacp_pkt, port):
        actor_state_activity = 0
        if port.lacp_active:
            actor_state_activity = 1
        if lacp_pkt:
            pkt = valve_packet.lacp_reqreply(
                self.dp.faucet_dp_mac, self.dp.faucet_dp_mac,
                port.lacp, port.number, 1, actor_state_activity,
                lacp_pkt.actor_system, lacp_pkt.actor_key, lacp_pkt.actor_port,
                lacp_pkt.actor_system_priority, lacp_pkt.actor_port_priority,
                lacp_pkt.actor_state_defaulted,
                lacp_pkt.actor_state_expired,
                lacp_pkt.actor_state_timeout,
                lacp_pkt.actor_state_collecting,
                lacp_pkt.actor_state_distributing,
                lacp_pkt.actor_state_aggregation,
                lacp_pkt.actor_state_synchronization,
                lacp_pkt.actor_state_activity)
        else:
            pkt = valve_packet.lacp_reqreply(
                self.dp.faucet_dp_mac, self.dp.faucet_dp_mac,
                port.lacp, port.number,
                actor_state_activity=actor_state_activity)
        self.logger.debug('sending LACP %s on %s' % (pkt, port))
        return pkt

    def lacp_handler(self, now, pkt_meta):
        """Handle a LACP packet.

        We are a currently a passive, non-aggregateable LACP partner.

        Args:
            now (float): current epoch time.
            pkt_meta (PacketMeta): packet for control plane.
        Returns:
            list: OpenFlow messages, if any.
        """
        # TODO: ensure config consistent between LAG ports.
        ofmsgs = []
        if (pkt_meta.eth_dst == valve_packet.SLOW_PROTOCOL_MULTICAST and
                pkt_meta.eth_type == valve_of.ether.ETH_TYPE_SLOW and
                pkt_meta.port.lacp):
            pkt_meta.data = pkt_meta.data[:valve_packet.LACP_SIZE]
            pkt_meta.reparse_all()
            lacp_pkt = valve_packet.parse_lacp_pkt(pkt_meta.pkt)
            if lacp_pkt:
                self.logger.debug('receive LACP %s on %s' % (lacp_pkt, pkt_meta.port))
                age = None
                if pkt_meta.port.dyn_lacp_updated_time:
                    age = now - pkt_meta.port.dyn_lacp_updated_time
                lacp_state_change = (
                    pkt_meta.port.dyn_lacp_up !=
                    lacp_pkt.actor_state_synchronization)
                lacp_pkt_change = (
                    pkt_meta.port.dyn_last_lacp_pkt is None or
                    str(lacp_pkt) != str(pkt_meta.port.dyn_last_lacp_pkt))
                if lacp_state_change:
                    self.logger.info(
                        'remote LACP state change from %s to %s from %s LAG %u (%s)' % (
                            pkt_meta.port.dyn_lacp_up, lacp_pkt.actor_state_synchronization,
                            lacp_pkt.actor_system, pkt_meta.port.lacp,
                            pkt_meta.log()))
                    if lacp_pkt.actor_state_synchronization:
                        ofmsgs.extend(self.lacp_up(pkt_meta.port))
                # TODO: make LACP response rate limit configurable.
                if lacp_pkt_change or (age is not None and age > 1):
                    pkt = self._lacp_pkt(lacp_pkt, pkt_meta.port)
                    ofmsgs.append(valve_of.packetout(pkt_meta.port.number, pkt.data))
                pkt_meta.port.dyn_last_lacp_pkt = lacp_pkt
                pkt_meta.port.dyn_lacp_updated_time = now
                other_lag_ports = [
                    port for port in self.dp.ports.values()
                    if port.lacp == pkt_meta.port.lacp and port.dyn_last_lacp_pkt]
                actor_system = pkt_meta.port.dyn_last_lacp_pkt.actor_system
                for other_lag_port in other_lag_ports:
                    other_actor_system = other_lag_port.dyn_last_lacp_pkt.actor_system
                    if actor_system != other_actor_system:
                        self.logger.error(
                            'LACP actor system mismatch %s: %s, %s %s' % (
                                pkt_meta.port, actor_system,
                                other_lag_port, other_actor_system))
        return ofmsgs

    def _verify_stack_lldp(self, port, now, other_valves,
                           remote_dp_id, remote_dp_name,
                           remote_port_id, remote_port_state):
        if not port.stack:
            return
        remote_dp = port.stack['dp']
        remote_port = port.stack['port']
        stack_correct = True
        self._inc_var('stack_probes_received')
        if (remote_dp_id != remote_dp.dp_id or
                remote_dp_name != remote_dp.name or
                remote_port_id != remote_port.number):
            self.logger.error(
                'Stack %s cabling incorrect, expected %s:%s:%u, actual %s:%s:%u' % (
                    port,
                    valve_util.dpid_log(remote_dp.dp_id),
                    remote_dp.name,
                    remote_port.number,
                    valve_util.dpid_log(remote_dp_id),
                    remote_dp_name,
                    remote_port_id))
            stack_correct = False
            self._inc_var('stack_cabling_errors')
        port.dyn_stack_probe_info = {
            'last_seen_lldp_time': now,
            'stack_correct': stack_correct,
            'remote_dp_id': remote_dp_id,
            'remote_dp_name': remote_dp_name,
            'remote_port_id': remote_port_id,
            'remote_port_state': remote_port_state
        }
        self._update_stack_link_state(port, now, other_valves)

    def lldp_handler(self, now, pkt_meta, other_valves):
        """Handle an LLDP packet.

        Args:
            pkt_meta (PacketMeta): packet for control plane.
        """
        if pkt_meta.eth_type != valve_of.ether.ETH_TYPE_LLDP:
            return
        pkt_meta.reparse_all()
        lldp_pkt = valve_packet.parse_lldp(pkt_meta.pkt)
        if not lldp_pkt:
            return

        port = pkt_meta.port
        (remote_dp_id, remote_dp_name,
         remote_port_id, remote_port_state) = valve_packet.parse_faucet_lldp(
             lldp_pkt, self.dp.faucet_dp_mac)

        if remote_dp_id and remote_port_id:
            self.logger.info('FAUCET LLDP from %s (remote %s, port %u)' % (
                pkt_meta.log(), valve_util.dpid_log(remote_dp_id), remote_port_id))
            self._verify_stack_lldp(
                port, now, other_valves,
                remote_dp_id, remote_dp_name,
                remote_port_id, remote_port_state)
        self.logger.debug('LLDP from %s: %s' % (pkt_meta.log(), str(lldp_pkt)))

    @staticmethod
    def _control_plane_handler(now, pkt_meta, route_manager):
        """Handle a packet probably destined to FAUCET's route managers.

        For example, next hop resolution or ICMP echo requests.

        Args:
            pkt_meta (PacketMeta): packet for control plane.
            route_manager (ValveRouteManager): route manager for this eth_type.
        Returns:
            list: OpenFlow messages, if any.
        """
        if (pkt_meta.eth_dst == pkt_meta.vlan.faucet_mac or
                not valve_packet.mac_addr_is_unicast(pkt_meta.eth_dst)):
            return route_manager.control_plane_handler(now, pkt_meta)
        return []

    def rate_limit_packet_ins(self, now):
        """Return True if too many packet ins this second."""
        if self._last_packet_in_sec != now:
            self._last_packet_in_sec = now
            self._packet_in_count_sec = 0
        self._packet_in_count_sec += 1
        if self.dp.ignore_learn_ins:
            if self._packet_in_count_sec % self.dp.ignore_learn_ins == 0:
                self._inc_var('of_ignored_packet_ins')
                return True
        return False

    def _learn_host(self, now, other_valves, pkt_meta):
        """Possibly learn a host on a port.

        Args:
            valves (list): of all Valves (datapaths).
            pkt_meta (PacketMeta): PacketMeta instance for packet received.
        Returns:
            list: OpenFlow messages, if any.
        """
        learn_port = self.flood_manager.edge_learn_port(
            other_valves, pkt_meta)
        if learn_port is not None:
            learn_flows, previous_port = self.host_manager.learn_host_on_vlan_ports(
                now, learn_port, pkt_meta.vlan, pkt_meta.eth_src,
                last_dp_coldstart_time=self.dp.dyn_last_coldstart_time)
            if learn_flows:
                if pkt_meta.l3_pkt is None:
                    pkt_meta.reparse_ip()
                previous_port_no = None
                port_move_text = ''
                if previous_port is not None:
                    previous_port_no = previous_port.number
                    if pkt_meta.port.number != previous_port_no:
                        port_move_text = ', moved from port %u' % previous_port_no
                self.logger.info(
                    'L2 learned %s %s (%u hosts total)' % (
                        pkt_meta.log(), port_move_text, pkt_meta.vlan.hosts_count()))
                self._notify(
                    {'L2_LEARN': {
                        'port_no': pkt_meta.port.number,
                        'previous_port_no': previous_port_no,
                        'vid': pkt_meta.vlan.vid,
                        'eth_src': pkt_meta.eth_src,
                        'eth_type': pkt_meta.eth_type,
                        'l3_src_ip': str(pkt_meta.l3_src),
                        'l3_dst_ip': str(pkt_meta.l3_dst)}})
                return learn_flows
        return []

    def parse_rcv_packet(self, in_port, vlan_vid, eth_type, data, orig_len, pkt, eth_pkt, vlan_pkt):
        """Parse a received packet into a PacketMeta instance.

        Args:
            in_port (int): port packet was received on.
            vlan_vid (int): VLAN VID of port packet was received on.
            eth_type (int): Ethernet type of packet.
            data (bytes): Raw packet data.
            orig_len (int): Original length of packet.
            pkt (ryu.lib.packet.packet): parsed packet received.
            ekt_pkt (ryu.lib.packet.ethernet): parsed Ethernet header.
            vlan_pkt (ryu.lib.packet.vlan): parsed VLAN Ethernet header.
        Returns:
            PacketMeta instance.
        """
        eth_src = eth_pkt.src
        eth_dst = eth_pkt.dst
        vlan = None
        if vlan_vid in self.dp.vlans:
            vlan = self.dp.vlans[vlan_vid]
        port = self.dp.ports[in_port]
        pkt_meta = valve_packet.PacketMeta(
            data, orig_len, pkt, eth_pkt, vlan_pkt, port, vlan, eth_src, eth_dst, eth_type)
        if vlan_vid == self.dp.global_vlan:
            vlan_vid = valve_packet.int_from_mac(pkt_meta.eth_dst)
            vlan = self.dp.vlans.get(vlan_vid, None)
            pkt_meta.vlan = vlan
            if vlan is not None:
                pkt_meta.eth_dst = vlan.faucet_mac
        return pkt_meta

    def parse_pkt_meta(self, msg):
        """Parse OF packet-in message to PacketMeta."""
        if not self.dp.dyn_running:
            return None
        if self.dp.strict_packet_in_cookie and self.dp.cookie != msg.cookie:
            self.logger.info('got packet in with unknown cookie %s' % msg.cookie)
            return None
        # Drop any packet we didn't specifically ask for
        if msg.reason != valve_of.ofp.OFPR_ACTION:
            return None
        if not msg.match:
            return None
        in_port = msg.match['in_port']
        if not in_port or not self.dp.port_no_valid(in_port):
            return None

        if not msg.data:
            return None
        # Truncate packet in data (OVS > 2.5 does not honor max_len)
        data = msg.data[:valve_of.MAX_PACKET_IN_BYTES]

        # eth/VLAN header only
        pkt, eth_pkt, eth_type, vlan_pkt, vlan_vid = valve_packet.parse_packet_in_pkt(
            data, max_len=valve_packet.ETH_VLAN_HEADER_SIZE)
        if pkt is None or eth_pkt is None:
            self.logger.info(
                'unparseable packet from port %u' % in_port)
            return None
        if (vlan_vid is not None and
                vlan_vid not in self.dp.vlans and
                vlan_vid != self.dp.global_vlan):
            self.logger.info(
                'packet for unknown VLAN %u' % vlan_vid)
            return None
        pkt_meta = self.parse_rcv_packet(
            in_port, vlan_vid, eth_type, data, msg.total_len, pkt, eth_pkt, vlan_pkt)
        if not valve_packet.mac_addr_is_unicast(pkt_meta.eth_src):
            self.logger.info(
                'packet with non-unicast eth_src %s port %u' % (
                    pkt_meta.eth_src, in_port))
            return None
        if self.dp.stack is not None:
            if (not pkt_meta.port.stack and
                    pkt_meta.vlan and
                    pkt_meta.vlan not in pkt_meta.port.tagged_vlans and
                    pkt_meta.vlan != pkt_meta.port.native_vlan):
                self.logger.warning(
                    ('packet from non-stack port number %u is not member of VLAN %u' % (
                        pkt_meta.port.number, pkt_meta.vlan.vid)))
                return None
        return pkt_meta

    def update_config_metrics(self):
        """Update table names for configuration."""
        self.metrics.reset_dpid(self.dp.base_prom_labels())
        self._reset_dp_status()
        for table in self.dp.tables.values():
            table_id = table.table_id
            self._set_var(
                'faucet_config_table_names',
                table_id,
                labels=dict(self.dp.base_prom_labels(), table_name=table.name))

    def update_metrics(self, now, updated_port=None, rate_limited=False):
        """Update Gauge/metrics."""

        def _update_vlan(vlan, now, rate_limited):
            if vlan.dyn_last_updated_metrics_sec and rate_limited:
                if now - vlan.dyn_last_updated_metrics_sec < self.dp.metrics_rate_limit_sec:
                    return False
            vlan_labels = dict(self.dp.base_prom_labels(), vlan=vlan.vid)
            self._set_var('vlan_hosts_learned', vlan.hosts_count(), labels=vlan_labels)
            self._set_var('vlan_learn_bans', vlan.dyn_learn_ban_count, labels=vlan_labels)
            for ipv in vlan.ipvs():
                self._set_var(
                    'vlan_neighbors',
                    vlan.neigh_cache_count_by_ipv(ipv),
                    labels=dict(vlan_labels, ipv=ipv))
            return True

        def _update_port(vlan, port):
            port_labels = self.dp.port_labels(port.number)
            port_vlan_labels = self._port_vlan_labels(port, vlan)
            port_vlan_hosts_learned = port.hosts_count(vlans=[vlan])
            self._set_var(
                'port_learn_bans', port.dyn_learn_ban_count, labels=port_labels)
            self._set_var(
                'port_vlan_hosts_learned', port_vlan_hosts_learned, labels=port_vlan_labels)
            highwater = self._port_highwater[vlan.vid][port.number]
            stats_stale = vlan.dyn_host_cache_stats_stale.get(port.number, True)
            # No change in hosts learned on this VLAN, don't re-export MACs.
            if highwater == port_vlan_hosts_learned and not stats_stale:
                return
            if highwater > port_vlan_hosts_learned:
                for i in range(port_vlan_hosts_learned, highwater + 1):
                    self._set_var('learned_macs', 0, dict(port_vlan_labels, n=i))
            self._port_highwater[vlan.vid][port.number] = port_vlan_hosts_learned
            port_vlan_hosts = port.hosts(vlans=[vlan])
            assert port_vlan_hosts_learned == len(port_vlan_hosts)
            # TODO: make MAC table updates less expensive.
            for i, entry in enumerate(sorted(port_vlan_hosts)):
                self._set_var('learned_macs', entry.eth_src_int, dict(port_vlan_labels, n=i))
            vlan.dyn_host_cache_stats_stale[port.number] = False

        if updated_port:
            for vlan in updated_port.vlans():
                if _update_vlan(vlan, now, rate_limited):
                    _update_port(vlan, updated_port)
                    vlan.dyn_last_updated_metrics_sec = now
        else:
            for vlan in self.dp.vlans.values():
                if _update_vlan(vlan, now, rate_limited):
                    for port in vlan.get_ports():
                        _update_port(vlan, port)
                    vlan.dyn_last_updated_metrics_sec = now

    def _non_vlan_rcv_packet(self, now, other_valves, pkt_meta):
        self._inc_var('of_non_vlan_packet_ins')
        if pkt_meta.port.lacp:
            lacp_ofmsgs = self.lacp_handler(now, pkt_meta)
            if lacp_ofmsgs:
                return lacp_ofmsgs
        # TODO: verify LLDP message (e.g. org-specific authenticator TLV)
        self.lldp_handler(now, pkt_meta, other_valves)
        return []

    def _router_rcv_packet(self, now, _other_valves, pkt_meta):
        if not pkt_meta.vlan.faucet_vips:
            return []
        route_manager = self._route_manager_by_eth_type.get(
            pkt_meta.eth_type, None)
        if not (route_manager and route_manager.active):
            return []
        pkt_meta.reparse_ip()
        if not pkt_meta.l3_pkt:
            return []
        control_plane_ofmsgs = self._control_plane_handler(
            now, pkt_meta, route_manager)
        ofmsgs = []
        if control_plane_ofmsgs:
            ofmsgs.extend(control_plane_ofmsgs)
        else:
            ofmsgs.extend(
                route_manager.add_host_fib_route_from_pkt(now, pkt_meta))
            # No CPN activity, run resolver.
            ofmsgs.extend(
                route_manager.resolve_gateways(
                    pkt_meta.vlan, now, resolve_all=False))
            ofmsgs.extend(
                route_manager.resolve_expire_hosts(
                    pkt_meta.vlan, now, resolve_all=False))
        return ofmsgs

    def _vlan_rcv_packet(self, now, other_valves, pkt_meta):
        self._inc_var('of_vlan_packet_ins')
        ban_rules = self.host_manager.ban_rules(pkt_meta)
        if ban_rules:
            return ban_rules

        ofmsgs = []
        ofmsgs.extend(self._router_rcv_packet(now, other_valves, pkt_meta))
        ofmsgs.extend(self._learn_host(now, other_valves, pkt_meta))
        return ofmsgs

    def rcv_packet(self, now, other_valves, pkt_meta):
        """Handle a packet from the dataplane (eg to re/learn a host).

        The packet may be sent to us also in response to FAUCET
        initiating IPv6 neighbor discovery, or ARP, to resolve
        a nexthop.

        Args:
            other_valves (list): all Valves other than this one.
            pkt_meta (PacketMeta): packet for control plane.
        Returns:
            dict: OpenFlow messages, if any by Valve.
        """
        # TODO: expensive, even at non-debug level.
        # self.logger.debug(
        #    'Packet_in src:%s in_port:%d VLAN:%s' % (
        #        pkt_meta.eth_src,
        #        pkt_meta.port.number,
        #        pkt_meta.vlan))

        if pkt_meta.vlan is None:
<<<<<<< HEAD
            self._inc_var('of_non_vlan_packet_ins')
            if pkt_meta.port.lacp:
                lacp_ofmsgs = self.lacp_handler(now, pkt_meta)
                if lacp_ofmsgs:
                    return lacp_ofmsgs
            # TODO: verify LLDP message (e.g. org-specific authenticator TLV)
            self.lldp_handler(now, pkt_meta, other_valves)
            tunnel_ofmsgs = self.get_tunnel_flowmods()
            if tunnel_ofmsgs:
                return tunnel_ofmsgs
            return ofmsgs

        self._inc_var('of_vlan_packet_ins')

        ban_rules = self.host_manager.ban_rules(pkt_meta)
        if ban_rules:
            return ban_rules

        if pkt_meta.vlan.faucet_vips:
            route_manager = self._route_manager_by_eth_type.get(
                pkt_meta.eth_type, None)
            if route_manager and route_manager.active:
                pkt_meta.reparse_ip()
                if pkt_meta.l3_pkt:
                    control_plane_ofmsgs = self._control_plane_handler(
                        now, pkt_meta, route_manager)
                    if control_plane_ofmsgs:
                        ofmsgs.extend(control_plane_ofmsgs)
                    else:
                        ofmsgs.extend(
                            route_manager.add_host_fib_route_from_pkt(now, pkt_meta))
                        # No CPN activity, run resolver.
                        ofmsgs.extend(
                            route_manager.resolve_gateways(
                                pkt_meta.vlan, now, resolve_all=False))
                        ofmsgs.extend(
                            route_manager.resolve_expire_hosts(
                                pkt_meta.vlan, now, resolve_all=False))

        ofmsgs.extend(self._learn_host(now, other_valves, pkt_meta))
        return ofmsgs
=======
            ofmsgs = self._non_vlan_rcv_packet(now, other_valves, pkt_meta)
        else:
            ofmsgs = self._vlan_rcv_packet(now, other_valves, pkt_meta)
        if ofmsgs:
            return {self: ofmsgs}
        return {}
>>>>>>> d4e544e7

    def _lacp_state_expire(self, now):
        """Expire controller state for LACP.

        Args:
            now (float): current epoch time.
        Return:
            list: OpenFlow messages, if any.
        """
        ofmsgs = []
        lacp_up_ports = [port for port in self.dp.ports.values() if port.lacp and port.dyn_lacp_up]
        for port in lacp_up_ports:
            lacp_age = now - port.dyn_lacp_updated_time
            if lacp_age > self.dp.lacp_timeout:
                self.logger.info('LACP on %s expired (age %u)' % (port, lacp_age))
                ofmsgs.extend(self.lacp_down(port))
        return ofmsgs

    def state_expire(self, now, _other_valves):
        """Expire controller caches/state (e.g. hosts learned).

        Return:
            list: OpenFlow messages, if any.
        """
        ofmsgs = []
        if self.dp.dyn_running:
            self._lacp_state_expire(now)
            for vlan in self.dp.vlans.values():
                expired_hosts = self.host_manager.expire_hosts_from_vlan(vlan, now)
                if not self.dp.idle_dst:
                    for entry in expired_hosts:
                        ofmsgs.extend(self.host_manager.delete_host_from_vlan(entry.eth_src, vlan))
                for entry in expired_hosts:
                    self._notify(
                        {'L2_EXPIRE': {
                            'port_no': entry.port.number,
                            'vid': vlan.vid,
                            'eth_src': entry.eth_src}})
                for route_manager in self._route_manager_by_ipv.values():
                    ofmsgs.extend(route_manager.resolve_expire_hosts(vlan, now))
        if ofmsgs:
            return {self: ofmsgs}
        return {}

    def _pipeline_change(self):
        def table_msgs(tfm_flow):
            return {str(x) for x in tfm_flow.body}

        if self._last_pipeline_flows:
            _last_pipeline_flows = table_msgs(self._last_pipeline_flows[0])
            _pipeline_flows = table_msgs(self._pipeline_flows()[0])
            if _last_pipeline_flows != _pipeline_flows:
                self.logger.info('pipeline change: %s' % str(
                    _last_pipeline_flows.difference(_pipeline_flows)))
                return True
        return False

    def _apply_config_changes(self, new_dp, changes):
        """Apply any detected configuration changes.

        Args:
            new_dp: (DP): new dataplane configuration.
            changes (tuple) of:
                deleted_ports (list): deleted port numbers.
                changed_ports (list): changed/added port numbers.
                changed_acl_ports (set): changed ACL only port numbers.
                deleted_vlans (list): deleted VLAN IDs.
                changed_vlans (list): changed/added VLAN IDs.
                all_ports_changed (bool): True if all ports changed.
        Returns:
            tuple:
                cold_start (bool): whether cold starting.
                ofmsgs (list): OpenFlow messages.
        """
        (deleted_ports, changed_ports, changed_acl_ports,
         deleted_vlans, changed_vlans, all_ports_changed) = changes

        if self._pipeline_change():
            self.logger.info('pipeline change')
            self.dp = new_dp
            self.dp_init()
            return True, []

        if all_ports_changed:
            self.logger.info('all ports changed')
            self.dp = new_dp
            self.dp_init()
            return True, []

        all_up_port_nos = [
            port for port in changed_ports
            if port in self.dp.dyn_up_port_nos]

        ofmsgs = []

        if deleted_ports:
            self.logger.info('ports deleted: %s' % deleted_ports)
            ofmsgs.extend(self.ports_delete(deleted_ports))
        if deleted_vlans:
            self.logger.info('VLANs deleted: %s' % deleted_vlans)
            for vid in deleted_vlans:
                vlan = self.dp.vlans[vid]
                ofmsgs.extend(self._del_vlan(vlan))
        if changed_ports:
            self.logger.info('ports changed/added: %s' % changed_ports)
            ofmsgs.extend(self.ports_delete(changed_ports))

        self.dp = new_dp
        self.dp_init()

        if changed_vlans:
            self.logger.info('VLANs changed/added: %s' % changed_vlans)
            for vid in changed_vlans:
                vlan = self.dp.vlans[vid]
                ofmsgs.extend(self._del_vlan(vlan))
                ofmsgs.extend(self._add_vlan(vlan))
        if changed_ports:
            ofmsgs.extend(self.ports_add(all_up_port_nos))
        if changed_acl_ports:
            self.logger.info('ports with ACL only changed: %s' % changed_acl_ports)
            for port_num in changed_acl_ports:
                port = self.dp.ports[port_num]
                ofmsgs.extend(self.acl_manager.cold_start_port(port))
        return False, ofmsgs

    def reload_config(self, now, new_dp):
        """Reload configuration new_dp.

        Following config changes are currently supported:
            - Port config: support all available configs
                  (e.g. native_vlan, acl_in) & change operations
                  (add, delete, modify) a port
            - ACL config:support any modification, currently reload all
                  rules belonging to an ACL
            - VLAN config: enable, disable routing, etc...

        Args:
            now (float): current epoch time.
            new_dp (DP): new dataplane configuration.
        Returns:
            ofmsgs (list): OpenFlow messages.
        """
        dp_running = self.dp.dyn_running
        up_ports = self.dp.dyn_up_port_nos
        coldstart_time = self.dp.dyn_last_coldstart_time
        cold_start, ofmsgs = self._apply_config_changes(
            new_dp, self.dp.get_config_changes(self.logger, new_dp))
        self.dp.dyn_running = dp_running
        self.dp.dyn_up_port_nos = up_ports
        self.dp.dyn_last_coldstart_time = coldstart_time
        restart_type = 'none'
        if self.dp.dyn_running:
            if cold_start:
                # Need to reprovision pipeline on cold start.
                ofmsgs = self.datapath_connect(now, up_ports)
            if ofmsgs:
                restart_type = 'cold'
                if not cold_start:
                    restart_type = 'warm'
                self._inc_var('faucet_config_reload_%s' % restart_type)
                self.logger.info('%s starting' % restart_type)
        else:
            ofmsgs = []
        self._notify({'CONFIG_CHANGE': {'restart_type': restart_type}})
        return ofmsgs

    def add_authed_mac(self, port_num, mac):
        """Add authed mac address"""
        # TODO: track dynamic auth state.
        return self.acl_manager.add_authed_mac(port_num, mac)

    def del_authed_mac(self, port_num, mac=None):
        return self.acl_manager.del_authed_mac(port_num, mac)

    def add_route(self, vlan, ip_gw, ip_dst):
        """Add route to VLAN routing table."""
        route_manager = self._route_manager_by_ipv[ip_dst.version]
        return route_manager.add_route(vlan, ip_gw, ip_dst)

    def del_route(self, vlan, ip_dst):
        """Delete route from VLAN routing table."""
        route_manager = self._route_manager_by_ipv[ip_dst.version]
        return route_manager.del_route(vlan, ip_dst)

    def resolve_gateways(self, now, _other_valves):
        """Call route managers to re/resolve gateways.

        Returns:
            dict: OpenFlow messages, if any by Valve.
        """
        ofmsgs = []
        if self.dp.dyn_running:
            for route_manager in self._route_manager_by_ipv.values():
                for vlan in self.dp.vlans.values():
                    ofmsgs.extend(route_manager.resolve_gateways(vlan, now))
        if ofmsgs:
            return {self: ofmsgs}
        return {}

    def oferror(self, msg):
        """Correlate OFError message with flow we sent, if any.

        Args:
            msg (ryu.controller.ofp_event.EventOFPMsgBase): message from datapath.
        """
        self._inc_var('of_errors')
        orig_msgs = [orig_msg for orig_msg in self.recent_ofmsgs if orig_msg.xid == msg.xid]
        error_txt = msg
        if orig_msgs:
            error_txt = '%s caused by %s' % (error_txt, orig_msgs[0])
        error_type = 'UNKNOWN'
        error_code = 'UNKNOWN'
        try:
            error_tuple = valve_of.OFERROR_TYPE_CODE[msg.type]
            error_type = error_tuple[0]
            error_code = error_tuple[1][msg.code]
        except KeyError:
            pass
        self.logger.error('OFError type: %s code: %s %s' % (error_type, error_code, error_txt))

    def prepare_send_flows(self, flow_msgs):
        """Prepare to send flows to datapath.

        Args:
            flow_msgs (list): OpenFlow messages to send.
        """
        reordered_flow_msgs = valve_of.valve_flowreorder(
            flow_msgs, use_barriers=self.USE_BARRIERS)
        self.ofchannel_log(reordered_flow_msgs)
        self._inc_var('of_flowmsgs_sent', val=len(reordered_flow_msgs))
        self.recent_ofmsgs.extend(reordered_flow_msgs)
        return reordered_flow_msgs

    def send_flows(self, ryu_dp, flow_msgs):
        """Send flows to datapath.

        Args:
            ryu_dp (ryu.controller.controller.Datapath): datapath.
            flow_msgs (list): OpenFlow messages to send.
        """
        for flow_msg in self.prepare_send_flows(flow_msgs):
            flow_msg.datapath = ryu_dp
            ryu_dp.send_msg(flow_msg)

    def flow_timeout(self, now, table_id, match):
        """Call flow timeout message handler:

        Args:
            now (float): current epoch time.
            table_id (int): ID of table where flow was installed.
            match (dict): match conditions for expired flow.
        Returns:
            list: OpenFlow messages, if any.
        """
        return self.host_manager.flow_timeout(now, table_id, match)

    def get_config_dict(self):
        """Return datapath config as a dict for experimental API."""
        return self.dp.get_config_dict()


class TfmValve(Valve):
    """Valve implementation that uses OpenFlow send table features messages."""

    def _pipeline_flows(self):
        return [valve_of.table_features(
            tfm_pipeline.load_tables(self.dp, self))]

    def _add_default_flows(self):
        ofmsgs = self._pipeline_flows()
        self._last_pipeline_flows = copy.deepcopy(ofmsgs)
        ofmsgs.extend(super(TfmValve, self)._add_default_flows())
        return ofmsgs


class OVSValve(Valve):
    """Valve implementation for OVS."""

    USE_BARRIERS = False


class ArubaValve(TfmValve):
    """Valve implementation for Aruba."""

    DEC_TTL = False


class CiscoC9KValve(TfmValve):
    """Valve implementation for C9K."""

    pass


class AlliedTelesis(OVSValve):
    """Valve implementation for AT."""

    DEC_TTL = False


class NoviFlowValve(Valve):
    """Valve implementation for NoviFlow with static pipeline."""

    STATIC_TABLE_IDS = True
    USE_BARRIERS = True


SUPPORTED_HARDWARE = {
    'Generic': Valve,
    'GenericTFM': TfmValve,
    'Allied-Telesis': AlliedTelesis,
    'Aruba': ArubaValve,
    'CiscoC9K': CiscoC9KValve,
    'Lagopus': OVSValve,
    'Netronome': OVSValve,
    'NoviFlow': NoviFlowValve,
    'Open vSwitch': OVSValve,
    'ZodiacFX': OVSValve,
    'ZodiacGX': OVSValve,
}


def valve_factory(dp):
    """Return a Valve object based dp's hardware configuration field.

    Args:
        dp (DP): DP instance with the configuration for this Valve.
    """
    if dp.hardware in SUPPORTED_HARDWARE:
        return SUPPORTED_HARDWARE[dp.hardware]
    return None<|MERGE_RESOLUTION|>--- conflicted
+++ resolved
@@ -1222,6 +1222,9 @@
                 return lacp_ofmsgs
         # TODO: verify LLDP message (e.g. org-specific authenticator TLV)
         self.lldp_handler(now, pkt_meta, other_valves)
+        tunnel_ofmsgs = self.get_tunnel_flowmods()
+        if tunnel_ofmsgs:
+            return tunnel_ofmsgs
         return []
 
     def _router_rcv_packet(self, now, _other_valves, pkt_meta):
@@ -1283,56 +1286,12 @@
         #        pkt_meta.vlan))
 
         if pkt_meta.vlan is None:
-<<<<<<< HEAD
-            self._inc_var('of_non_vlan_packet_ins')
-            if pkt_meta.port.lacp:
-                lacp_ofmsgs = self.lacp_handler(now, pkt_meta)
-                if lacp_ofmsgs:
-                    return lacp_ofmsgs
-            # TODO: verify LLDP message (e.g. org-specific authenticator TLV)
-            self.lldp_handler(now, pkt_meta, other_valves)
-            tunnel_ofmsgs = self.get_tunnel_flowmods()
-            if tunnel_ofmsgs:
-                return tunnel_ofmsgs
-            return ofmsgs
-
-        self._inc_var('of_vlan_packet_ins')
-
-        ban_rules = self.host_manager.ban_rules(pkt_meta)
-        if ban_rules:
-            return ban_rules
-
-        if pkt_meta.vlan.faucet_vips:
-            route_manager = self._route_manager_by_eth_type.get(
-                pkt_meta.eth_type, None)
-            if route_manager and route_manager.active:
-                pkt_meta.reparse_ip()
-                if pkt_meta.l3_pkt:
-                    control_plane_ofmsgs = self._control_plane_handler(
-                        now, pkt_meta, route_manager)
-                    if control_plane_ofmsgs:
-                        ofmsgs.extend(control_plane_ofmsgs)
-                    else:
-                        ofmsgs.extend(
-                            route_manager.add_host_fib_route_from_pkt(now, pkt_meta))
-                        # No CPN activity, run resolver.
-                        ofmsgs.extend(
-                            route_manager.resolve_gateways(
-                                pkt_meta.vlan, now, resolve_all=False))
-                        ofmsgs.extend(
-                            route_manager.resolve_expire_hosts(
-                                pkt_meta.vlan, now, resolve_all=False))
-
-        ofmsgs.extend(self._learn_host(now, other_valves, pkt_meta))
-        return ofmsgs
-=======
             ofmsgs = self._non_vlan_rcv_packet(now, other_valves, pkt_meta)
         else:
             ofmsgs = self._vlan_rcv_packet(now, other_valves, pkt_meta)
         if ofmsgs:
             return {self: ofmsgs}
         return {}
->>>>>>> d4e544e7
 
     def _lacp_state_expire(self, now):
         """Expire controller state for LACP.
