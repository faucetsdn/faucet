--- conflicted
+++ resolved
@@ -31,17 +31,6 @@
             bogus_values = []
             for value in config_file.readlines():
                 # Remove quotes and \n from bogus value to get the true bogus value
-<<<<<<< HEAD
-                bogus_values.append(fr'{value[1:2]}')
-            # Make sure to add head values into the dictionary
-            for value in V2_TOP_CONFS:
-                for bogus in bogus_values:
-                    to_write = fr'{value}{bogus}'
-                    rev_to_write = fr'{bogus}{value}'
-                    if (to_write in bogus_values
-                            or rev_to_write in bogus_values
-                            or value in bogus_values):
-=======
                 bogus_values.append(r"%s" % value[1:2])
             # Make sure to add head values into the dictionary
             for value in V2_TOP_CONFS:
@@ -53,7 +42,6 @@
                         or rev_to_write in bogus_values
                         or value in bogus_values
                     ):
->>>>>>> 9f25ae2f
                         continue
                     config_file.write(f'\n"{to_write}"')
                     config_file.write(f'\n"{rev_to_write}"')
@@ -61,13 +49,6 @@
             for conf_obj in [ACL, Meter, Port, Router, DP, VLAN]:
                 for value in conf_obj.defaults:
                     for bogus in bogus_values:
-<<<<<<< HEAD
-                        to_write = fr'{value}{bogus}'
-                        rev_to_write = fr'{bogus}{value}'
-                        if (to_write in bogus_values
-                                or rev_to_write in bogus_values
-                                or value in bogus_values):
-=======
                         to_write = r"%s%s" % (value, bogus)
                         rev_to_write = r"%s%s" % (bogus, value)
                         if (
@@ -75,7 +56,6 @@
                             or rev_to_write in bogus_values
                             or value in bogus_values
                         ):
->>>>>>> 9f25ae2f
                             continue
                         config_file.write(f'\n"{to_write}"')
                         config_file.write(f'\n"{rev_to_write}"')
@@ -139,13 +119,8 @@
             for stack in (True, False):
                 configs.append(create_config((graph), stack=stack))
         for config in configs:
-<<<<<<< HEAD
-            ex_fn = os.path.join(file_base, f'{file_name}_{ex_curr}')
-            with open(ex_fn, 'w+', encoding='utf-8') as ex_file:
-=======
             ex_fn = os.path.join(file_base, "%s_%s" % (file_name, ex_curr))
             with open(ex_fn, "w+", encoding="utf-8") as ex_file:
->>>>>>> 9f25ae2f
                 ex_file.write(config)
             ex_curr += 1
 
