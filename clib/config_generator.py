
"""Mininet Topo class with YAML config generator"""

# Copyright (C) 2015 Research and Innovation Advanced Network New Zealand Ltd.
# Copyright (C) 2015--2019 The Contributors
#
# Licensed under the Apache License, Version 2.0 (the "License");
# you may not use this file except in compliance with the License.
# You may obtain a copy of the License at
#
#    http://www.apache.org/licenses/LICENSE-2.0
#
# Unless required by applicable law or agreed to in writing, software
# distributed under the License is distributed on an "AS IS" BASIS,
# WITHOUT WARRANTIES OR CONDITIONS OF ANY KIND, either express or implied.
# See the License for the specific language governing permissions and
# limitations under the License.

import random
import string

import yaml

from mininet.log import output
from mininet.topo import Topo

from clib import mininet_test_util
from clib.mininet_test_topo import FaucetHost, VLANHost, FaucetSwitch, NoControllerFaucetSwitch


class GenerationError(Exception):
    """Indicates a problem with generating the configuration file"""


class FaucetTopoGenerator(Topo):
    """Creates a mininet topology and then provides a method to generate a YAML config file"""

    # Host CPU option
    CPUF = 0.5
    # Link delay option
    DELAY = '1ms'

    # Switch index map to switch name
    switches_by_id = {}
    # Switch index map to switch dpid
    dpids_by_id = {}
    # Host index map to host name
    hosts_by_id = {}

    # Generated hardware switch name
    hw_name = None
    # DPID of the hardware switch
    hw_dpid = None
    # List of port order for the hardware switch
    hw_ports = None

    # Function to resolve serial numbers
    get_serialno = None

    # Additional mininet host options
    host_options = None

    # The generated starting port for each switch
    start_port = None
    # The port order for each switch
    port_order = None

    def get_dpids(self):
        """Returns list of DPIDs in switch index order"""
        return [self.dpids_by_id[key] for key in sorted(self.dpids_by_id)]

    def _create_link_port_map(self):
        """Switch pair link map to list of ports for that pair"""
        port_maps = {}
        for i, name in self.switches_by_id.items():
            for port, link in self.ports[name].items():
                if self.isSwitch(link[0]):
                    peer_id = self.nodeInfo(link[0])['switch_n']
                    port_maps.setdefault((i, peer_id), [])
                    port_maps[(i, peer_id)].append(port)
        return port_maps

    def _create_host_port_map(self):
        """Host map to linked switches to list of ports from switch to host"""
        host_port_map = {}
        for host, name in self.hosts_by_id.items():
            host_port_map.setdefault(host, {})
            for link in self.ports[name].values():
                switch_id = self.nodeInfo(link[0])['switch_n']
                host_port_map[host].setdefault(switch_id, [])
                host_port_map[host][switch_id].append(link[1])
        return host_port_map

    def _create_port_map(self):
        """Create a map from port to the true port"""
        port_maps = {}
        for i, dpid in self.dpids_by_id.items():
            switch_name = self.switches_by_id[i]
            ports = self.ports[switch_name].keys()
            port_maps[dpid] = {'port_%d' % i: port for i, port in enumerate(ports)}
        return port_maps

    def create_port_maps(self):
        """Return host port maps and link port maps"""
        return self._create_port_map(), self._create_host_port_map(), self._create_link_port_map()

    def rand_sequential_dpid(self, i):
        """Returns a DPID that is sequential to the other DPIDs in the topology"""
        # Some functions in the Faucet code relies on the DPID for determining the order
        #   of an operation; E.g. stack root nominations. This could mean that by using randomized
        #   DPIDs, the test could be flaky due to the random ordering of the DPIDs
        if i == 0 and self.hw_dpid:
            # HW_DPID probably won't obey the starting DPID
            return self.hw_dpid
        if not self.dpids_by_id or (i == 1 and self.hw_dpid):
            # Choose a random starting DPID if none exist
            # If the hw_dpid exists, then switch0 will have it,
            #   in this case it might ruin the sequential dpid choosing
            #   so just randomly choose a DPID
            reserved_range = 100
            min_dpid = 2 + self.num_dps
            max_dpid = 2**32 - reserved_range - self.num_dps - 1
            while True:
                dpid = random.randint(min_dpid, max_dpid) + reserved_range
                if dpid not in self.dpids_by_id.values():
                    return str(dpid)
        # Get most recent DPID and increase by 1
        prev_dpid = sorted(self.dpids_by_id.values(), reverse=self.descending_dpids)[-1]
        while True:
            if self.descending_dpids:
                dpid = int(prev_dpid) - 1
            else:
                dpid = int(prev_dpid) + 1
            if dpid not in self.dpids_by_id.values():
                return str(dpid)

    @staticmethod
    def vlan_name(i):
        """VLAN name"""
        return 'vlan-%i' % (i+1)

    @staticmethod
    def vlan_vid(i):
        """VLAN VID value"""
        return (i+1) * 100

    @staticmethod
    def router_name(i):
        """Router name"""
        return 'router-%s' % (i+1)

    def __init__(self, *args, **kwargs):
        self.switches_by_id = {}
        self.dpids_by_id = {}
        self.hosts_by_id = {}
        self.num_dps = None
        self.descending_dpids = None
        super().__init__(*args, **kwargs)

    @staticmethod
    def _get_sid_prefix(ports_served):
        """Return a unique switch/host prefix for a test."""
        # Linux tools require short interface names.
<<<<<<< HEAD
        id_chars = ''.join(sorted(  # pytype: disable=module-attr
            string.ascii_letters + string.digits))
=======
        id_chars = ''.join(
            sorted(string.ascii_letters + string.digits))  # pytype: disable=module-attr
>>>>>>> cf7117cd
        id_a = int(ports_served / len(id_chars))
        id_b = ports_served - (id_a * len(id_chars))
        return '%s%s' % (
            id_chars[id_a], id_chars[id_b])

    @staticmethod
    def extend_port_order(port_order=None, max_length=16):
        """
        Extends the pattern of port_port order up to max_length

        Args:
            port_order (list): List of integers in an order to extend
            max_length (int): Maximum length to extend the list to
        """
        if not port_order:
            return list(range(max_length + 1))
        if len(port_order) >= max_length:
            return port_order
        extend_order = []
        order = port_order
        start_port = max(port_order) + 1
        while len(port_order) + len(extend_order) < max_length:
            for i in order:
                extend_order.append(start_port + i)
                if len(port_order) + len(extend_order) >= max_length:
                    break
            start_port = max(extend_order) + 1
        return port_order + extend_order

    def _generate_sid_prefix(self):
        """Returns a sid prefix for a node in the topology"""
        return self._get_sid_prefix(self.get_serialno(self.ports_sock, self.test_name))

    def _create_next_port(self, switch_name):
        """
        Creates and returns the next port number for a switch

        Args:
            switch_name (str): The name of the switch to generate the next port
        """
        index = 0
        if switch_name in self.ports:
            index = len(self.ports[switch_name])
        if self.hw_name and switch_name == self.hw_name and self.hw_ports:
            return self.hw_ports[self.port_order[index]]
        return self.start_port + self.port_order[index]

    def _add_host(self, host_index, vlans):
        """
        Adds a untagged/tagged host to the topology

        Args:
            sid_prefix (str): SID prefix to generate the host name
            host_index (int): Host index to generate the host name
            vlans (list/None/int): Type of host/vlans the host belongs to
        """
        sid_prefix = self._generate_sid_prefix()
        host_opts = self.host_options.get(host_index, {})
        host_name = None
        if 'cls' in host_opts:
            host_name = 'e%s%1.1u' % (sid_prefix, host_index + 1)
        else:
            if isinstance(vlans, int) or vlans is None:
                host_name = 'u%s%1.1u' % (sid_prefix, host_index + 1)
                host_opts['cls'] = FaucetHost
            elif isinstance(vlans, list):
                host_name = 't%s%1.1u' % (sid_prefix, host_index + 1)
                host_opts['vlans'] = [FaucetTopoGenerator.vlan_vid(vlan) for vlan in vlans]
                host_opts['cls'] = VLANHost
            else:
                raise GenerationError('Unknown host type')
        self.hosts_by_id[host_index] = host_name
        return self.addHost(
            cpu=self.CPUF,
            host_n=host_index,
            name=host_name,
            config_vlans=vlans,
            **host_opts)

    def _add_faucet_switch(self, switch_index):
        """
        Adds a Faucet switch to the topology

        Args:
            sid_prefix (str): SID prefix to generate the switch name
            switch_index (int): Switch index to generate the host name
            dpid (int): Switch DP ID
        """
        sid_prefix = self._generate_sid_prefix()
        switch_cls = FaucetSwitch
        switch_name = 's%s' % sid_prefix
        if switch_index == 0 and self.hw_dpid:
            self.hw_name = switch_name
            self.dpids_by_id[switch_index] = self.hw_dpid
            dpid = str(int(self.hw_dpid) + 1)
            output('bridging hardware switch DPID %s (%x) dataplane via OVS DPID %s (%x)\n' % (
                self.hw_dpid, int(self.hw_dpid), dpid, int(dpid)))
            switch_cls = NoControllerFaucetSwitch
        else:
            dpid = self.rand_sequential_dpid(switch_index)
            self.dpids_by_id[switch_index] = dpid
        self.switches_by_id[switch_index] = switch_name
        return self.addSwitch(
            name=switch_name,
            cls=switch_cls,
            datapath=self.ovs_type,
            dpid=mininet_test_util.mininet_dpid(dpid),
            switch_n=switch_index)

    def _add_link(self, node, peer_node, vlans):
        """
        Creates and adds a link between two nodes to the topology

        Args:
            node (str): Name of the node for the link, NOTE: should ALWAYS be a switch
            peer_node (str): Name of the peer node for the link
            vlans (list/None/int): Type of the link
        """
        port1, port2 = None, None
        opts = {}
        if self.isSwitch(node):
            # Node is a switch, create port
            port1 = self._create_next_port(node)
        if self.isSwitch(peer_node):
            # Peer node is a switch, create port
            port2 = self._create_next_port(peer_node)
        else:
            # Peer node is a host, use delay & htb options
            opts['delay'] = self.DELAY
            opts['use_htb'] = True
        return self.addLink(
            node,
            peer_node,
            port1=port1,
            port2=port2,
            **opts,
            config_vlans=vlans)

    def add_switch_topology(self, switch_links, link_vlans):
        """
        Adds the switches and switch-switch links to the network topology
        Tagged links are mapped to a list of vlan indices whereas untagged links
            are mapped to a single vlan index, stack links are mapped to None

        Args:
            switch_topology (list): List of link tuples of switch indices (u, v)
            link_vlans (dict): Link tuple of switch indices (u, v) mapping to vlans
        """
        for u_id, v_id in switch_links:
            if u_id not in self.switches_by_id:
                self._add_faucet_switch(u_id)
            if v_id not in self.switches_by_id:
                self._add_faucet_switch(v_id)
            u_name = self.switches_by_id[u_id]
            v_name = self.switches_by_id[v_id]
            self._add_link(u_name, v_name, link_vlans[(u_id, v_id)])

    def add_host_topology(self, host_links, host_vlans):
        """
        Adds the hosts and host-switch links to the network topology
        Tagged hosts are mapped to a list of vlan indices whereas untagged hosts
            are mapped to a single vlan index

        Args:
            host_links (dict): Host index key to list of dp indices
            host_vlans (dict): Host index key to vlan index/indices
        """
        for h_id, links in host_links.items():
            vlans = host_vlans[h_id]
            if h_id not in self.hosts_by_id:
                self._add_host(h_id, vlans)
            host_name = self.hosts_by_id[h_id]
            for dp_i in links:
                if dp_i not in self.switches_by_id:
                    self._add_faucet_switch(dp_i)
                switch_name = self.switches_by_id[dp_i]
                self._add_link(switch_name, host_name, vlans)

    def build(self, ovs_type, ports_sock, test_name, num_dps, descending_dpids,
              host_links, host_vlans, switch_links, link_vlans,
              hw_dpid=None, hw_ports=None,
              port_order=None, start_port=5,
              get_serialno=mininet_test_util.get_serialno,
              host_options=None):  # pylint: disable=arguments-differ
        """
        Creates a Faucet mininet topology

        Args:
            ovs_type (str): The OVS switch type
            ports_sock (str): Port socket
            test_name (str): Name of the test creating the mininet topology
            host_links (dict): Host index key to list of dp indices
            host_vlans (dict): Host index key to vlan index/indices
            switch_links (list): List of link tuples of switch indices (u, v)
            link_vlans (dict): Link tuple of switch indices (u, v) mapping to vlans
            hw_dpid (int): DP ID of the hardware switch to connect to the topology
            hw_ports (list): Map of the OVS bridge port index to hardware port number
            port_order (list): List of integers in order for a switch port index order
            start_port (int): The minimum start port number for all switch port numbers
            get_serialno (func): Function to get the serial no.
            host_options (dict): Host index map to additional mininet host options
        """
        # Additional test generation information
        self.ovs_type = ovs_type  # pylint: disable=attribute-defined-outside-init
        self.ports_sock = ports_sock  # pylint: disable=attribute-defined-outside-init
        self.test_name = test_name  # pylint: disable=attribute-defined-outside-init
        self.get_serialno = get_serialno
        self.num_dps = num_dps
        self.descending_dpids = descending_dpids

        # Information for hardware switches
        self.hw_dpid = hw_dpid
        self.hw_ports = sorted(hw_ports) if hw_ports else []

        # Additional information for special hosts
        self.host_options = host_options if host_options else {}

        # Generate a port order for all of the switches to use
        max_ports = (len(switch_links) * 2) + len(host_links)
        self.start_port = start_port
        self.port_order = self.extend_port_order(port_order, max_length=max_ports)

        # Build the network topology
        self.add_switch_topology(switch_links, link_vlans)
        self.add_host_topology(host_links, host_vlans)

    @staticmethod
    def get_acls_config(acl_options):
        """Return the ACLs in dictionary format for the configuration file"""
        return acl_options.copy()

    def get_dps_config(self, dp_options, host_options, link_options, ignored_switches):
        """Return the DPs in dictionary format for the configuration file"""
        dps_config = {}

        def get_interface_config(link_name, src_port, dst_node, dst_port, vlans, options, ignored):
            interface_config = {}
            type_ = 'switch-switch' if dst_port else 'switch-host'
            if ignored:
                # Link is to an outside network, so treat it as a output only link with more
                #   specific options defined in the options dictionary
                interface_config = {
                    'name': 'b%u' % src_port,
                    'description': 'output only %s' % link_name,
                }
            elif isinstance(vlans, int):
                # Untagged link
                interface_config = {
                    'name': 'b%u' % src_port,
                    'description': 'untagged %s' % link_name,
                    'native_vlan': self.vlan_name(vlans)
                }
            elif isinstance(vlans, list):
                # Tagged link
                interface_config = {
                    'name': 'b%u' % src_port,
                    'description': 'tagged %s' % link_name,
                    'tagged_vlans': [self.vlan_name(vlan) for vlan in vlans]
                }
            elif dst_node and dst_port:
                # Stack link
                interface_config = {
                    'name': 'b%u' % src_port,
                    'description': 'stack %s' % link_name,
                    'stack': {
                        'dp': dst_node,
                        'port': dst_port
                    }
                }
            elif vlans is None:
                # output only link or coprocessor, leave to more specific options to handle
                interface_config = {
                    'name': 'b%u' % src_port,
                    'description': 'output only %s' % link_name,
                }
            else:
                raise GenerationError('Unknown %s link type %s' % (type_, vlans))
            if options:
                for option_key, option_value in options.items():
                    interface_config[option_key] = option_value
            return interface_config

        def add_dp_config(src_node, dst_node, link_key, link_info, reverse=False):
            dp_config = dps_config[src_node]
            src_info, dst_info = self.nodeInfo(src_node), self.nodeInfo(dst_node)
            vlans = link_info['config_vlans']
            src_id = src_info['switch_n']
            dp_config.setdefault('interfaces', {})
            options = {}
            ignored = False
            if self.isSwitch(dst_node):
                # Generate switch-switch config link
                if reverse:
                    src_port, dst_port = link_info['port2'], link_info['port1']
                else:
                    src_port, dst_port = link_info['port1'], link_info['port2']
                link_name = 'link #%s to %s:%s' % (link_key, dst_node, dst_port)
                options = {}
                dst_id = dst_info['switch_n']
                if link_options and (src_id, dst_id) in link_options:
                    options.update(link_options[(src_id, dst_id)])
                if dst_id in ignored_switches:
                    ignored = True
            else:
                # Generate host-switch config link
                src_port, dst_port = link_info['port1'], None
                link_name = 'link #%s to %s' % (link_key, dst_node)
                host_n = dst_info['host_n']
                if host_options and host_n in host_options:
                    options = host_options[host_n]
            dp_config['interfaces'].setdefault(  # pytype: disable=attribute-error
                src_port,
                get_interface_config(
                    link_name, src_port, dst_node, dst_port, vlans, options, ignored))

        for links in self.links(withKeys=True, withInfo=True):
            src_node, dst_node, link_key, link_info = links
            src_info = self.nodeInfo(src_node)
            dst_info = self.nodeInfo(dst_node)
            if self.isSwitch(src_node) and src_info['switch_n'] not in ignored_switches:
                dps_config.setdefault(src_node, {})
                src_dpid = self.dpids_by_id[src_info['switch_n']]
                dps_config[src_node].setdefault('dp_id', int(src_dpid))
                add_dp_config(src_node, dst_node, link_key, link_info)
            if self.isSwitch(dst_node) and dst_info['switch_n'] not in ignored_switches:
                dps_config.setdefault(dst_node, {})
                dst_dpid = self.dpids_by_id[dst_info['switch_n']]
                dps_config[dst_node].setdefault('dp_id', int(dst_dpid))
                add_dp_config(dst_node, src_node, link_key, link_info, True)
        if dp_options:
            for dp_i, options in dp_options.items():
                switch_name = self.switches_by_id[dp_i]
                dps_config.setdefault(switch_name, {})
                for option_key, option_value in options.items():
                    dps_config[switch_name][option_key] = option_value
        return dps_config

    def get_vlans_config(self, n_vlans, vlan_options):
        """
        Return the VLANs in dictionary format for the YAML configuration file

        Args:
            n_vlans (int): Number of VLANs to generate
            vlan_options (dict): Additional options for each VLAN, keyed by vlan index
        """
        vlans_config = {}
        for vlan in range(n_vlans):
            vlan_name = self.vlan_name(vlan)
            vlans_config[vlan_name] = {
                'vid': FaucetTopoGenerator.vlan_vid(vlan)
            }
        if vlan_options:
            for vlan, options in vlan_options.items():
                vlan_name = self.vlan_name(vlan)
                for option_key, option_value in options.items():
                    vlans_config[vlan_name][option_key] = option_value
        return vlans_config

    def get_routers_config(self, routers, router_options):
        """
        Return the routers in dictionary format for the configuration file

        Args:
            routers (dict): Router index to list of VLANs in the router
            router_options (dict): Additional options for each router, keyed by router index
        """
        routers_config = {}
        for router, vlans in routers.items():
            routers_config[self.router_name(router)] = {
                'vlans': [self.vlan_name(vlan) for vlan in vlans]
            }
        if router_options:
            for router, options in router_options.items():
                router_name = self.router_name(router)
                for option_key, option_value in options.items():
                    routers_config[router_name][option_key] = option_value
        return routers_config

    def get_config(self, n_vlans, acl_options=None, dp_options=None, host_options=None,
                   link_options=None, vlan_options=None, routers=None, router_options=None,
                   include=None, include_optional=None, ignored_switches=None):
        """
        Creates a Faucet YAML configuration file using the current topology

        Args:
            n_vlans (int): Number of VLANs to generate
            acl_options (dict): Acls in use in the Faucet configuration file
            dp_options (dict): Additional options for each DP, keyed by DP index
            host_options (dict): Additional options for each host, keyed by host index
            link_options (dict): Additional options for each link, keyed by indices tuple (u, v)
            vlan_options (dict): Additional options for each VLAN, keyed by vlan index
            routers (dict): Router index to list of VLANs in the router
            router_options (dict): Additional options for each router, keyed by router index
            include (list): Files to include using the the Faucet config 'include' key
            include_optional (list): File to include using the Faucet config 'include_optional' key
            ignored_switches (list): List of switches to not include for the configuration file
        """
        config = {'version': 2}
        if include:
            config['include'] = list(include)
        if include_optional:
            config['include-optional'] = list(include_optional)
        if acl_options:
            config['acls'] = self.get_acls_config(acl_options)
        config['vlans'] = self.get_vlans_config(n_vlans, vlan_options)
        if routers:
            config['routers'] = self.get_routers_config(routers, router_options)
        if ignored_switches is None:
            ignored_switches = []
        config['dps'] = self.get_dps_config(
            dp_options, host_options, link_options, ignored_switches)
        return yaml.dump(config, default_flow_style=False)


class FaucetFakeOFTopoGenerator(FaucetTopoGenerator):
    """Generates Faucet topologies for Unittests"""

    # NOTE: For now, we dont actually create the objects for the unittests
    #   so we can leave them as they are in the FaucetTopoGenerator function
<<<<<<< HEAD
=======

>>>>>>> cf7117cd
    @staticmethod
    def dp_dpid(i):
        """DP DPID"""
        return '%u' % (i+1)<|MERGE_RESOLUTION|>--- conflicted
+++ resolved
@@ -161,13 +161,8 @@
     def _get_sid_prefix(ports_served):
         """Return a unique switch/host prefix for a test."""
         # Linux tools require short interface names.
-<<<<<<< HEAD
         id_chars = ''.join(sorted(  # pytype: disable=module-attr
             string.ascii_letters + string.digits))
-=======
-        id_chars = ''.join(
-            sorted(string.ascii_letters + string.digits))  # pytype: disable=module-attr
->>>>>>> cf7117cd
         id_a = int(ports_served / len(id_chars))
         id_b = ports_served - (id_a * len(id_chars))
         return '%s%s' % (
@@ -587,10 +582,6 @@
 
     # NOTE: For now, we dont actually create the objects for the unittests
     #   so we can leave them as they are in the FaucetTopoGenerator function
-<<<<<<< HEAD
-=======
-
->>>>>>> cf7117cd
     @staticmethod
     def dp_dpid(i):
         """DP DPID"""
