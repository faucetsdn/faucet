name: Integration tests

on: [push, pull_request]

env:
  FILES_CHANGED: "all"
  MATRIX_SHARDS: 10

jobs:
  sanity-tests:
    name: Sanity tests
    runs-on: ubuntu-latest
    container:
<<<<<<< HEAD
      image: c65sdn/test-base:1.0.0
=======
      image: faucet/test-base:9.0.0
>>>>>>> d0398dfb
      options: --privileged --cap-add=ALL -v /lib/modules:/lib/modules -v /var/local/lib/docker:/var/lib/docker --sysctl net.ipv6.conf.all.disable_ipv6=0 --ulimit core=-1
    steps:
      - name: Checkout repo
        uses: actions/checkout@v2
      - if: ${{ github.event_name == 'pull_request' }}
        name: Get file changes
        id: file_changes
        uses: lots0logs/gh-action-get-changed-files@2.1.4
        with:
          token: ${{ secrets.GITHUB_TOKEN }}
      - if: ${{ steps.file_changes.outputs.all }}
        name: Setup dependencies
        run: |
          sudo apt-get update -y
          sudo apt-get install -y jq
      - if: ${{ steps.file_changes.outputs.all }}
        name: Compare file changes
        run: |
          FILES_ALL="$(echo '${{ steps.file_changes.outputs.all }}' | jq -r '.[]' | tr '\n' ' ')"
          FILES_ADDED="$(echo '${{ steps.file_changes.outputs.added }}' | jq -r '.[]' | tr '\n' ' ')"
          FILES_DELETED="$(echo '${{ steps.file_changes.outputs.deleted }}' | jq -r '.[]' | tr '\n' ' ')"
          FILES_RENAMED="$(echo '${{ steps.file_changes.outputs.renamed }}' | jq -r '.[]' | tr '\n' ' ')"
          FILES_MODIFIED="$(echo '${{ steps.file_changes.outputs.modified }}' | jq -r '.[]' | tr '\n' ' ')"
          FILES_ADDED_MODIFIED="${FILES_ADDED} ${FILES_MODIFIED}"
          PY_FILES_CHANGED="$(echo ${FILES_ADDED_MODIFIED} | tr ' ' '\n' | grep -E '\.py$' | tr '\n' ' ')"
          CI_TEST_FILES_CHANGED="$(echo ${FILES_ADDED_MODIFIED} | tr ' ' '\n' | grep -E '(workflows\/tests-.+\.yml$|Dockerfile\.tests$|^docker\/.+$|tests\/.+\.sh$)' | tr '\n' ' ')"
          RQ_FILES_CHANGED="$(echo ${FILES_ADDED_MODIFIED} | tr ' ' '\n' | grep -E 'requirements(.*)txt$' | tr '\n' ' ')"
          DOC_FILES_CHANGED="$(echo ${FILES_ADDED_MODIFIED} | tr ' ' '\n' | grep -E '^docs/.+$' | tr '\n' ' ')"
          if [ ! -z "${CI_TEST_FILES_CHANGED}" ]; then FILES_CHANGED="all"; else FILES_CHANGED="${FILES_ADDED_MODIFIED}"; fi
          echo "Git added/modified: ${FILES_ADDED_MODIFIED}"
          echo "CI test files changed: ${CI_TEST_FILES_CHANGED}"
          echo "Python code changed: ${PY_FILES_CHANGED}"
          echo "Requirement changes: ${RQ_FILES_CHANGED}"
          echo "Documentation changes: ${DOC_FILES_CHANGED}"
          echo "Files changed: ${FILES_CHANGED}"
          echo "FILES_CHANGED=${FILES_CHANGED}" >> ${GITHUB_ENV}
          echo "PY_FILES_CHANGED=${PY_FILES_CHANGED}" >> ${GITHUB_ENV}
          echo "RQ_FILES_CHANGED=${RQ_FILES_CHANGED}" >> ${GITHUB_ENV}
          echo "DOC_FILES_CHANGED=${DOC_FILES_CHANGED}" >> ${GITHUB_ENV}
      - if: ${{ env.FILES_CHANGED == 'all' || env.PY_FILES_CHANGED || env.RQ_FILES_CHANGED }}
        name: Initialise environment
        run: |
          sysctl --quiet -w kernel.core_pattern="/var/tmp/core.%h.%e.%t"
          modprobe openvswitch
          modprobe ebtables
          ln -s "$(pwd)" /faucet-src
          cd /faucet-src/
      - if: ${{ env.FILES_CHANGED == 'all' || env.PY_FILES_CHANGED || env.RQ_FILES_CHANGED }}
        name: Run sanity tests
        run: |
          ./docker/runtests.sh
        env:
          FAUCET_TESTS: "-ni FaucetSanityTest FaucetStackStringOfDPUntaggedTest"
          HWTESTS: 1
      - name: Detect core dumps
        run: |
          if [ ls -1 /var/tmp/core* > /dev/null 2>&1 ]; then
            exit 1
          fi

  integration-tests:
    name: Integration tests
    runs-on: ubuntu-latest
    needs: sanity-tests
    container:
      image: faucet/test-base:9.0.0
      options: --privileged --cap-add=ALL -v /lib/modules:/lib/modules -v /var/local/lib/docker:/var/lib/docker --sysctl net.ipv6.conf.all.disable_ipv6=0 --ulimit core=-1
    strategy:
      matrix:
        MATRIX_SHARD: [0, 1, 2, 3, 4, 5, 6, 7, 8, 9]
    steps:
      - name: Checkout repo
        uses: actions/checkout@v2
      - if: ${{ github.event_name == 'pull_request' && github.event.before != '0000000000000000000000000000000000000000' }}
        name: Get file changes
        id: file_changes
        uses: lots0logs/gh-action-get-changed-files@2.1.4
        with:
          token: ${{ secrets.GITHUB_TOKEN }}
      - if: ${{ steps.file_changes.outputs.all }}
        name: Setup dependencies
        run: |
          sudo apt-get update -y
          sudo apt-get install -y jq
      - if: ${{ steps.file_changes.outputs.all }}
        name: Compare file changes
        run: |
          FILES_ALL="$(echo '${{ steps.file_changes.outputs.all }}' | jq -r '.[]' | tr '\n' ' ')"
          FILES_ADDED="$(echo '${{ steps.file_changes.outputs.added }}' | jq -r '.[]' | tr '\n' ' ')"
          FILES_DELETED="$(echo '${{ steps.file_changes.outputs.deleted }}' | jq -r '.[]' | tr '\n' ' ')"
          FILES_RENAMED="$(echo '${{ steps.file_changes.outputs.renamed }}' | jq -r '.[]' | tr '\n' ' ')"
          FILES_MODIFIED="$(echo '${{ steps.file_changes.outputs.modified }}' | jq -r '.[]' | tr '\n' ' ')"
          FILES_ADDED_MODIFIED="${FILES_ADDED} ${FILES_MODIFIED}"
          PY_FILES_CHANGED="$(echo ${FILES_ADDED_MODIFIED} | tr ' ' '\n' | grep -E '\.py$' | tr '\n' ' ')"
          CI_TEST_FILES_CHANGED="$(echo ${FILES_ADDED_MODIFIED} | tr ' ' '\n' | grep -E '(workflows\/tests-.+\.yml$|Dockerfile\.tests$|^docker\/.+$|tests\/.+\.sh$)' | tr '\n' ' ')"
          RQ_FILES_CHANGED="$(echo ${FILES_ADDED_MODIFIED} | tr ' ' '\n' | grep -E 'requirements(.*)txt$' | tr '\n' ' ')"
          DOC_FILES_CHANGED="$(echo ${FILES_ADDED_MODIFIED} | tr ' ' '\n' | grep -E '^docs/.+$' | tr '\n' ' ')"
          if [ ! -z "${CI_TEST_FILES_CHANGED}" ]; then FILES_CHANGED="all"; else FILES_CHANGED="${FILES_ADDED_MODIFIED}"; fi
          echo "Git added/modified: ${FILES_ADDED_MODIFIED}"
          echo "CI test files changed: ${CI_TEST_FILES_CHANGED}"
          echo "Python code changed: ${PY_FILES_CHANGED}"
          echo "Requirement changes: ${RQ_FILES_CHANGED}"
          echo "Documentation changes: ${DOC_FILES_CHANGED}"
          echo "Files changed: ${FILES_CHANGED}"
          echo "FILES_CHANGED=${FILES_CHANGED}" >> ${GITHUB_ENV}
          echo "PY_FILES_CHANGED=${PY_FILES_CHANGED}" >> ${GITHUB_ENV}
          echo "RQ_FILES_CHANGED=${RQ_FILES_CHANGED}" >> ${GITHUB_ENV}
          echo "DOC_FILES_CHANGED=${DOC_FILES_CHANGED}" >> ${GITHUB_ENV}
      - if: ${{ env.FILES_CHANGED == 'all' || env.PY_FILES_CHANGED || env.RQ_FILES_CHANGED }}
        name: Initialise environment
        run: |
          sysctl --quiet -w kernel.core_pattern="/var/tmp/core.%h.%e.%t"
          modprobe openvswitch
          modprobe ebtables
          ln -s "$(pwd)" /faucet-src
          cd /faucet-src/
      - if: ${{ env.FILES_CHANGED == 'all' || env.PY_FILES_CHANGED || env.RQ_FILES_CHANGED }}
        name: Shard tests
        run: |
          shard_tests=$(./docker/shard_tests.sh "${{ env.MATRIX_SHARDS }}" "${{ matrix.MATRIX_SHARD }}")
          faucet_tests="-din ${shard_tests}"
          echo "Running the following faucet tests on this shard: ${shard_tests}"
          echo "FAUCET_TESTS=${faucet_tests}" >> ${GITHUB_ENV}
      - if: ${{ env.FILES_CHANGED == 'all' || env.PY_FILES_CHANGED || env.RQ_FILES_CHANGED }}
        name: Run integration tests
        run: |
          ./docker/runtests.sh
      - name: Detect core dumps
        run: |
          if [ ls -1 /var/tmp/core* > /dev/null 2>&1 ]; then
            exit 1
          fi<|MERGE_RESOLUTION|>--- conflicted
+++ resolved
@@ -11,11 +11,7 @@
     name: Sanity tests
     runs-on: ubuntu-latest
     container:
-<<<<<<< HEAD
       image: c65sdn/test-base:1.0.0
-=======
-      image: faucet/test-base:9.0.0
->>>>>>> d0398dfb
       options: --privileged --cap-add=ALL -v /lib/modules:/lib/modules -v /var/local/lib/docker:/var/lib/docker --sysctl net.ipv6.conf.all.disable_ipv6=0 --ulimit core=-1
     steps:
       - name: Checkout repo
