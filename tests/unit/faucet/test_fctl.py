--- conflicted
+++ resolved
@@ -63,11 +63,7 @@
     def fctl_args(self, extra_args=None):
         """generate argument list for fctl"""
         result = copy.copy(self.FCTL_BASE_ARGS)
-<<<<<<< HEAD
-        result += [f'--endpoints=file:{self.prom_input_file_name}']
-=======
         result += ["--endpoints=file:%s" % self.prom_input_file_name]
->>>>>>> 943efd77
         if extra_args is not None:
             result += extra_args
         return result
@@ -99,18 +95,11 @@
         """Ensure fctl succeeds and returns expected output."""
         with open(self.prom_input_file_name, "w", encoding="utf-8") as prom_input_file:
             prom_input_file.write(prom_input)
-<<<<<<< HEAD
-        fctl_cli = ' '.join(
-            ['python3', self.FCTL] + self.fctl_args(extra_args))
-        retcode, output = subprocess.getstatusoutput(fctl_cli)  # pytype: disable=module-attr
-        self.assertEqual(0, retcode, msg=f'{fctl_cli} returned {retcode}')
-=======
         fctl_cli = " ".join(["python3", self.FCTL] + self.fctl_args(extra_args))
         retcode, output = subprocess.getstatusoutput(
             fctl_cli
         )  # pytype: disable=module-attr
         self.assertEqual(0, retcode, msg="%s returned %d" % (fctl_cli, retcode))
->>>>>>> 943efd77
         output = output.strip()
         self.assertEqual(output, expected_output)
 
@@ -165,13 +154,9 @@
             self.assertEqual(
                 None,
                 fctl.scrape_prometheus(
-<<<<<<< HEAD
-                    [f'file://{bad_input_file_name}'], err_output_file=err_output_file))
-=======
                     ["file://%s" % bad_input_file_name], err_output_file=err_output_file
                 ),
             )
->>>>>>> 943efd77
 
     def write_prom_input_file(self, input_data):
         with open(self.prom_input_file_name, "w", encoding="utf-8") as prom_input_file:
