"""Implementation of Valve learning layer 2/3 switch."""

# Copyright (C) 2013 Nippon Telegraph and Telephone Corporation.
# Copyright (C) 2015 Brad Cowie, Christopher Lorier and Joe Stringer.
# Copyright (C) 2015 Research and Education Advanced Network New Zealand Ltd.
# Copyright (C) 2015--2018 The Contributors
#
# Licensed under the Apache License, Version 2.0 (the "License");
# you may not use this file except in compliance with the License.
# You may obtain a copy of the License at
#
#    http://www.apache.org/licenses/LICENSE-2.0
#
# Unless required by applicable law or agreed to in writing, software
# distributed under the License is distributed on an "AS IS" BASIS
# WITHOUT WARRANTIES OR CONDITIONS OF ANY KIND, either express or implied.
# See the License for the specific language governing permissions and
# limitations under the License.

import copy
import logging

from collections import defaultdict, deque

from faucet import tfm_pipeline
from faucet import valve_acl
from faucet import valve_flood
from faucet import valve_host
from faucet import valve_of
from faucet import valve_packet
from faucet import valve_route
from faucet import valve_table
from faucet import valve_util
from faucet import valve_pipeline

from faucet.faucet_pipeline import STACK_LOOP_PROTECT_FIELD
from faucet.port import STACK_STATE_INIT, STACK_STATE_UP, STACK_STATE_DOWN
from faucet.vlan import NullVLAN


class ValveLogger:
    """Logger for a Valve that adds DP ID."""

    def __init__(self, logger, dp_id, dp_name):
        self.logger = logger
        self.dp_id = dp_id
        self.dp_name = dp_name

    def _dpid_prefix(self, log_msg):
        """Add DP ID prefix to log message."""
        return ' '.join((valve_util.dpid_log(self.dp_id), self.dp_name, log_msg))

    def debug(self, log_msg):
        """Log debug level message."""
        self.logger.debug(self._dpid_prefix(log_msg))

    def info(self, log_msg):
        """Log info level message."""
        self.logger.info(self._dpid_prefix(log_msg))

    def error(self, log_msg):
        """Log error level message."""
        self.logger.error(self._dpid_prefix(log_msg))

    def warning(self, log_msg):
        """Log warning level message."""
        self.logger.warning(self._dpid_prefix(log_msg))


class Valve:
    """Generates the messages to configure a datapath as a l2 learning switch.

    Vendor specific implementations may require sending configuration flows.
    This can be achieved by inheriting from this class and overwriting the
    function switch_features.
    """

    __slots__ = [
        'dot1x',
        'dp',
        'flood_manager',
        'host_manager',
        'pipeline',
        'acl_manager',
        'logger',
        'logname',
        'metrics',
        'notifier',
        'ofchannel_logger',
        'recent_ofmsgs',
        '_last_advertise_sec',
        '_last_fast_advertise_sec',
        '_last_packet_in_sec',
        '_last_pipeline_flows',
        '_packet_in_count_sec',
        '_port_highwater',
        '_route_manager_by_eth_type',
        '_route_manager_by_ipv',
    ]

    DEC_TTL = True
    USE_BARRIERS = True
    STATIC_TABLE_IDS = False
    GROUPS = True


    def __init__(self, dp, logname, metrics, notifier, dot1x):
        self.dot1x = dot1x
        self.dp = dp
        self.logname = logname
        self.metrics = metrics
        self.notifier = notifier
        self.ofchannel_logger = None
        self.logger = None
        self.recent_ofmsgs = deque(maxlen=32)
        self._last_pipeline_flows = []
        self._packet_in_count_sec = None
        self._last_packet_in_sec = None
        self._last_advertise_sec = None
        self._last_fast_advertise_sec = None
        self.dp_init()

    def _port_vlan_labels(self, port, vlan):
        return dict(self.dp.port_labels(port.number), vlan=vlan.vid)

    def _inc_var(self, var, labels=None, val=1):
        if labels is None:
            labels = self.dp.base_prom_labels()
        self.metrics.inc_var(var, labels, val)

    def _set_var(self, var, val, labels=None):
        if labels is None:
            labels = self.dp.base_prom_labels()
        metrics_var = getattr(self.metrics, var)
        metrics_var.labels(**labels).set(val)

    def close_logs(self):
        """Explicitly close any active loggers."""
        if self.logger is not None:
            valve_util.close_logger(self.logger.logger)
        valve_util.close_logger(self.ofchannel_logger)

    def dp_init(self):
        """Initialize datapath state at connection/re/config time."""
        self.close_logs()
        self.logger = ValveLogger(
            logging.getLogger(self.logname + '.valve'), self.dp.dp_id, self.dp.name)
        self.ofchannel_logger = None
        self._packet_in_count_sec = 0
        self._last_packet_in_sec = 0
        self._last_advertise_sec = 0
        self._last_fast_advertise_sec = 0
        self._route_manager_by_ipv = {}
        self._route_manager_by_eth_type = {}
        self._port_highwater = {}

        self.dp.reset_refs()

        self.pipeline = valve_pipeline.ValvePipeline(self.dp)
        for vlan_vid in self.dp.vlans.keys():
            self._port_highwater[vlan_vid] = {}
            for port_number in self.dp.ports.keys():
                self._port_highwater[vlan_vid][port_number] = 0
        for ipv, route_manager_class, neighbor_timeout in (
                (4, valve_route.ValveIPv4RouteManager, self.dp.arp_neighbor_timeout),
                (6, valve_route.ValveIPv6RouteManager, self.dp.nd_neighbor_timeout)):
            fib_table_name = 'ipv%u_fib' % ipv
            if not fib_table_name in self.dp.tables:
                continue
            fib_table = self.dp.tables[fib_table_name]
            proactive_learn = getattr(self.dp, 'proactive_learn_v%u' % ipv)
            route_manager = route_manager_class(
                self.logger, self.dp.global_vlan, neighbor_timeout,
                self.dp.max_hosts_per_resolve_cycle,
                self.dp.max_host_fib_retry_count,
                self.dp.max_resolve_backoff_time, proactive_learn,
                self.DEC_TTL, self.dp.multi_out, fib_table,
                self.dp.tables['vip'], self.pipeline, self.dp.routers)
            self._route_manager_by_ipv[route_manager.IPV] = route_manager
            for vlan in self.dp.vlans.values():
                if vlan.faucet_vips_by_ipv(route_manager.IPV):
                    route_manager.active = True
                    self.logger.info('IPv%u routing is active on %s with VIPs %s' % (
                        route_manager.IPV, vlan, vlan.faucet_vips_by_ipv(route_manager.IPV)))
            for eth_type in route_manager.CONTROL_ETH_TYPES:
                self._route_manager_by_eth_type[eth_type] = route_manager
        if self.dp.stack:
            self.flood_manager = valve_flood.ValveFloodStackManager(
                self.logger, self.dp.tables['flood'], self.pipeline, self.dp.group_table,
                self.dp.groups, self.dp.combinatorial_port_flood,
                self.dp.stack, self.dp.stack_ports,
                self.dp.shortest_path_to_root, self.dp.shortest_path_port)
        else:
            self.flood_manager = valve_flood.ValveFloodManager(
                self.logger, self.dp.tables['flood'], self.pipeline, self.dp.group_table,
                self.dp.groups, self.dp.combinatorial_port_flood)
        eth_dst_hairpin_table = self.dp.tables.get('eth_dst_hairpin', None)
        host_manager_cl = valve_host.ValveHostManager
        if self.dp.use_idle_timeout:
            host_manager_cl = valve_host.ValveHostFlowRemovedManager
        self.host_manager = host_manager_cl(
            self.logger, self.dp.ports,
            self.dp.vlans, self.dp.tables['eth_src'],
            self.dp.tables['eth_dst'], eth_dst_hairpin_table, self.pipeline,
            self.dp.timeout, self.dp.learn_jitter, self.dp.learn_ban_timeout,
            self.dp.cache_update_guard_time, self.dp.idle_dst)
        if 'port_acl' in self.dp.tables or 'vlan_acl' in self.dp.tables or self.dp.tunnel_acls:
            self.acl_manager = valve_acl.ValveAclManager(
                self.dp.tables.get('port_acl'), self.dp.tables.get('vlan_acl'),
                self.pipeline, self.dp.meters, self.dp.dp_acls)
        else:
            self.acl_manager = None
        table_configs = sorted([
            (table.table_id, str(table.table_config)) for table in self.dp.tables.values()])
        for table_id, table_config in table_configs:
            self.logger.info('table ID %u %s' % (table_id, table_config))

    def _get_managers(self):
        managers = (
            self.pipeline,
            self.host_manager,
            self._route_manager_by_ipv.get(4),
            self._route_manager_by_ipv.get(6),
            self.flood_manager,
            self.acl_manager
            )
        for manager in managers:
            if manager is not None:
                yield manager

    def _notify(self, event_dict):
        """Send an event notification."""
        self.notifier.notify(self.dp.dp_id, self.dp.name, event_dict)

    def switch_features(self, _msg):
        """Send configuration flows necessary for the switch implementation.

        Args:
            msg (OFPSwitchFeatures): msg sent from switch.

        Vendor specific configuration should be implemented here.
        """
        ofmsgs = [
            valve_of.faucet_config(),
            valve_of.faucet_async(
                packet_in=False, notify_flow_removed=False, port_status=False),
            valve_of.desc_stats_request()]
        ofmsgs.extend(self._delete_all_valve_flows())
        return ofmsgs

    def ofchannel_log(self, ofmsgs):
        """Log OpenFlow messages in text format to debugging log."""
        if self.dp is None:
            return
        if self.dp.ofchannel_log is None:
            return
        if self.ofchannel_logger is None:
            self.ofchannel_logger = valve_util.get_logger(
                self.dp.ofchannel_log,
                self.dp.ofchannel_log,
                logging.DEBUG,
                0)
        log_prefix = '%u %s' % (
            len(ofmsgs), valve_util.dpid_log(self.dp.dp_id))
        for i, ofmsg in enumerate(ofmsgs, start=1):
            self.ofchannel_logger.debug(
                '%u/%s %s', i, log_prefix, ofmsg)

    def _delete_all_valve_flows(self):
        """Delete all flows from all FAUCET tables."""
        ofmsgs = [valve_table.wildcard_table.flowdel()]
        if self.dp.meters:
            ofmsgs.append(valve_of.meterdel())
        if self.dp.group_table:
            ofmsgs.append(self.dp.groups.delete_all())
        return ofmsgs

    def _delete_all_port_match_flows(self, port):
        """Delete all flows that match an input port from all FAUCET tables."""
        tables = [valve_table.wildcard_table]
        if self.dp.dp_acls:
            # DP ACL flows live forever.
            port_acl_table = self.dp.tables['port_acl']
            tables = set(self.dp.in_port_tables()) - set([port_acl_table])
        return [
            table.flowdel(match=table.match(in_port=port.number))
            for table in tables]

    @staticmethod
    def _pipeline_flows():
        return []

    def _add_default_drop_flows(self):
        """Add default drop rules on all FAUCET tables."""
        ofmsgs = []
        for table in self.dp.tables.values():
            miss_table_name = table.table_config.miss_goto
            if miss_table_name:
                miss_table = self.dp.tables[miss_table_name]
                ofmsgs.append(table.flowmod(
                    priority=self.dp.lowest_priority,
                    inst=[table.goto_miss(miss_table)]))
            else:
                ofmsgs.append(table.flowdrop(
                    priority=self.dp.lowest_priority))
        return ofmsgs

    def _add_packetin_meter(self):
        """Add rate limiting of packet in pps (not supported by many DPs)."""
        if self.dp.packetin_pps:
            return [
                valve_of.controller_pps_meterdel(),
                valve_of.controller_pps_meteradd(pps=self.dp.packetin_pps)]
        return []

    def _add_default_flows(self):
        """Configure datapath with necessary default tables and rules."""
        ofmsgs = []
        ofmsgs.extend(self._delete_all_valve_flows())
        ofmsgs.extend(self._add_packetin_meter())
        if self.dp.meters:
            for meter in self.dp.meters.values():
                ofmsgs.append(meter.entry_msg)
        ofmsgs.extend(self._add_default_drop_flows())
        return ofmsgs

    def _add_vlan(self, vlan):
        """Configure a VLAN."""
        ofmsgs = []
        self.logger.info('Configuring %s' % vlan)
        for manager in self._get_managers():
            ofmsgs.extend(manager.add_vlan(vlan))
        return ofmsgs

    def _del_vlan(self, vlan):
        """Delete a configured VLAN."""
        self.logger.info('Delete VLAN %s' % vlan)
        table = valve_table.wildcard_table
        return [table.flowdel(match=table.match(vlan=vlan))]

    def _get_all_configured_port_nos(self):
        ports = set()
        ports.update({
            port.number for port in self.dp.stack_ports})
        ports.update({
            port.number for port in self.dp.output_only_ports})
        for vlan in self.dp.vlans.values():
            ports.update({port.number for port in vlan.get_ports()})
        return ports

    @staticmethod
    def _get_ports_status(discovered_up_port_nos, all_configured_port_nos):
        port_status = {
            port_no: (port_no in discovered_up_port_nos) for port_no in all_configured_port_nos}
        all_up_port_nos = {port_no for port_no, status in port_status.items() if status}
        return (port_status, all_up_port_nos)

    def _add_ports_and_vlans(self, discovered_up_port_nos):
        """Add all configured and discovered ports and VLANs."""
        always_up_port_nos = {
            port.number for port in self.dp.ports.values() if not port.opstatus_reconf}
        discovered_up_port_nos = discovered_up_port_nos.union(always_up_port_nos)

        all_configured_port_nos = self._get_all_configured_port_nos()
        port_status, all_up_port_nos = self._get_ports_status(
            discovered_up_port_nos, all_configured_port_nos)

        for port_no, status in port_status.items():
            self._set_port_status(port_no, status)
        self._notify({'PORTS_STATUS': port_status})

        ofmsgs = []
        ofmsgs.extend(self.ports_add(
            all_up_port_nos, cold_start=True, log_msg='configured'))
        for vlan in self.dp.vlans.values():
            ofmsgs.extend(self._add_vlan(vlan))
            vlan.reset_caches()
        return ofmsgs

    def ofdescstats_handler(self, body):
        """Handle OF DP description."""
        labels = dict(
            self.dp.base_prom_labels(),
            mfr_desc=valve_util.utf8_decode(body.mfr_desc),
            hw_desc=valve_util.utf8_decode(body.hw_desc),
            sw_desc=valve_util.utf8_decode(body.sw_desc),
            serial_num=valve_util.utf8_decode(body.serial_num),
            dp_desc=valve_util.utf8_decode(body.dp_desc))
        self._set_var('of_dp_desc_stats', self.dp.dp_id, labels=labels)

    def _set_port_status(self, port_no, port_status):
        """Set port operational status."""
        if port_status:
            self.dp.dyn_up_port_nos.add(port_no)
        else:
            self.dp.dyn_up_port_nos -= set([port_no])
        port = self.dp.ports.get(port_no, None)
        if port is None:
            return
        port_labels = self.dp.port_labels(port.number)
        self._set_var('port_status', port_status, labels=port_labels)

    def port_status_handler(self, port_no, reason, state, _other_valves):
        """Return OpenFlow messages responding to port operational status change."""

        port_status_codes = {
            valve_of.ofp.OFPPR_ADD: 'ADD',
            valve_of.ofp.OFPPR_DELETE: 'DELETE',
            valve_of.ofp.OFPPR_MODIFY: 'MODIFY'
        }

        def _decode_port_status(reason):
            """Humanize the port status reason code."""
            return port_status_codes.get(reason, 'UNKNOWN')

        port_status = valve_of.port_status_from_state(state)
        self._notify(
            {'PORT_CHANGE': {
                'port_no': port_no,
                'reason': _decode_port_status(reason),
                'state': state,
                'status': port_status}})
        self._set_port_status(port_no, port_status)

        if not self.dp.port_no_valid(port_no):
            return {}
        port = self.dp.ports[port_no]
        if not port.opstatus_reconf:
            return {}
        if not reason in port_status_codes:
            self.logger.warning('Unhandled port status %s/state %s for %s' % (
                reason, state, port))
            return {}

        ofmsgs = []
        self.logger.info('%s up status %s reason %s state %s' % (
            port, port_status, _decode_port_status(reason), state))
        new_port_status = (
            reason == valve_of.ofp.OFPPR_ADD or
            (reason == valve_of.ofp.OFPPR_MODIFY and port_status))
        if new_port_status:
            if port.dyn_phys_up:
                self.logger.info('%s already up, assuming flap as missing down event' % port)
                ofmsgs.extend(self.port_delete(port_no))
            ofmsgs.extend(self.port_add(port_no))
        else:
            ofmsgs.extend(self.port_delete(port_no))
        return {self: ofmsgs}

    def advertise(self, now, _other_values):
        """Called periodically to advertise services (eg. IPv6 RAs)."""
        if (not self.dp.advertise_interval or
                now - self._last_advertise_sec < self.dp.advertise_interval):
            return {}
        self._last_advertise_sec = now

        ofmsgs = []
        for route_manager in self._route_manager_by_ipv.values():
            for vlan in self.dp.vlans.values():
                ofmsgs.extend(route_manager.advertise(vlan))
        if ofmsgs:
            return {self: ofmsgs}
        return {}

    def _send_lldp_beacon_on_port(self, port, now):
        chassis_id = str(self.dp.faucet_dp_mac)
        ttl = self.dp.lldp_beacon['send_interval'] * 3
        org_tlvs = [
            (tlv['oui'], tlv['subtype'], tlv['info'])
            for tlv in port.lldp_beacon['org_tlvs']]
        org_tlvs.extend(valve_packet.faucet_lldp_tlvs(self.dp))
        org_tlvs.extend(valve_packet.faucet_lldp_stack_state_tlvs(self.dp, port))
        system_name = port.lldp_beacon['system_name']
        if not system_name:
            system_name = self.dp.lldp_beacon['system_name']
        lldp_beacon_pkt = valve_packet.lldp_beacon(
            self.dp.faucet_dp_mac,
            chassis_id, port.number, ttl,
            org_tlvs=org_tlvs,
            system_name=system_name,
            port_descr=port.lldp_beacon['port_descr'])
        port.dyn_last_lldp_beacon_time = now
        return valve_of.packetout(port.number, lldp_beacon_pkt.data)

    def fast_advertise(self, now, _other_valves):
        """Called periodically to send LLDP/LACP packets."""
        # TODO: the beacon service is specifically NOT to support conventional R/STP.
        # It is intended to facilitate physical troubleshooting (e.g.
        # a standard cable tester can display OF port information).
        # It is used also by stacking to verify stacking links.
        # TODO: in the stacking case, provide an authentication scheme for the probes
        # so they cannot be forged.
        if (not self.dp.fast_advertise_interval or
                now - self._last_fast_advertise_sec < self.dp.fast_advertise_interval):
            return {}
        self._last_fast_advertise_sec = now

        ofmsgs = []
        for port in self.dp.lacp_active_ports:
            if port.running():
                pkt = self._lacp_pkt(port.dyn_last_lacp_pkt, port)
                ofmsgs.append(valve_of.packetout(port.number, pkt.data))

        ports = self.dp.lldp_beacon_send_ports(now)
        ofmsgs.extend([self._send_lldp_beacon_on_port(port, now) for port in ports])

        if ofmsgs:
            return {self: ofmsgs}
        return {}

    def _next_stack_link_state(self, port, now):
        if port.is_stack_admin_down():
            return None

        last_seen_lldp_time = port.dyn_stack_probe_info.get('last_seen_lldp_time', None)
        if last_seen_lldp_time is None:
            return None

        next_state = None
        remote_dp = port.stack['dp']
        stack_correct = port.dyn_stack_probe_info['stack_correct']
        remote_port_state = port.dyn_stack_probe_info['remote_port_state']
        send_interval = remote_dp.lldp_beacon['send_interval']
        time_since_lldp_seen = now - last_seen_lldp_time
        num_lost_lldp = round(time_since_lldp_seen / float(send_interval))

        if not stack_correct:
            if not port.is_stack_down():
                next_state = port.stack_down
                self.logger.error('Stack %s DOWN, incorrect cabling' % port)
        elif num_lost_lldp > port.max_lldp_lost:
            if not port.is_stack_down():
                next_state = port.stack_down
                self.logger.error(
                    'Stack %s DOWN, too many (%u) packets lost, last received %f ago' % (
                        port, num_lost_lldp, time_since_lldp_seen))
        elif port.is_stack_down() and not port.is_stack_init():
            next_state = port.stack_init
            self.logger.info('Stack %s INIT' % port)
        elif (port.is_stack_init() and
              remote_port_state in frozenset([STACK_STATE_UP, STACK_STATE_INIT])):
            next_state = port.stack_up
            self.logger.info('Stack %s UP' % port)
        elif port.is_stack_up() and remote_port_state == STACK_STATE_DOWN:
            next_state = port.stack_down
            self.logger.error('Stack %s DOWN, remote port is down' % port)

        return next_state

    def _update_stack_link_state(self, port, now, other_valves):
        next_state = self._next_stack_link_state(port, now)
        if next_state is None:
            return
        next_state()
        self._set_var(
            'port_stack_state',
            port.dyn_stack_current_state,
            labels=self.dp.port_labels(port.number))
        if port.is_stack_up() or port.is_stack_down():
            port_stack_up = port.is_stack_up()
            for valve in [self] + other_valves:
                valve.flood_manager.update_stack_topo(port_stack_up, self.dp, port)
                valve.update_tunnel_flowrules()

    def update_tunnel_flowrules(self):
        """Update tunnel ACL rules because the stack topology has changed"""
        if self.dp.tunnel_acls:
            for tunnel_id, tunnel_acl in self.dp.tunnel_acls.items():
                updated = tunnel_acl.update_tunnel_acl_conf(self.dp)
                if updated:
                    self.dp.tunnel_updated_flags[tunnel_id] = True
                    self.logger.info('%s updated tunnel %s' % (self.dp.name, tunnel_id))

    def get_tunnel_flowmods(self):
        """Returns flowmods for the tunnels"""
        if self.acl_manager:
            return self.acl_manager.create_acl_tunnel(self.dp)
        return []

    def fast_state_expire(self, now, other_valves):
        """Called periodically to verify the state of stack ports."""
        for port in self.dp.stack_ports:
            self._update_stack_link_state(port, now, other_valves)
        return {}

    def _reset_dp_status(self):
        if self.dp.dyn_running:
            self._set_var('dp_status', 1)
        else:
            self._set_var('dp_status', 0)

    def datapath_connect(self, now, discovered_up_ports):
        """Handle Ryu datapath connection event and provision pipeline.

        Args:
            now (float): current epoch time.
            discovered_up_ports (set): datapath port numbers that are up.
        Returns:
            list: OpenFlow messages to send to datapath.
        """
        self.logger.info('Cold start configuring DP')
        self._notify(
            {'DP_CHANGE': {
                'reason': 'cold_start'}})
        ofmsgs = []
        ofmsgs.extend(self._add_default_flows())
        for manager in self._get_managers():
            ofmsgs.extend(manager.initialise_tables())
        ofmsgs.extend(self._add_ports_and_vlans(discovered_up_ports))
        ofmsgs.append(
            valve_of.faucet_async(
                packet_in=True,
                port_status=True,
                notify_flow_removed=self.dp.use_idle_timeout))
        self.dp.dyn_last_coldstart_time = now
        self.dp.dyn_running = True
        self._inc_var('of_dp_connections')
        self._reset_dp_status()
        return ofmsgs

    def datapath_disconnect(self):
        """Handle Ryu datapath disconnection event."""
        self.logger.warning('datapath down')
        self._notify(
            {'DP_CHANGE': {
                'reason': 'disconnect'}})
        self.dp.dyn_running = False
        self._inc_var('of_dp_disconnections')
        self._reset_dp_status()

    def _port_add_vlan_rules(self, port, vlan, mirror_act, push_vlan=True):
        vlan_table = self.dp.tables['vlan']
        actions = copy.copy(mirror_act)
        match_vlan = vlan
        if push_vlan:
            actions.extend(valve_of.push_vlan_act(
                vlan_table, vlan.vid))
            match_vlan = NullVLAN()
        elif self.dp.stack and self.dp.stack.get('externals', False) and port.loop_protect_external:
            # Ensure loop protection field cleared on external port.
            actions.append(valve_of.set_field(**{STACK_LOOP_PROTECT_FIELD: 0}))
        inst = [
            valve_of.apply_actions(actions),
            vlan_table.goto(self._find_forwarding_table(vlan))]
        return vlan_table.flowmod(
            vlan_table.match(in_port=port.number, vlan=match_vlan),
            priority=self.dp.low_priority,
            inst=inst
            )

    def _find_forwarding_table(self, vlan):
        if vlan.acls_in:
            return self.dp.tables['vlan_acl']
        return self.dp.classification_table()

    def _port_add_vlans(self, port, mirror_act):
        ofmsgs = []
        for vlan in port.tagged_vlans:
            ofmsgs.append(self._port_add_vlan_rules(
                port, vlan, mirror_act, push_vlan=False))
        if port.native_vlan is not None:
            ofmsgs.append(self._port_add_vlan_rules(
                port, port.native_vlan, mirror_act))
        return ofmsgs

    def _port_delete_flows_state(self, port):
        """Delete flows/state for a port."""
        ofmsgs = []
        ofmsgs.extend(self._delete_all_port_match_flows(port))
        for manager in self._get_managers():
            ofmsgs.extend(manager.del_port(port))
        for vlan in port.vlans():
            vlan.clear_cache_hosts_on_port(port)
        return ofmsgs

    def ports_add(self, port_nums, cold_start=False, log_msg='up'):
        """Handle the addition of ports.

        Args:
            port_num (list): list of port numbers.
            cold_start (bool): True if configuring datapath from scratch.
        Returns:
            list: OpenFlow messages, if any.
        """
        ofmsgs = []
        vlans_with_ports_added = set()
        vlan_table = self.dp.tables['vlan']

        for port_num in port_nums:
            if not self.dp.port_no_valid(port_num):
                self.logger.info(
                    'Ignoring port:%u not present in configuration file' % port_num)
                continue
            port = self.dp.ports[port_num]
            port.dyn_phys_up = True
            self.logger.info('%s (%s) %s' % (port, port.description, log_msg))

            if not port.running():
                continue

            for manager in self._get_managers():
                ofmsgs.extend(manager.add_port(port))

            if port.output_only:
                ofmsgs.append(vlan_table.flowdrop(
                    match=vlan_table.match(in_port=port_num),
                    priority=self.dp.highest_priority))
                continue

            if port.receive_lldp:
                ofmsgs.append(vlan_table.flowcontroller(
                    match=vlan_table.match(
                        in_port=port_num,
                        eth_dst=valve_packet.LLDP_MAC_NEAREST_BRIDGE,
                        eth_dst_mask=valve_packet.BRIDGE_GROUP_MASK,
                        eth_type=valve_of.ether.ETH_TYPE_LLDP),
                    priority=self.dp.highest_priority,
                    max_len=128))

            if port.lacp:
                ofmsgs.extend(self.lacp_down(port, cold_start=cold_start))
                if port.lacp_active:
                    pkt = self._lacp_pkt(port.dyn_last_lacp_pkt, port)
                    ofmsgs.append(valve_of.packetout(port.number, pkt.data))

            if self.dp.dot1x:
                nfv_sw_port = self.dp.ports[self.dp.dot1x['nfv_sw_port']]
                if port == nfv_sw_port:
                    ofmsgs.extend(self.dot1x.nfv_sw_port_up(
                        self.dp.dp_id, self.dp.dot1x_ports(), nfv_sw_port,
                        self.acl_manager))
                elif port.dot1x:
                    ofmsgs.extend(self.dot1x.port_up(
                        self.dp.dp_id, port, nfv_sw_port, self.acl_manager))

            port_vlans = port.vlans()

            # If this is a stacking port, accept all VLANs (came from another FAUCET)
            if port.stack:
                # Actual stack traffic will have VLAN tags.
                ofmsgs.append(vlan_table.flowdrop(
                    match=vlan_table.match(
                        in_port=port_num,
                        vlan=NullVLAN()),
                    priority=self.dp.low_priority+1))
                ofmsgs.append(vlan_table.flowmod(
                    match=vlan_table.match(in_port=port_num),
                    priority=self.dp.low_priority,
                    inst=self.pipeline.accept_to_classification()))
                port_vlans = self.dp.vlans.values()
            else:
                mirror_act = port.mirror_actions()
                # Add port/to VLAN rules.
                ofmsgs.extend(self._port_add_vlans(port, mirror_act))

            vlans_with_ports_added.update({vlan for vlan in port_vlans})

        # Only update flooding rules if not cold starting.
        if not cold_start:
            for vlan in vlans_with_ports_added:
                ofmsgs.extend(self.flood_manager.build_flood_rules(vlan))
        return ofmsgs

    def port_add(self, port_num):
        """Handle addition of a single port.

        Args:
            port_num (list): list of port numbers.
        Returns:
            list: OpenFlow messages, if any.
        """
        return self.ports_add([port_num])

    def ports_delete(self, port_nums, log_msg='down'):
        """Handle the deletion of ports.

        Args:
            port_nums (list): list of port numbers.
        Returns:
            list: OpenFlow messages, if any.
        """
        ofmsgs = []
        vlans_with_deleted_ports = set()

        for port_num in port_nums:
            if not self.dp.port_no_valid(port_num):
                continue
            port = self.dp.ports[port_num]
            port.dyn_phys_up = False
            self.logger.info('%s (%s) %s' % (port, port.description, log_msg))

            if port.output_only:
                continue

            vlans_with_deleted_ports.update({vlan for vlan in port.vlans()})

            if port.dot1x:
                ofmsgs.extend(self.dot1x.port_down(
                    self.dp.dp_id,
                    port,
                    self.dp.ports[self.dp.dot1x['nfv_sw_port']],
                    self.acl_manager
                    ))
            if port.lacp:
                ofmsgs.extend(self.lacp_down(port))
            else:
                ofmsgs.extend(self._port_delete_flows_state(port))

        for vlan in vlans_with_deleted_ports:
            ofmsgs.extend(self.flood_manager.build_flood_rules(
                vlan, modify=True))

        return ofmsgs

    def port_delete(self, port_num):
        """Return flow messages that delete port from pipeline."""
        return self.ports_delete([port_num])

    def _reset_lacp_status(self, port):
        self._set_var('port_lacp_status', port.dyn_lacp_up, labels=self.dp.port_labels(port.number))

    def lacp_down(self, port, cold_start=False):
        """Return OpenFlow messages when LACP is down on a port."""
        ofmsgs = []
        if port.dyn_lacp_up != 0:
            self.logger.info('LAG %u port %s down (previous state %s)' % (
                port.lacp, port, port.dyn_lacp_up))
        if not cold_start:
            ofmsgs.extend(self._port_delete_flows_state(port))
            for vlan in port.vlans():
                ofmsgs.extend(self.flood_manager.build_flood_rules(vlan))
        vlan_table = self.dp.tables['vlan']
        ofmsgs.append(vlan_table.flowdrop(
            match=vlan_table.match(in_port=port.number),
            priority=self.dp.high_priority))
        ofmsgs.append(vlan_table.flowcontroller(
            vlan_table.match(
                in_port=port.number,
                eth_type=valve_of.ether.ETH_TYPE_SLOW,
                eth_dst=valve_packet.SLOW_PROTOCOL_MULTICAST),
            priority=self.dp.highest_priority,
            max_len=valve_packet.LACP_SIZE))
        port.dyn_lacp_up = 0
        port.dyn_last_lacp_pkt = None
        port.dyn_lacp_updated_time = None
        self._reset_lacp_status(port)
        return ofmsgs

    def lacp_up(self, port):
        """Return OpenFlow messages when LACP is up on a port."""
        vlan_table = self.dp.tables['vlan']
        ofmsgs = []
        ofmsgs.append(vlan_table.flowdel(
            match=vlan_table.match(in_port=port.number),
            priority=self.dp.high_priority, strict=True))
        port.dyn_lacp_up = 1
        for vlan in port.vlans():
            ofmsgs.extend(self.flood_manager.build_flood_rules(vlan))
        self._reset_lacp_status(port)
        self.logger.info('LAG %s port %s up' % (port.lacp, port.number))
        return ofmsgs

    def _lacp_pkt(self, lacp_pkt, port):
        actor_state_activity = 0
        if port.lacp_active:
            actor_state_activity = 1
        if lacp_pkt:
            pkt = valve_packet.lacp_reqreply(
                self.dp.faucet_dp_mac, self.dp.faucet_dp_mac,
                port.lacp, port.number, 1, actor_state_activity,
                lacp_pkt.actor_system, lacp_pkt.actor_key, lacp_pkt.actor_port,
                lacp_pkt.actor_system_priority, lacp_pkt.actor_port_priority,
                lacp_pkt.actor_state_defaulted,
                lacp_pkt.actor_state_expired,
                lacp_pkt.actor_state_timeout,
                lacp_pkt.actor_state_collecting,
                lacp_pkt.actor_state_distributing,
                lacp_pkt.actor_state_aggregation,
                lacp_pkt.actor_state_synchronization,
                lacp_pkt.actor_state_activity)
        else:
            pkt = valve_packet.lacp_reqreply(
                self.dp.faucet_dp_mac, self.dp.faucet_dp_mac,
                port.lacp, port.number,
                actor_state_activity=actor_state_activity)
        self.logger.debug('sending LACP %s on %s' % (pkt, port))
        return pkt

    def lacp_handler(self, now, pkt_meta):
        """Handle a LACP packet.

        We are a currently a passive, non-aggregateable LACP partner.

        Args:
            now (float): current epoch time.
            pkt_meta (PacketMeta): packet for control plane.
        Returns:
            dict: OpenFlow messages, if any by Valve.
        """
        # TODO: ensure config consistent between LAG ports.
        ofmsgs_by_valve = defaultdict(list)
        if (pkt_meta.eth_dst == valve_packet.SLOW_PROTOCOL_MULTICAST and
                pkt_meta.eth_type == valve_of.ether.ETH_TYPE_SLOW and
                pkt_meta.port.lacp):
            pkt_meta.data = pkt_meta.data[:valve_packet.LACP_SIZE]
            pkt_meta.reparse_all()
            lacp_pkt = valve_packet.parse_lacp_pkt(pkt_meta.pkt)
            if lacp_pkt:
                self.logger.debug('receive LACP %s on %s' % (lacp_pkt, pkt_meta.port))
                age = None
                if pkt_meta.port.dyn_lacp_updated_time:
                    age = now - pkt_meta.port.dyn_lacp_updated_time
                lacp_state_change = (
                    pkt_meta.port.dyn_lacp_up !=
                    lacp_pkt.actor_state_synchronization)
                lacp_pkt_change = (
                    pkt_meta.port.dyn_last_lacp_pkt is None or
                    str(lacp_pkt) != str(pkt_meta.port.dyn_last_lacp_pkt))
                if lacp_state_change:
                    self.logger.info(
                        'remote LACP state change from %s to %s from %s LAG %u (%s)' % (
                            pkt_meta.port.dyn_lacp_up, lacp_pkt.actor_state_synchronization,
                            lacp_pkt.actor_system, pkt_meta.port.lacp,
                            pkt_meta.log()))
                    if lacp_pkt.actor_state_synchronization:
                        ofmsgs_by_valve[self].extend(self.lacp_up(pkt_meta.port))
                # TODO: make LACP response rate limit configurable.
                if lacp_pkt_change or (age is not None and age > 1):
                    pkt = self._lacp_pkt(lacp_pkt, pkt_meta.port)
                    ofmsgs_by_valve[self].append(valve_of.packetout(pkt_meta.port.number, pkt.data))
                pkt_meta.port.dyn_last_lacp_pkt = lacp_pkt
                pkt_meta.port.dyn_lacp_updated_time = now
                other_lag_ports = [
                    port for port in self.dp.ports.values()
                    if port.lacp == pkt_meta.port.lacp and port.dyn_last_lacp_pkt]
                actor_system = pkt_meta.port.dyn_last_lacp_pkt.actor_system
                for other_lag_port in other_lag_ports:
                    other_actor_system = other_lag_port.dyn_last_lacp_pkt.actor_system
                    if actor_system != other_actor_system:
                        self.logger.error(
                            'LACP actor system mismatch %s: %s, %s %s' % (
                                pkt_meta.port, actor_system,
                                other_lag_port, other_actor_system))
        return ofmsgs_by_valve

    def _verify_stack_lldp(self, port, now, other_valves,
                           remote_dp_id, remote_dp_name,
                           remote_port_id, remote_port_state):
        if not port.stack:
            return
        remote_dp = port.stack['dp']
        remote_port = port.stack['port']
        stack_correct = True
        self._inc_var('stack_probes_received')
        if (remote_dp_id != remote_dp.dp_id or
                remote_dp_name != remote_dp.name or
                remote_port_id != remote_port.number):
            self.logger.error(
                'Stack %s cabling incorrect, expected %s:%s:%u, actual %s:%s:%u' % (
                    port,
                    valve_util.dpid_log(remote_dp.dp_id),
                    remote_dp.name,
                    remote_port.number,
                    valve_util.dpid_log(remote_dp_id),
                    remote_dp_name,
                    remote_port_id))
            stack_correct = False
            self._inc_var('stack_cabling_errors')
        port.dyn_stack_probe_info = {
            'last_seen_lldp_time': now,
            'stack_correct': stack_correct,
            'remote_dp_id': remote_dp_id,
            'remote_dp_name': remote_dp_name,
            'remote_port_id': remote_port_id,
            'remote_port_state': remote_port_state
        }
        self._update_stack_link_state(port, now, other_valves)

    def lldp_handler(self, now, pkt_meta, other_valves):
        """Handle an LLDP packet.

        Args:
            pkt_meta (PacketMeta): packet for control plane.
        """
        if pkt_meta.eth_type != valve_of.ether.ETH_TYPE_LLDP:
            return
        pkt_meta.reparse_all()
        lldp_pkt = valve_packet.parse_lldp(pkt_meta.pkt)
        if not lldp_pkt:
            return

        port = pkt_meta.port
        (remote_dp_id, remote_dp_name,
         remote_port_id, remote_port_state) = valve_packet.parse_faucet_lldp(
             lldp_pkt, self.dp.faucet_dp_mac)

        if remote_dp_id and remote_port_id:
            self.logger.info('FAUCET LLDP from %s (remote %s, port %u)' % (
                pkt_meta.log(), valve_util.dpid_log(remote_dp_id), remote_port_id))
            self._verify_stack_lldp(
                port, now, other_valves,
                remote_dp_id, remote_dp_name,
                remote_port_id, remote_port_state)
        self.logger.debug('LLDP from %s: %s' % (pkt_meta.log(), str(lldp_pkt)))

    @staticmethod
    def _control_plane_handler(now, pkt_meta, route_manager):
        """Handle a packet probably destined to FAUCET's route managers.

        For example, next hop resolution or ICMP echo requests.

        Args:
            pkt_meta (PacketMeta): packet for control plane.
            route_manager (ValveRouteManager): route manager for this eth_type.
        Returns:
            list: OpenFlow messages, if any.
        """
        if (pkt_meta.eth_dst == pkt_meta.vlan.faucet_mac or
                not valve_packet.mac_addr_is_unicast(pkt_meta.eth_dst)):
            return route_manager.control_plane_handler(now, pkt_meta)
        return []

    def rate_limit_packet_ins(self, now):
        """Return True if too many packet ins this second."""
        if self._last_packet_in_sec != now:
            self._last_packet_in_sec = now
            self._packet_in_count_sec = 0
        self._packet_in_count_sec += 1
        if self.dp.ignore_learn_ins:
            if self._packet_in_count_sec % self.dp.ignore_learn_ins == 0:
                self._inc_var('of_ignored_packet_ins')
                return True
        return False

    def _learn_host(self, now, other_valves, pkt_meta):
        """Possibly learn a host on a port.

        Args:
            valves (list): of all Valves (datapaths).
            pkt_meta (PacketMeta): PacketMeta instance for packet received.
        Returns:
            list: OpenFlow messages, if any.
        """
        learn_port = self.flood_manager.edge_learn_port(
            other_valves, pkt_meta)
        if learn_port is not None:
            learn_flows, previous_port = self.host_manager.learn_host_on_vlan_ports(
                now, learn_port, pkt_meta.vlan, pkt_meta.eth_src,
                last_dp_coldstart_time=self.dp.dyn_last_coldstart_time)
            if learn_flows:
                if pkt_meta.l3_pkt is None:
                    pkt_meta.reparse_ip()
                previous_port_no = None
                port_move_text = ''
                if previous_port is not None:
                    previous_port_no = previous_port.number
                    if pkt_meta.port.number != previous_port_no:
                        port_move_text = ', moved from port %u' % previous_port_no
                self.logger.info(
                    'L2 learned %s %s (%u hosts total)' % (
                        pkt_meta.log(), port_move_text, pkt_meta.vlan.hosts_count()))
                self._notify(
                    {'L2_LEARN': {
                        'port_no': pkt_meta.port.number,
                        'previous_port_no': previous_port_no,
                        'vid': pkt_meta.vlan.vid,
                        'eth_src': pkt_meta.eth_src,
                        'eth_type': pkt_meta.eth_type,
                        'l3_src_ip': str(pkt_meta.l3_src),
                        'l3_dst_ip': str(pkt_meta.l3_dst)}})
                return learn_flows
        return []

    def parse_rcv_packet(self, in_port, vlan_vid, eth_type, data, orig_len, pkt, eth_pkt, vlan_pkt):
        """Parse a received packet into a PacketMeta instance.

        Args:
            in_port (int): port packet was received on.
            vlan_vid (int): VLAN VID of port packet was received on.
            eth_type (int): Ethernet type of packet.
            data (bytes): Raw packet data.
            orig_len (int): Original length of packet.
            pkt (ryu.lib.packet.packet): parsed packet received.
            ekt_pkt (ryu.lib.packet.ethernet): parsed Ethernet header.
            vlan_pkt (ryu.lib.packet.vlan): parsed VLAN Ethernet header.
        Returns:
            PacketMeta instance.
        """
        eth_src = eth_pkt.src
        eth_dst = eth_pkt.dst
        vlan = None
        if vlan_vid in self.dp.vlans:
            vlan = self.dp.vlans[vlan_vid]
        port = self.dp.ports[in_port]
        pkt_meta = valve_packet.PacketMeta(
            data, orig_len, pkt, eth_pkt, vlan_pkt, port, vlan, eth_src, eth_dst, eth_type)
        if vlan_vid == self.dp.global_vlan:
            vlan_vid = valve_packet.int_from_mac(pkt_meta.eth_dst)
            vlan = self.dp.vlans.get(vlan_vid, None)
            pkt_meta.vlan = vlan
            if vlan is not None:
                pkt_meta.eth_dst = vlan.faucet_mac
        return pkt_meta

    def parse_pkt_meta(self, msg):
        """Parse OF packet-in message to PacketMeta."""
        if not self.dp.dyn_running:
            return None
        if self.dp.strict_packet_in_cookie and self.dp.cookie != msg.cookie:
            self.logger.info('got packet in with unknown cookie %s' % msg.cookie)
            return None
        # Drop any packet we didn't specifically ask for
        if msg.reason != valve_of.ofp.OFPR_ACTION:
            return None
        if not msg.match:
            return None
        in_port = msg.match['in_port']
        if not in_port or not self.dp.port_no_valid(in_port):
            return None

        if not msg.data:
            return None
        # Truncate packet in data (OVS > 2.5 does not honor max_len)
        data = msg.data[:valve_of.MAX_PACKET_IN_BYTES]

        # eth/VLAN header only
        pkt, eth_pkt, eth_type, vlan_pkt, vlan_vid = valve_packet.parse_packet_in_pkt(
            data, max_len=valve_packet.ETH_VLAN_HEADER_SIZE)
        if pkt is None or eth_pkt is None:
            self.logger.info(
                'unparseable packet from port %u' % in_port)
            return None
        if (vlan_vid is not None and
                vlan_vid not in self.dp.vlans and
                vlan_vid != self.dp.global_vlan):
            self.logger.info(
                'packet for unknown VLAN %u' % vlan_vid)
            return None
        pkt_meta = self.parse_rcv_packet(
            in_port, vlan_vid, eth_type, data, msg.total_len, pkt, eth_pkt, vlan_pkt)
        if not valve_packet.mac_addr_is_unicast(pkt_meta.eth_src):
            self.logger.info(
                'packet with non-unicast eth_src %s port %u' % (
                    pkt_meta.eth_src, in_port))
            return None
        if self.dp.stack is not None:
            if (not pkt_meta.port.stack and
                    pkt_meta.vlan and
                    pkt_meta.vlan not in pkt_meta.port.tagged_vlans and
                    pkt_meta.vlan != pkt_meta.port.native_vlan):
                self.logger.warning(
                    ('packet from non-stack port number %u is not member of VLAN %u' % (
                        pkt_meta.port.number, pkt_meta.vlan.vid)))
                return None
        return pkt_meta

    def update_config_metrics(self):
        """Update table names for configuration."""
        self.metrics.reset_dpid(self.dp.base_prom_labels())
        self._reset_dp_status()
        for table in self.dp.tables.values():
            table_id = table.table_id
            self._set_var(
                'faucet_config_table_names',
                table_id,
                labels=dict(self.dp.base_prom_labels(), table_name=table.name))

    def update_metrics(self, now, updated_port=None, rate_limited=False):
        """Update Gauge/metrics."""

        def _update_vlan(vlan, now, rate_limited):
            if vlan.dyn_last_updated_metrics_sec and rate_limited:
                if now - vlan.dyn_last_updated_metrics_sec < self.dp.metrics_rate_limit_sec:
                    return False
            vlan_labels = dict(self.dp.base_prom_labels(), vlan=vlan.vid)
            self._set_var('vlan_hosts_learned', vlan.hosts_count(), labels=vlan_labels)
            self._set_var('vlan_learn_bans', vlan.dyn_learn_ban_count, labels=vlan_labels)
            for ipv in vlan.ipvs():
                self._set_var(
                    'vlan_neighbors',
                    vlan.neigh_cache_count_by_ipv(ipv),
                    labels=dict(vlan_labels, ipv=ipv))
            return True

        def _update_port(vlan, port):
            port_labels = self.dp.port_labels(port.number)
            port_vlan_labels = self._port_vlan_labels(port, vlan)
            port_vlan_hosts_learned = port.hosts_count(vlans=[vlan])
            self._set_var(
                'port_learn_bans', port.dyn_learn_ban_count, labels=port_labels)
            self._set_var(
                'port_vlan_hosts_learned', port_vlan_hosts_learned, labels=port_vlan_labels)
            highwater = self._port_highwater[vlan.vid][port.number]
            stats_stale = vlan.dyn_host_cache_stats_stale.get(port.number, True)
            # No change in hosts learned on this VLAN, don't re-export MACs.
            if highwater == port_vlan_hosts_learned and not stats_stale:
                return
            if highwater > port_vlan_hosts_learned:
                for i in range(port_vlan_hosts_learned, highwater + 1):
                    self._set_var('learned_macs', 0, dict(port_vlan_labels, n=i))
            self._port_highwater[vlan.vid][port.number] = port_vlan_hosts_learned
            port_vlan_hosts = port.hosts(vlans=[vlan])
            assert port_vlan_hosts_learned == len(port_vlan_hosts)
            # TODO: make MAC table updates less expensive.
            for i, entry in enumerate(sorted(port_vlan_hosts)):
                self._set_var('learned_macs', entry.eth_src_int, dict(port_vlan_labels, n=i))
            vlan.dyn_host_cache_stats_stale[port.number] = False

        if updated_port:
            for vlan in updated_port.vlans():
                if _update_vlan(vlan, now, rate_limited):
                    _update_port(vlan, updated_port)
                    vlan.dyn_last_updated_metrics_sec = now
        else:
            for vlan in self.dp.vlans.values():
                if _update_vlan(vlan, now, rate_limited):
                    for port in vlan.get_ports():
                        _update_port(vlan, port)
                    vlan.dyn_last_updated_metrics_sec = now

    def _non_vlan_rcv_packet(self, now, other_valves, pkt_meta):
        self._inc_var('of_non_vlan_packet_ins')
        if pkt_meta.port.lacp:
            lacp_ofmsgs_by_valve = self.lacp_handler(now, pkt_meta)
            if lacp_ofmsgs_by_valve:
                return lacp_ofmsgs_by_valve
        # TODO: verify LLDP message (e.g. org-specific authenticator TLV)
        self.lldp_handler(now, pkt_meta, other_valves)
<<<<<<< HEAD
        return {}
=======
        tunnel_ofmsgs = self.get_tunnel_flowmods()
        if tunnel_ofmsgs:
            return tunnel_ofmsgs
        return []
>>>>>>> 3b193ed2

    def _router_rcv_packet(self, now, _other_valves, pkt_meta):
        if not pkt_meta.vlan.faucet_vips:
            return []
        route_manager = self._route_manager_by_eth_type.get(
            pkt_meta.eth_type, None)
        if not (route_manager and route_manager.active):
            return []
        pkt_meta.reparse_ip()
        if not pkt_meta.l3_pkt:
            return []
        control_plane_ofmsgs = self._control_plane_handler(
            now, pkt_meta, route_manager)
        ofmsgs = []
        if control_plane_ofmsgs:
            ofmsgs.extend(control_plane_ofmsgs)
        else:
            ofmsgs.extend(
                route_manager.add_host_fib_route_from_pkt(now, pkt_meta))
            # No CPN activity, run resolver.
            ofmsgs.extend(
                route_manager.resolve_gateways(
                    pkt_meta.vlan, now, resolve_all=False))
            ofmsgs.extend(
                route_manager.resolve_expire_hosts(
                    pkt_meta.vlan, now, resolve_all=False))
        return ofmsgs

    def _vlan_rcv_packet(self, now, other_valves, pkt_meta):
        self._inc_var('of_vlan_packet_ins')
        ban_rules = self.host_manager.ban_rules(pkt_meta)
        if ban_rules:
            return {self: ban_rules}

        ofmsgs = []
        ofmsgs.extend(self._router_rcv_packet(now, other_valves, pkt_meta))
        ofmsgs.extend(self._learn_host(now, other_valves, pkt_meta))
        return {self: ofmsgs}

    def rcv_packet(self, now, other_valves, pkt_meta):
        """Handle a packet from the dataplane (eg to re/learn a host).

        The packet may be sent to us also in response to FAUCET
        initiating IPv6 neighbor discovery, or ARP, to resolve
        a nexthop.

        Args:
            other_valves (list): all Valves other than this one.
            pkt_meta (PacketMeta): packet for control plane.
        Returns:
            dict: OpenFlow messages, if any by Valve.
        """
        # TODO: expensive, even at non-debug level.
        # self.logger.debug(
        #    'Packet_in src:%s in_port:%d VLAN:%s' % (
        #        pkt_meta.eth_src,
        #        pkt_meta.port.number,
        #        pkt_meta.vlan))

        if pkt_meta.vlan is None:
            return self._non_vlan_rcv_packet(now, other_valves, pkt_meta)
        return self._vlan_rcv_packet(now, other_valves, pkt_meta)

    def _lacp_state_expire(self, now, other_valves):
        """Expire controller state for LACP.

        Args:
            now (float): current epoch time.
            other_valves (list): all Valves other than this one.
        Return:
            dict: OpenFlow messages, if any by Valve.
        """
        ofmsgs = []
        lacp_up_ports = [port for port in self.dp.ports.values() if port.lacp and port.dyn_lacp_up]
        for port in lacp_up_ports:
            lacp_age = now - port.dyn_lacp_updated_time
            if lacp_age > self.dp.lacp_timeout:
                self.logger.info('LACP on %s expired (age %u)' % (port, lacp_age))
                ofmsgs.extend(self.lacp_down(port))
        if ofmsgs:
            return {self: ofmsgs}
        return {}

    def state_expire(self, now, other_valves):
        """Expire controller caches/state (e.g. hosts learned).

        Args:
            now (float): current epoch time.
            other_valves (list): all Valves other than this one.
        Return:
            dict: OpenFlow messages, if any by Valve.
        """
        ofmsgs_by_valve = defaultdict(list)
        if self.dp.dyn_running:
            ofmsgs_by_valve.update(self._lacp_state_expire(now, other_valves))
            for vlan in self.dp.vlans.values():
                expired_hosts = self.host_manager.expire_hosts_from_vlan(vlan, now)
                if not self.dp.idle_dst:
                    for entry in expired_hosts:
                        ofmsgs_by_valve[self].extend(
                            self.host_manager.delete_host_from_vlan(entry.eth_src, vlan))
                for entry in expired_hosts:
                    self._notify(
                        {'L2_EXPIRE': {
                            'port_no': entry.port.number,
                            'vid': vlan.vid,
                            'eth_src': entry.eth_src}})
                for route_manager in self._route_manager_by_ipv.values():
                    ofmsgs_by_valve[self].extend(route_manager.resolve_expire_hosts(vlan, now))
        return ofmsgs_by_valve

    def _pipeline_change(self):
        def table_msgs(tfm_flow):
            return {str(x) for x in tfm_flow.body}

        if self._last_pipeline_flows:
            _last_pipeline_flows = table_msgs(self._last_pipeline_flows[0])
            _pipeline_flows = table_msgs(self._pipeline_flows()[0])
            if _last_pipeline_flows != _pipeline_flows:
                self.logger.info('pipeline change: %s' % str(
                    _last_pipeline_flows.difference(_pipeline_flows)))
                return True
        return False

    def _apply_config_changes(self, new_dp, changes):
        """Apply any detected configuration changes.

        Args:
            new_dp: (DP): new dataplane configuration.
            changes (tuple) of:
                deleted_ports (list): deleted port numbers.
                changed_ports (list): changed/added port numbers.
                changed_acl_ports (set): changed ACL only port numbers.
                deleted_vlans (list): deleted VLAN IDs.
                changed_vlans (list): changed/added VLAN IDs.
                all_ports_changed (bool): True if all ports changed.
        Returns:
            tuple:
                cold_start (bool): whether cold starting.
                ofmsgs (list): OpenFlow messages.
        """
        (deleted_ports, changed_ports, changed_acl_ports,
         deleted_vlans, changed_vlans, all_ports_changed) = changes

        if self._pipeline_change():
            self.logger.info('pipeline change')
            self.dp = new_dp
            self.dp_init()
            return True, []

        if all_ports_changed:
            self.logger.info('all ports changed')
            self.dp = new_dp
            self.dp_init()
            return True, []

        all_up_port_nos = [
            port for port in changed_ports
            if port in self.dp.dyn_up_port_nos]

        ofmsgs = []

        if deleted_ports:
            self.logger.info('ports deleted: %s' % deleted_ports)
            ofmsgs.extend(self.ports_delete(deleted_ports))
        if deleted_vlans:
            self.logger.info('VLANs deleted: %s' % deleted_vlans)
            for vid in deleted_vlans:
                vlan = self.dp.vlans[vid]
                ofmsgs.extend(self._del_vlan(vlan))
        if changed_ports:
            self.logger.info('ports changed/added: %s' % changed_ports)
            ofmsgs.extend(self.ports_delete(changed_ports))

        self.dp = new_dp
        self.dp_init()

        if changed_vlans:
            self.logger.info('VLANs changed/added: %s' % changed_vlans)
            for vid in changed_vlans:
                vlan = self.dp.vlans[vid]
                ofmsgs.extend(self._del_vlan(vlan))
                ofmsgs.extend(self._add_vlan(vlan))
        if changed_ports:
            ofmsgs.extend(self.ports_add(all_up_port_nos))
        if changed_acl_ports:
            self.logger.info('ports with ACL only changed: %s' % changed_acl_ports)
            for port_num in changed_acl_ports:
                port = self.dp.ports[port_num]
                ofmsgs.extend(self.acl_manager.cold_start_port(port))
        return False, ofmsgs

    def reload_config(self, now, new_dp):
        """Reload configuration new_dp.

        Following config changes are currently supported:
            - Port config: support all available configs
                  (e.g. native_vlan, acl_in) & change operations
                  (add, delete, modify) a port
            - ACL config:support any modification, currently reload all
                  rules belonging to an ACL
            - VLAN config: enable, disable routing, etc...

        Args:
            now (float): current epoch time.
            new_dp (DP): new dataplane configuration.
        Returns:
            ofmsgs (list): OpenFlow messages.
        """
        dp_running = self.dp.dyn_running
        up_ports = self.dp.dyn_up_port_nos
        coldstart_time = self.dp.dyn_last_coldstart_time
        cold_start, ofmsgs = self._apply_config_changes(
            new_dp, self.dp.get_config_changes(self.logger, new_dp))
        self.dp.dyn_running = dp_running
        self.dp.dyn_up_port_nos = up_ports
        self.dp.dyn_last_coldstart_time = coldstart_time
        restart_type = 'none'
        if self.dp.dyn_running:
            if cold_start:
                # Need to reprovision pipeline on cold start.
                ofmsgs = self.datapath_connect(now, up_ports)
            if ofmsgs:
                restart_type = 'cold'
                if not cold_start:
                    restart_type = 'warm'
                self._inc_var('faucet_config_reload_%s' % restart_type)
                self.logger.info('%s starting' % restart_type)
        else:
            ofmsgs = []
        self._notify({'CONFIG_CHANGE': {'restart_type': restart_type}})
        return ofmsgs

    def add_authed_mac(self, port_num, mac):
        """Add authed mac address"""
        # TODO: track dynamic auth state.
        return self.acl_manager.add_authed_mac(port_num, mac)

    def del_authed_mac(self, port_num, mac=None):
        return self.acl_manager.del_authed_mac(port_num, mac)

    def add_route(self, vlan, ip_gw, ip_dst):
        """Add route to VLAN routing table."""
        route_manager = self._route_manager_by_ipv[ip_dst.version]
        return route_manager.add_route(vlan, ip_gw, ip_dst)

    def del_route(self, vlan, ip_dst):
        """Delete route from VLAN routing table."""
        route_manager = self._route_manager_by_ipv[ip_dst.version]
        return route_manager.del_route(vlan, ip_dst)

    def resolve_gateways(self, now, _other_valves):
        """Call route managers to re/resolve gateways.

        Returns:
            dict: OpenFlow messages, if any by Valve.
        """
        ofmsgs = []
        if self.dp.dyn_running:
            for route_manager in self._route_manager_by_ipv.values():
                for vlan in self.dp.vlans.values():
                    ofmsgs.extend(route_manager.resolve_gateways(vlan, now))
        if ofmsgs:
            return {self: ofmsgs}
        return {}

    def oferror(self, msg):
        """Correlate OFError message with flow we sent, if any.

        Args:
            msg (ryu.controller.ofp_event.EventOFPMsgBase): message from datapath.
        """
        self._inc_var('of_errors')
        orig_msgs = [orig_msg for orig_msg in self.recent_ofmsgs if orig_msg.xid == msg.xid]
        error_txt = msg
        if orig_msgs:
            error_txt = '%s caused by %s' % (error_txt, orig_msgs[0])
        error_type = 'UNKNOWN'
        error_code = 'UNKNOWN'
        try:
            error_tuple = valve_of.OFERROR_TYPE_CODE[msg.type]
            error_type = error_tuple[0]
            error_code = error_tuple[1][msg.code]
        except KeyError:
            pass
        self.logger.error('OFError type: %s code: %s %s' % (error_type, error_code, error_txt))

    def prepare_send_flows(self, flow_msgs):
        """Prepare to send flows to datapath.

        Args:
            flow_msgs (list): OpenFlow messages to send.
        """
        reordered_flow_msgs = valve_of.valve_flowreorder(
            flow_msgs, use_barriers=self.USE_BARRIERS)
        self.ofchannel_log(reordered_flow_msgs)
        self._inc_var('of_flowmsgs_sent', val=len(reordered_flow_msgs))
        self.recent_ofmsgs.extend(reordered_flow_msgs)
        return reordered_flow_msgs

    def send_flows(self, ryu_dp, flow_msgs):
        """Send flows to datapath.

        Args:
            ryu_dp (ryu.controller.controller.Datapath): datapath.
            flow_msgs (list): OpenFlow messages to send.
        """
        for flow_msg in self.prepare_send_flows(flow_msgs):
            flow_msg.datapath = ryu_dp
            ryu_dp.send_msg(flow_msg)

    def flow_timeout(self, now, table_id, match):
        """Call flow timeout message handler:

        Args:
            now (float): current epoch time.
            table_id (int): ID of table where flow was installed.
            match (dict): match conditions for expired flow.
        Returns:
            list: OpenFlow messages, if any.
        """
        return self.host_manager.flow_timeout(now, table_id, match)

    def get_config_dict(self):
        """Return datapath config as a dict for experimental API."""
        return self.dp.get_config_dict()


class TfmValve(Valve):
    """Valve implementation that uses OpenFlow send table features messages."""

    def _pipeline_flows(self):
        return [valve_of.table_features(
            tfm_pipeline.load_tables(self.dp, self))]

    def _add_default_flows(self):
        ofmsgs = self._pipeline_flows()
        self._last_pipeline_flows = copy.deepcopy(ofmsgs)
        ofmsgs.extend(super(TfmValve, self)._add_default_flows())
        return ofmsgs


class OVSValve(Valve):
    """Valve implementation for OVS."""

    USE_BARRIERS = False


class ArubaValve(TfmValve):
    """Valve implementation for Aruba."""

    DEC_TTL = False


class CiscoC9KValve(TfmValve):
    """Valve implementation for C9K."""

    pass


class AlliedTelesis(OVSValve):
    """Valve implementation for AT."""

    DEC_TTL = False


class NoviFlowValve(Valve):
    """Valve implementation for NoviFlow with static pipeline."""

    STATIC_TABLE_IDS = True
    USE_BARRIERS = True


SUPPORTED_HARDWARE = {
    'Generic': Valve,
    'GenericTFM': TfmValve,
    'Allied-Telesis': AlliedTelesis,
    'Aruba': ArubaValve,
    'CiscoC9K': CiscoC9KValve,
    'Lagopus': OVSValve,
    'Netronome': OVSValve,
    'NoviFlow': NoviFlowValve,
    'Open vSwitch': OVSValve,
    'ZodiacFX': OVSValve,
    'ZodiacGX': OVSValve,
}


def valve_factory(dp):
    """Return a Valve object based dp's hardware configuration field.

    Args:
        dp (DP): DP instance with the configuration for this Valve.
    """
    if dp.hardware in SUPPORTED_HARDWARE:
        return SUPPORTED_HARDWARE[dp.hardware]
    return None<|MERGE_RESOLUTION|>--- conflicted
+++ resolved
@@ -1226,14 +1226,10 @@
                 return lacp_ofmsgs_by_valve
         # TODO: verify LLDP message (e.g. org-specific authenticator TLV)
         self.lldp_handler(now, pkt_meta, other_valves)
-<<<<<<< HEAD
-        return {}
-=======
         tunnel_ofmsgs = self.get_tunnel_flowmods()
         if tunnel_ofmsgs:
-            return tunnel_ofmsgs
-        return []
->>>>>>> 3b193ed2
+            return {self: tunnel_ofmsgs}
+        return {}
 
     def _router_rcv_packet(self, now, _other_valves, pkt_meta):
         if not pkt_meta.vlan.faucet_vips:
