--- conflicted
+++ resolved
@@ -32,12 +32,8 @@
 
 from faucet.valve_ryuapp import EventReconfigure, RyuAppBase
 from faucet.valve_util import dpid_log, kill_on_exception
-<<<<<<< HEAD
-from faucet import faucet_experimental_event
-=======
 from faucet import faucet_experimental_api
 from faucet import faucet_event
->>>>>>> 97172b79
 from faucet import faucet_bgp
 from faucet import faucet_dot1x
 from faucet import valves_manager
