--- conflicted
+++ resolved
@@ -1,10 +1,6 @@
 ## Image name: faucet/event-adapter-rabbitmq
 
-<<<<<<< HEAD
 FROM c65sdn/base:latest
-=======
-FROM faucet/python3:6.0.0
->>>>>>> 21c9d296
 LABEL maintainer="Charlie Lewis <clewis@iqt.org>"
 
 ENV PYTHONUNBUFFERED=0
@@ -15,12 +11,7 @@
 COPY rabbit.py rabbit.py
 COPY test_rabbit.py test_rabbit.py
 
-<<<<<<< HEAD
-RUN apk add --no-cache --update \
-      python3 \
-=======
 RUN apk add --update \
->>>>>>> 21c9d296
       python3-dev \
       gcc \
       musl-dev py3-pip \
