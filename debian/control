--- conflicted
+++ resolved
@@ -27,13 +27,8 @@
 Architecture: all
 Depends: python3-networkx (>= 1.9),
          python3-pbr (>= 1.9),
-<<<<<<< HEAD
          python3-prometheus-client (>= 0.22.1), python3-prometheus-client (<< 0.22.2),
-         python3-ruamel.yaml (>= 0.18.11), python3-ruamel.yaml (<< 0.18.12),
-=======
-         python3-prometheus-client (>= 0.22.0), python3-prometheus-client (<< 0.22.1),
          python3-ruamel.yaml (>= 0.18.12), python3-ruamel.yaml (<< 0.18.13),
->>>>>>> 3cbbdc01
          python3-os-ken (>= 3.0.1), python3-os-ken (<< 3.0.2),
          python3-beka (>= 0.4.2), python3-beka (<< 0.4.3),
          python3-chewie (>= 0.0.25), python3-chewie (<< 0.0.26),
