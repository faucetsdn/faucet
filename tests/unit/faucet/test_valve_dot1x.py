--- conflicted
+++ resolved
@@ -27,15 +27,11 @@
 class ValveDot1xSmokeTestCase(ValveTestBases.ValveTestNetwork):
     """Smoke test to check dot1x can be initialized."""
 
-<<<<<<< HEAD
-    CONFIG = f"""
-=======
     CONFIG = (
         """
->>>>>>> 943efd77
 dps:
     s1:
-{DOT1X_CONFIG}
+%s
         interfaces:
             p1:
                 number: 1
@@ -52,11 +48,8 @@
         dot1x_assigned: True
 
 """
-<<<<<<< HEAD
-=======
         % DOT1X_CONFIG
     )
->>>>>>> 943efd77
 
     def setUp(self):
         """Setup basic 802.1x config"""
@@ -97,11 +90,11 @@
                 allow: 0
 """
 
-    CONFIG = f"""
-{ACL_CONFIG}
+    CONFIG = """
+{}
 dps:
     s1:
-{DOT1X_ACL_CONFIG}
+{}
         interfaces:
             p1:
                 number: 1
@@ -117,22 +110,18 @@
     student:
         vid: 0x200
         dot1x_assigned: True
-<<<<<<< HEAD
-"""
-=======
 """.format(
         ACL_CONFIG, DOT1X_ACL_CONFIG
     )
->>>>>>> 943efd77
 
 
 class ValveDot1xMABSmokeTestCase(ValveDot1xSmokeTestCase):
     """Smoke test to check dot1x can be initialized with dot1x MAB."""
 
-    CONFIG = f"""
+    CONFIG = """
 dps:
     s1:
-{DOT1X_CONFIG}
+{}
         interfaces:
             p1:
                 number: 1
@@ -145,24 +134,16 @@
 vlans:
     v100:
         vid: 0x100
-<<<<<<< HEAD
-"""
-=======
 """.format(
         DOT1X_CONFIG
     )
->>>>>>> 943efd77
 
 
 class ValveDot1xDynACLSmokeTestCase(ValveDot1xSmokeTestCase):
     """Smoke test to check dot1x can be initialized with dynamic dot1x ACLs."""
-<<<<<<< HEAD
-    CONFIG = f"""
-=======
 
     CONFIG = (
         """
->>>>>>> 943efd77
 acls:
     accept_acl:
         dot1x_assigned: True
@@ -178,7 +159,7 @@
                 allow: True
 dps:
     s1:
-{DOT1X_CONFIG}
+%s
         interfaces:
             p1:
                 number: 1
@@ -193,11 +174,8 @@
     v100:
         vid: 0x100
 """
-<<<<<<< HEAD
-=======
         % DOT1X_CONFIG
     )
->>>>>>> 943efd77
 
     def setUp(self):
         self.setup_valves(self.CONFIG)
