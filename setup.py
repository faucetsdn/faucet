#!/usr/bin/env python3

"""Faucet setup script"""

from __future__ import print_function

import errno
import os
import shutil
import sys

from pkg_resources import resource_filename
from setuptools import setup

if sys.version_info < (3,):
    print("""You are trying to install faucet on python {py}

Faucet is not compatible with python 2, please upgrade to python 3.7 or newer."""
          .format(py='.'.join([str(v) for v in sys.version_info[:3]])), file=sys.stderr)
    sys.exit(1)
elif sys.version_info < (3, 7):
    print("""You are trying to install faucet on python {py}

Faucet 1.9.0 and above are no longer compatible with older versions of python 3.

Please upgrade to python 3.7 or newer."""
          .format(py='.'.join([str(v) for v in sys.version_info[:3]])))
    sys.exit(1)


def install_configs():
    """ Install configuration files to /etc """

    dst_ryu_conf_dir = '/etc/faucet/'
    dst_ryu_conf = os.path.join(dst_ryu_conf_dir, 'ryu.conf')
    dst_faucet_conf_dir = '/etc/faucet/'
    src_ryu_conf = resource_filename(__name__, "etc/faucet/ryu.conf")
    src_faucet_conf_dir = resource_filename(__name__, "etc/faucet/")
    faucet_log_dir = '/var/log/faucet/'

    old_ryu_conf = '/etc/ryu/ryu.conf'
    old_faucet_conf_dir = '/etc/ryu/faucet/'

    def setup_ryu_conf():
        if not os.path.exists(dst_ryu_conf_dir):
            print(f"Creating {dst_ryu_conf_dir}")
            os.makedirs(dst_ryu_conf_dir)
        if not os.path.isfile(dst_ryu_conf):
            if os.path.exists(old_ryu_conf) and os.path.isfile(old_ryu_conf):
                print(f"Migrating {old_ryu_conf} to {dst_ryu_conf}")
                shutil.copy(old_ryu_conf, dst_ryu_conf)
            else:
                print(f"Copying {src_ryu_conf} to {dst_ryu_conf}")
                shutil.copy(src_ryu_conf, dst_ryu_conf)

    def setup_faucet_conf():
        if not os.path.exists(dst_faucet_conf_dir):
            print(f"Creating {dst_faucet_conf_dir}")
            os.makedirs(dst_faucet_conf_dir)
        for file_name in os.listdir(src_faucet_conf_dir):
            src_file = os.path.join(src_faucet_conf_dir, file_name)
            dst_file = os.path.join(dst_faucet_conf_dir, file_name)
            alt_src = os.path.join(old_faucet_conf_dir, file_name)
            if os.path.isfile(dst_file):
                continue
            if os.path.isfile(alt_src):
                print(f"Migrating {alt_src} to {dst_file}")
                shutil.copy(alt_src, dst_file)
            elif os.path.isfile(src_file):
                print(f"Copying {src_file} to {dst_file}")
                shutil.copy(src_file, dst_file)

    def setup_faucet_log():
        if not os.path.exists(faucet_log_dir):
            print(f"Creating {faucet_log_dir}")
            os.makedirs(faucet_log_dir)

    try:
        setup_ryu_conf()
        setup_faucet_conf()
    except FileNotFoundError as exception:
        print(str(exception))
    except OSError as exception:
        if exception.errno == errno.EACCES:
<<<<<<< HEAD
            print(f"Permission denied creating {exception.filename}, skipping copying configs")
=======
            print("Permission denied creating %s, skipping copying configs"
                  % exception.filename)
        elif exception.errno == errno.ENOENT:
            print("File not found creating %s, skipping copying configs"
                  % exception.filename)
>>>>>>> a25c42b0
        else:
            raise

    try:
        setup_faucet_log()
    except OSError as exception:
        print(str(exception))


setup(
    name='faucet',
    setup_requires=['pbr>=1.9', 'setuptools>=17.1'],
    python_requires='>=3.7',
    pbr=True
)

if 'install' in sys.argv or 'bdist_wheel' in sys.argv:
    if os.getenv("DEBINSTALL") is None or (os.getenv("DEBINSTALL") is not None and int(os.environ['DEBINSTALL']) < 1):
        install_configs()<|MERGE_RESOLUTION|>--- conflicted
+++ resolved
@@ -82,15 +82,11 @@
         print(str(exception))
     except OSError as exception:
         if exception.errno == errno.EACCES:
-<<<<<<< HEAD
-            print(f"Permission denied creating {exception.filename}, skipping copying configs")
-=======
             print("Permission denied creating %s, skipping copying configs"
                   % exception.filename)
         elif exception.errno == errno.ENOENT:
             print("File not found creating %s, skipping copying configs"
                   % exception.filename)
->>>>>>> a25c42b0
         else:
             raise
 
