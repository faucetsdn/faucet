--- conflicted
+++ resolved
@@ -116,11 +116,6 @@
             or remote_port_id != remote_port.number
         ):
             self.logger.error(
-<<<<<<< HEAD
-                f'Stack {port} cabling incorrect, expected '
-                f'{valve_util.dpid_log(remote_dp.dp_id)}:{remote_dp.name}:{remote_port.number}, '
-                f'actual {valve_util.dpid_log(remote_dp_id)}:{remote_dp_name}:{remote_port_id}')
-=======
                 "Stack %s cabling incorrect, expected %s:%s:%u, actual %s:%s:%u"
                 % (
                     port,
@@ -132,7 +127,6 @@
                     remote_port_id,
                 )
             )
->>>>>>> 41224770
             stack_correct = False
             self._inc_var("stack_cabling_errors")
         port.dyn_stack_probe_info = {
@@ -170,14 +164,6 @@
             if before_state != after_state:
                 self._set_port_var("port_stack_state", after_state, port)
                 self._inc_var(
-<<<<<<< HEAD
-                    'port_stack_state_change_count', labels=valve.dp.port_labels(port.number))
-                self.notify({'STACK_STATE': {
-                    'port': port.number,
-                    'state': after_state}})
-                self.logger.info(f'Stack {port} state {port.stack_state_name(after_state)} '
-                                 f'(previous state {port.stack_state_name(before_state)}): {reason}')
-=======
                     "port_stack_state_change_count",
                     labels=valve.dp.port_labels(port.number),
                 )
@@ -193,7 +179,6 @@
                         reason,
                     )
                 )
->>>>>>> 41224770
                 stack_changes += 1
                 port_up = False
                 if port.is_stack_up():
@@ -203,14 +188,10 @@
                 for stack_valve in stacked_valves:
                     stack_valve.stack_manager.update_stack_topo(port_up, valve.dp, port)
         if stack_changes or valve.stale_root:
-<<<<<<< HEAD
-            self.logger.info(f'{stack_changes} stack ports changed state, stale root {valve.stale_root}')
-=======
             self.logger.info(
                 "%u stack ports changed state, stale root %s"
                 % (stack_changes, valve.stale_root)
             )
->>>>>>> 41224770
             valve.stale_root = False
             notify_dps = {}
             for stack_valve in stacked_valves:
