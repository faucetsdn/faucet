--- conflicted
+++ resolved
@@ -6854,7 +6854,25 @@
             self.verify_stack_hosts()
             self.flap_all_switch_ports()
 
-<<<<<<< HEAD
+    def test_dyn_fail(self):
+        """Test lacp fail on reload with dynamic lacp status."""
+
+        conf = self._get_faucet_conf()
+        src_port = self.non_host_ports(self.dpids[0])[0]
+        dst_port = self.non_host_ports(self.dpids[0])[1]
+        fail_port = self.non_host_ports(self.dpids[1])[0]
+
+        self.wait_for_lacp_port_up(src_port, self.dpids[0], 'faucet-1')
+        self.wait_for_lacp_port_up(dst_port, self.dpids[0], 'faucet-1')
+
+        conf['dps']['faucet-2']['interfaces'][fail_port]['lacp'] = 0
+        conf['dps']['faucet-2']['interfaces'][fail_port]['lacp_active'] = False
+        self.reload_conf(conf, self.faucet_config_path, restart=True,
+                         cold_start=False, change_expected=False)
+
+        self.wait_for_lacp_port_down(src_port, self.dpids[0], 'faucet-1')
+        self.wait_for_lacp_port_up(dst_port, self.dpids[0], 'faucet-1')
+
     def faucet_log(self, message):
         faucet_log = os.path.join(self.tmpdir, 'faucet.log')
         with open(faucet_log, 'a+') as input_stream:
@@ -6862,16 +6880,11 @@
 
     def test_passthrough(self):
         """Test lacp passthrough on port fail."""
-=======
-    def test_dyn_fail(self):
-        """Test lacp fail on reload with dynamic lacp status."""
->>>>>>> 92a8bb06
 
         conf = self._get_faucet_conf()
         src_port = self.non_host_ports(self.dpids[0])[0]
         dst_port = self.non_host_ports(self.dpids[0])[1]
         fail_port = self.non_host_ports(self.dpids[1])[0]
-<<<<<<< HEAD
         end_port = self.non_host_ports(self.dpids[1])[1]
 
         conf['dps']['faucet-1']['interfaces'][dst_port]['lacp_passthrough'] = [src_port]
@@ -6881,28 +6894,12 @@
         conf['dps']['faucet-2']['interfaces'][fail_port]['loop_protect_external'] = True
         conf['dps']['faucet-2']['interfaces'][end_port]['loop_protect_external'] = True
         conf['dps']['faucet-2']['interfaces'][end_port]['lacp'] = 2
-        self.reload_conf(conf, self.faucet_config_path,
-            restart=True, cold_start=False, change_expected=True)
+
+        self.reload_conf(conf, self.faucet_config_path, restart=True,
+                         cold_start=False, change_expected=True)
 
         self.wait_for_all_lacp_up()
         self.verify_stack_hosts()
-
-        conf['dps']['faucet-2']['interfaces'][fail_port]['lacp'] = 0
-        conf['dps']['faucet-2']['interfaces'][fail_port]['lacp_active'] = False
-        self.reload_conf(conf, self.faucet_config_path,
-                         restart=True, cold_start=False, change_expected=False)
-
-        self.wait_for_lacp_port_up(dst_port, self.dpids[0], 'faucet-1')
-
-        # Starts with faucet-2/fail stopping lacp, then faucet-1/src will go down.
-        # Passthrough from faucet-1/src to faucet-1/dst, then faucet-2/end goes down.
-        # Long timeout since it's a chain of events that all require propegation.
-        self.wait_for_lacp_port_down(end_port, self.dpids[1], 'faucet-2')
-
-=======
-
-        self.wait_for_lacp_port_up(src_port, self.dpids[0], 'faucet-1')
-        self.wait_for_lacp_port_up(dst_port, self.dpids[0], 'faucet-1')
 
         conf['dps']['faucet-2']['interfaces'][fail_port]['lacp'] = 0
         conf['dps']['faucet-2']['interfaces'][fail_port]['lacp_active'] = False
@@ -6911,8 +6908,8 @@
 
         self.wait_for_lacp_port_down(src_port, self.dpids[0], 'faucet-1')
         self.wait_for_lacp_port_up(dst_port, self.dpids[0], 'faucet-1')
-
->>>>>>> 92a8bb06
+        self.wait_for_lacp_port_down(end_port, self.dpids[1], 'faucet-2')
+
 
 class FaucetStackStringOfDPUntaggedTest(FaucetStringOfDPTest):
     """Test topology of stacked datapaths with untagged hosts."""
@@ -7278,17 +7275,12 @@
     def setUp(self): # pylint: disable=invalid-name
         super(FaucetStringOfDPACLOverrideTest, self).setUp()
         self.acls_config = os.path.join(self.tmpdir, 'acls.yaml')
+        missing_config = os.path.join(self.tmpdir, 'missing_config.yaml')
         self.build_net(
             n_dps=self.NUM_DPS,
             n_untagged=self.NUM_HOSTS,
             untagged_vid=self.VID,
-<<<<<<< HEAD
-            include_optional=[self.acls_config],
-            acls=self.ACLS,
-            acl_in_dp=self.ACL_IN_DP,
-=======
             include_optional=[self.acls_config, missing_config]
->>>>>>> 92a8bb06
         )
         self.start_net()
 
