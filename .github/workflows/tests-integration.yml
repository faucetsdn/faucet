name: Integration tests

on: [push, pull_request]

env:
  FILES_CHANGED: "all"
  MATRIX_SHARDS: 15

jobs:
  sanity-tests:
    name: Sanity tests
    runs-on: ubuntu-20.04
    container:
<<<<<<< HEAD
      image: c65sdn/test-base:latest
=======
      image: faucet/test-base:latest
>>>>>>> 943efd77
      options: --privileged --cap-add=ALL -v /lib/modules:/lib/modules -v /var/local/lib/docker:/var/lib/docker --sysctl net.ipv6.conf.all.disable_ipv6=0 --ulimit core=-1
    steps:
      - name: Checkout repo
        uses: actions/checkout@v3
      - if: ${{ github.event_name == 'pull_request' }}
        name: Setup dependencies
        run: |
          sudo apt-get update -y
          sudo apt-get install -y jq
      - if: ${{ github.event_name == 'pull_request' }}
        name: Get file changes
        id: file_changes
        uses: tj-actions/changed-files@v35
        with:
          json: true
          json_raw_format: true
      - if: ${{ steps.file_changes.outputs.all_changed_files }}
        name: Compare file changes
        run: |
          FILES_ALL="$(echo '${{ steps.file_changes.outputs.all_changed_files }}' | jq -r '.[]' | tr '\n' ' ')"
          FILES_ADDED="$(echo '${{ steps.file_changes.outputs.added_files }}' | jq -r '.[]' | tr '\n' ' ')"
          FILES_DELETED="$(echo '${{ steps.file_changes.outputs.deleted_files }}' | jq -r '.[]' | tr '\n' ' ')"
          FILES_RENAMED="$(echo '${{ steps.file_changes.outputs.renamed_files }}' | jq -r '.[]' | tr '\n' ' ')"
          FILES_MODIFIED="$(echo '${{ steps.file_changes.outputs.modified_files }}' | jq -r '.[]' | tr '\n' ' ')"
          FILES_ADDED_MODIFIED="${FILES_ADDED} ${FILES_MODIFIED}"
          PY_FILES_CHANGED="$(echo ${FILES_ADDED_MODIFIED} | tr ' ' '\n' | grep -E '\.py$' | tr '\n' ' ')"
          CI_TEST_FILES_CHANGED="$(echo ${FILES_ADDED_MODIFIED} | tr ' ' '\n' | grep -E '(workflows\/tests-.+\.yml$|Dockerfile\.tests$|^docker\/.+$|tests\/.+\.sh$)' | tr '\n' ' ')"
          RQ_FILES_CHANGED="$(echo ${FILES_ADDED_MODIFIED} | tr ' ' '\n' | grep -E 'requirements(.*)txt$' | tr '\n' ' ')"
          DOC_FILES_CHANGED="$(echo ${FILES_ADDED_MODIFIED} | tr ' ' '\n' | grep -E '^docs/.+$' | tr '\n' ' ')"
          if [ ! -z "${CI_TEST_FILES_CHANGED}" ]; then FILES_CHANGED="all"; else FILES_CHANGED="${FILES_ADDED_MODIFIED}"; fi
          echo "Git added/modified: ${FILES_ADDED_MODIFIED}"
          echo "CI test files changed: ${CI_TEST_FILES_CHANGED}"
          echo "Python code changed: ${PY_FILES_CHANGED}"
          echo "Requirement changes: ${RQ_FILES_CHANGED}"
          echo "Documentation changes: ${DOC_FILES_CHANGED}"
          echo "Files changed: ${FILES_CHANGED}"
          echo "FILES_CHANGED=${FILES_CHANGED}" >> ${GITHUB_ENV}
          echo "PY_FILES_CHANGED=${PY_FILES_CHANGED}" >> ${GITHUB_ENV}
          echo "RQ_FILES_CHANGED=${RQ_FILES_CHANGED}" >> ${GITHUB_ENV}
          echo "DOC_FILES_CHANGED=${DOC_FILES_CHANGED}" >> ${GITHUB_ENV}
      - if: ${{ env.FILES_CHANGED == 'all' || env.PY_FILES_CHANGED || env.RQ_FILES_CHANGED }}
        name: Initialise environment
        run: |
          sysctl --quiet -w kernel.core_pattern="/var/tmp/core.%h.%e.%t"
          modprobe openvswitch
          modprobe ebtables
          ln -s "$(pwd)" /faucet-src
      - if: ${{ env.FILES_CHANGED == 'all' || env.PY_FILES_CHANGED || env.RQ_FILES_CHANGED }}
        name: Run sanity tests
        run: |
          ./docker/runtests.sh
        env:
          FAUCET_TESTS: "-ni FaucetSanityTest FaucetStackStringOfDPUntaggedTest"
          HWTESTS: 1
      - name: Detect core dumps
        run: |
          if [ ls -1 /var/tmp/core* > /dev/null 2>&1 ]; then
            exit 1
          fi

  integration-tests:
    name: Integration tests
    runs-on: ubuntu-20.04
    needs: sanity-tests
    container:
<<<<<<< HEAD
      image: c65sdn/test-base:latest
=======
      image: faucet/test-base:latest
>>>>>>> 943efd77
      options: --privileged --cap-add=ALL -v /lib/modules:/lib/modules -v /var/local/lib/docker:/var/lib/docker --sysctl net.ipv6.conf.all.disable_ipv6=0 --ulimit core=-1
    strategy:
      matrix:
        MATRIX_SHARD: [0, 1, 2, 3, 4, 5, 6, 7, 8, 9]
    steps:
      - name: Checkout repo
        uses: actions/checkout@v3
      - if: ${{ github.event_name == 'pull_request' && github.event.before != '0000000000000000000000000000000000000000' }}
        name: Setup dependencies
        run: |
          sudo apt-get update -y
          sudo apt-get install -y jq
      - if: ${{ github.event_name == 'pull_request' && github.event.before != '0000000000000000000000000000000000000000' }}
        name: Get file changes
        id: file_changes
        uses: tj-actions/changed-files@v35
        with:
          json: true
          json_raw_format: true
      - if: ${{ steps.file_changes.outputs.all_changed_files }}
        name: Compare file changes
        run: |
          FILES_ALL="$(echo '${{ steps.file_changes.outputs.all_changed_files }}' | jq -r '.[]' | tr '\n' ' ')"
          FILES_ADDED="$(echo '${{ steps.file_changes.outputs.added_files }}' | jq -r '.[]' | tr '\n' ' ')"
          FILES_DELETED="$(echo '${{ steps.file_changes.outputs.deleted_files }}' | jq -r '.[]' | tr '\n' ' ')"
          FILES_RENAMED="$(echo '${{ steps.file_changes.outputs.renamed_files }}' | jq -r '.[]' | tr '\n' ' ')"
          FILES_MODIFIED="$(echo '${{ steps.file_changes.outputs.modified_files }}' | jq -r '.[]' | tr '\n' ' ')"
          FILES_ADDED_MODIFIED="${FILES_ADDED} ${FILES_MODIFIED}"
          PY_FILES_CHANGED="$(echo ${FILES_ADDED_MODIFIED} | tr ' ' '\n' | grep -E '\.py$' | tr '\n' ' ')"
          CI_TEST_FILES_CHANGED="$(echo ${FILES_ADDED_MODIFIED} | tr ' ' '\n' | grep -E '(workflows\/tests-.+\.yml$|Dockerfile\.tests$|^docker\/.+$|tests\/.+\.sh$)' | tr '\n' ' ')"
          RQ_FILES_CHANGED="$(echo ${FILES_ADDED_MODIFIED} | tr ' ' '\n' | grep -E 'requirements(.*)txt$' | tr '\n' ' ')"
          DOC_FILES_CHANGED="$(echo ${FILES_ADDED_MODIFIED} | tr ' ' '\n' | grep -E '^docs/.+$' | tr '\n' ' ')"
          if [ ! -z "${CI_TEST_FILES_CHANGED}" ]; then FILES_CHANGED="all"; else FILES_CHANGED="${FILES_ADDED_MODIFIED}"; fi
          echo "Git added/modified: ${FILES_ADDED_MODIFIED}"
          echo "CI test files changed: ${CI_TEST_FILES_CHANGED}"
          echo "Python code changed: ${PY_FILES_CHANGED}"
          echo "Requirement changes: ${RQ_FILES_CHANGED}"
          echo "Documentation changes: ${DOC_FILES_CHANGED}"
          echo "Files changed: ${FILES_CHANGED}"
          echo "FILES_CHANGED=${FILES_CHANGED}" >> ${GITHUB_ENV}
          echo "PY_FILES_CHANGED=${PY_FILES_CHANGED}" >> ${GITHUB_ENV}
          echo "RQ_FILES_CHANGED=${RQ_FILES_CHANGED}" >> ${GITHUB_ENV}
          echo "DOC_FILES_CHANGED=${DOC_FILES_CHANGED}" >> ${GITHUB_ENV}
      - if: ${{ env.FILES_CHANGED == 'all' || env.PY_FILES_CHANGED || env.RQ_FILES_CHANGED }}
        name: Initialise environment
        run: |
          sysctl --quiet -w kernel.core_pattern="/var/tmp/core.%h.%e.%t"
          modprobe openvswitch
          modprobe ebtables
          ln -s "$(pwd)" /faucet-src
      - if: ${{ env.FILES_CHANGED == 'all' || env.PY_FILES_CHANGED || env.RQ_FILES_CHANGED }}
        name: Shard tests
        run: |
          shard_tests=$(./docker/shard_tests.sh "${{ env.MATRIX_SHARDS }}" "${{ matrix.MATRIX_SHARD }}")
          faucet_tests="-din ${shard_tests}"
          echo "Running the following faucet tests on this shard: ${shard_tests}"
          echo "FAUCET_TESTS=${faucet_tests}" >> ${GITHUB_ENV}
      - if: ${{ env.FILES_CHANGED == 'all' || env.PY_FILES_CHANGED || env.RQ_FILES_CHANGED }}
        name: Run integration tests
        run: |
          ./docker/runtests.sh
      - name: Detect core dumps
        run: |
          if [ ls -1 /var/tmp/core* > /dev/null 2>&1 ]; then
            exit 1
          fi<|MERGE_RESOLUTION|>--- conflicted
+++ resolved
@@ -11,11 +11,7 @@
     name: Sanity tests
     runs-on: ubuntu-20.04
     container:
-<<<<<<< HEAD
       image: c65sdn/test-base:latest
-=======
-      image: faucet/test-base:latest
->>>>>>> 943efd77
       options: --privileged --cap-add=ALL -v /lib/modules:/lib/modules -v /var/local/lib/docker:/var/lib/docker --sysctl net.ipv6.conf.all.disable_ipv6=0 --ulimit core=-1
     steps:
       - name: Checkout repo
@@ -81,11 +77,7 @@
     runs-on: ubuntu-20.04
     needs: sanity-tests
     container:
-<<<<<<< HEAD
       image: c65sdn/test-base:latest
-=======
-      image: faucet/test-base:latest
->>>>>>> 943efd77
       options: --privileged --cap-add=ALL -v /lib/modules:/lib/modules -v /var/local/lib/docker:/var/lib/docker --sysctl net.ipv6.conf.all.disable_ipv6=0 --ulimit core=-1
     strategy:
       matrix:
