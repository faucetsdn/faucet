## Image name: faucet/faucet

<<<<<<< HEAD
FROM faucet/python3:latest
=======
FROM c65sdn/python3:1.0.3
>>>>>>> 49aed627

COPY ./ /faucet-src/

RUN ./faucet-src/docker/install-faucet.sh

VOLUME ["/etc/faucet/", "/var/log/faucet/", "/var/run/faucet/"]

EXPOSE 6653 9302

CMD ["faucet"]<|MERGE_RESOLUTION|>--- conflicted
+++ resolved
@@ -1,10 +1,6 @@
 ## Image name: faucet/faucet
 
-<<<<<<< HEAD
-FROM faucet/python3:latest
-=======
 FROM c65sdn/python3:1.0.3
->>>>>>> 49aed627
 
 COPY ./ /faucet-src/
 
